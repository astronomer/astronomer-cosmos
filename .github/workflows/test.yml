--- conflicted
+++ resolved
@@ -356,11 +356,7 @@
       - name: Set up Python 3.11
         uses: actions/setup-python@v3
         with:
-<<<<<<< HEAD
-          python-version: "3.11"
-=======
           python-version: '3.11'
->>>>>>> 72690d31
       - name: Install coverage
         run: |
           pip3 install coverage
