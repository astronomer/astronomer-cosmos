name: test

on:
  push: # Run on pushes to the default branch
    branches: [main, af-2-11]
  pull_request_target: # Also run on pull requests originated from forks
    branches: [main]

concurrency:
  group: ${{ github.workflow }}-${{ github.head_ref || github.run_id }}
  cancel-in-progress: true

jobs:
  Authorize:
    environment: ${{ github.event_name == 'pull_request_target' &&
      github.event.pull_request.head.repo.full_name != github.repository &&
      'external' || 'internal' }}
    runs-on: ubuntu-latest
    steps:
      - run: true

  Type-Check:
    runs-on: ubuntu-latest
    steps:
      - uses: actions/checkout@v4
        with:
          ref: ${{ github.event.pull_request.head.sha || github.ref }}

      - uses: actions/setup-python@v5
        with:
          python-version: "3.10"
          architecture: "x64"

      - run: pip3 install hatch
      - run: hatch run tests.py3.10-2.10-1.9:type-check

  Run-Unit-Tests:
    runs-on: ubuntu-latest
    strategy:
      fail-fast: false
      matrix:
<<<<<<< HEAD
        python-version: ["3.8", "3.9", "3.10", "3.11", "3.12"]
        airflow-version: ["2.4", "2.5", "2.6", "2.7", "2.8", "2.9", "2.10", "2.11", "3.0"]
=======
        python-version: ["3.9", "3.10", "3.11", "3.12"]
        airflow-version: ["2.4", "2.5", "2.6", "2.7", "2.8", "2.9", "2.10", "3.0"]
>>>>>>> 12ec0836
        dbt-version: ["1.9"]
        exclude:
          - python-version: "3.11"
            airflow-version: "2.4"
          - python-version: "3.11"
            airflow-version: "2.5"
          # Apache Airflow versions prior to 2.9.0 have not been tested with Python 3.12.
          # Official support for Python 3.12 and the corresponding constraints.txt are available only for Apache Airflow >= 2.9.0.
          # See: https://github.com/apache/airflow/tree/2.9.0?tab=readme-ov-file#requirements
          # See: https://github.com/apache/airflow/tree/2.8.4?tab=readme-ov-file#requirements
          - python-version: "3.12"
            airflow-version: "2.4"
          - python-version: "3.12"
            airflow-version: "2.5"
          - python-version: "3.12"
            airflow-version: "2.6"
          - python-version: "3.12"
            airflow-version: "2.7"
          - python-version: "3.12"
            airflow-version: "2.8"
          # It's observed that the dependencies resolution for Apache Airflow versions 2.7 are error-ring out with deep
          # resolutions. This is a temporary exclusion until the issue is resolved.
          - python-version: "3.9"
            airflow-version: "2.7"
<<<<<<< HEAD
          - python-version: "3.8"
            airflow-version: "3.0"
          # Airflow 2.11 does not support Python 3.8 or older versions
          - python-version: "3.8"
            airflow-version: "2.11"
=======
>>>>>>> 12ec0836
    steps:
      - uses: actions/checkout@v4
        with:
          ref: ${{ github.event.pull_request.head.sha || github.ref }}

      - uses: actions/cache@v4
        with:
          path: |
            ~/.cache/pip
            .local/share/hatch/
          key: unit-${{ runner.os }}-${{ matrix.python-version }}-${{ matrix.airflow-version }}-${{ matrix.dbt-version }}-${{ hashFiles('pyproject.toml') }}-${{ hashFiles('cosmos/__init__.py') }}

      - name: Set up Python ${{ matrix.python-version }}
        uses: actions/setup-python@v5
        with:
          python-version: ${{ matrix.python-version }}

      - name: Install packages and dependencies
        run: |
          python -m pip install uv
          uv pip install --system hatch
          hatch -e tests.py${{ matrix.python-version }}-${{ matrix.airflow-version }}-${{ matrix.dbt-version }} run pip freeze

      - name: Test Cosmos against Airflow ${{ matrix.airflow-version }}, Python ${{ matrix.python-version }} and dbt ${{ matrix.dbt-version }}
        run: |
          hatch run tests.py${{ matrix.python-version }}-${{ matrix.airflow-version }}-${{ matrix.dbt-version }}:test-cov

      - name: Upload coverage to Github
        uses: actions/upload-artifact@v4
        with:
          name: coverage-unit-test-${{ matrix.python-version }}-${{ matrix.airflow-version }}-${{ matrix.dbt-version }}
          path: .coverage
          include-hidden-files: true

  Run-Integration-Tests:
    needs: Authorize
    runs-on: ubuntu-latest
    strategy:
      fail-fast: false
      matrix:
<<<<<<< HEAD
        python-version: ["3.8", "3.9", "3.10", "3.11"]
        airflow-version: ["2.4", "2.5", "2.6", "2.7", "2.8", "2.9", "2.10", "2.11", "3.0"]
=======
        python-version: ["3.9", "3.10", "3.11"]
        airflow-version: ["2.4", "2.5", "2.6", "2.7", "2.8", "2.9", "2.10", "3.0"]
>>>>>>> 12ec0836
        dbt-version: ["1.9"]
        exclude:
          - python-version: "3.11"
            airflow-version: "2.4"
          - python-version: "3.11"
            airflow-version: "2.5"
          # It's observed that the dependencies resolution for Apache Airflow versions 2.7 are error-ring out with deep
          # resolutions. This is a temporary exclusion until the issue is resolved.
          - python-version: "3.9"
            airflow-version: "2.7"
<<<<<<< HEAD
          - python-version: "3.8"
            airflow-version: "3.0"
          # Airflow 2.11 does not support Python 3.8 or older versions
          - python-version: "3.8"
            airflow-version: "2.11"
          # since 1.9, dbt no longer supports Python 3.8
          - python-version: "3.8"
            dbt-version: "1.9"
=======
>>>>>>> 12ec0836
          # To be fixed in https://github.com/astronomer/astronomer-cosmos/issues/1817
          - python-version: "3.9"
            airflow-version: "3.0"
            dbt-version: "1.9"
    services:
      postgres:
        image: postgres
        env:
          POSTGRES_PASSWORD: postgres
        options: >-
          --health-cmd pg_isready
          --health-interval 10s
          --health-timeout 5s
          --health-retries 5
        ports:
          - 5432:5432
    steps:
      - uses: actions/checkout@v4
        with:
          ref: ${{ github.event.pull_request.head.sha || github.ref }}

      - uses: actions/cache@v4
        with:
          path: |
            ~/.cache/pip
            .local/share/hatch/
          key: integration-${{ runner.os }}-${{ matrix.python-version }}-${{ matrix.airflow-version }}--${{ matrix.dbt-version }}${{ hashFiles('pyproject.toml') }}-${{ hashFiles('cosmos/__init__.py') }}

      - name: Set up Python ${{ matrix.python-version }}
        uses: actions/setup-python@v5
        with:
          python-version: ${{ matrix.python-version }}

      - name: Install packages and dependencies
        run: |
          python -m pip install uv
          uv pip install --system hatch
          hatch -e tests.py${{ matrix.python-version }}-${{ matrix.airflow-version }}-${{ matrix.dbt-version }} run pip freeze

      - name: Test Cosmos against Airflow ${{ matrix.airflow-version }}, Python ${{ matrix.python-version }} and dbt ${{ matrix.dbt-version }}
        run: |
          hatch run tests.py${{ matrix.python-version }}-${{ matrix.airflow-version }}-${{ matrix.dbt-version }}:test-integration-setup
          hatch run tests.py${{ matrix.python-version }}-${{ matrix.airflow-version }}-${{ matrix.dbt-version }}:test-integration
        env:
          AIRFLOW__COSMOS__ENABLE_CACHE_DBT_LS: 0
          AIRFLOW_HOME: /home/runner/work/astronomer-cosmos/astronomer-cosmos/
          AIRFLOW_CONN_EXAMPLE_CONN: postgres://postgres:postgres@0.0.0.0:5432/postgres
          AIRFLOW_CONN_AWS_S3_CONN: ${{ secrets.AIRFLOW_CONN_AWS_S3_CONN }}
          AIRFLOW_CONN_GCP_GS_CONN: ${{ secrets.AIRFLOW_CONN_GCP_GS_CONN }}
          AIRFLOW_CONN_AZURE_ABFS_CONN: ${{ secrets.AIRFLOW_CONN_AZURE_ABFS_CONN }}
          DATABRICKS_HOST: mock
          DATABRICKS_WAREHOUSE_ID: mock
          DATABRICKS_TOKEN: mock
          DATABRICKS_CLUSTER_ID: mock
          AIRFLOW__CORE__DAGBAG_IMPORT_TIMEOUT: 90.0
          PYTHONPATH: /home/runner/work/astronomer-cosmos/astronomer-cosmos/:$PYTHONPATH
          COSMOS_CONN_POSTGRES_PASSWORD: ${{ secrets.COSMOS_CONN_POSTGRES_PASSWORD }}
          POSTGRES_HOST: localhost
          POSTGRES_USER: postgres
          POSTGRES_PASSWORD: postgres
          POSTGRES_DB: postgres
          POSTGRES_SCHEMA: public
          POSTGRES_PORT: 5432
          AIRFLOW__COSMOS__REMOTE_TARGET_PATH: "s3://cosmos-remote-cache/target_compiled/"
          AIRFLOW__COSMOS__REMOTE_TARGET_PATH_CONN_ID: aws_s3_conn
          AIRFLOW_CONN_DUCKDB_DEFAULT: "duckdb:///?host=''"

      - name: Upload coverage to Github
        uses: actions/upload-artifact@v4
        with:
          name: coverage-integration-test-${{ matrix.python-version }}-${{ matrix.airflow-version }}-${{ matrix.dbt-version }}
          path: .coverage
          include-hidden-files: true

  Run-Integration-Tests-Expensive:
    needs: Authorize
    runs-on: ubuntu-latest
    strategy:
      matrix:
        python-version: ["3.11"]
        airflow-version: ["2.9"]
        dbt-version: ["1.9"]

    services:
      postgres:
        image: postgres
        env:
          POSTGRES_PASSWORD: postgres
        options: >-
          --health-cmd pg_isready
          --health-interval 10s
          --health-timeout 5s
          --health-retries 5
        ports:
          - 5432:5432

    steps:
      - uses: actions/checkout@v4
        with:
          ref: ${{ github.event.pull_request.head.sha || github.ref }}
      - uses: actions/cache@v4
        with:
          path: |
            ~/.cache/pip
            .local/share/hatch/
          key: integration-expensive-${{ runner.os }}-${{ matrix.python-version }}-${{ matrix.airflow-version }}-${{ matrix.dbt-version }}-${{ hashFiles('pyproject.toml') }}-${{ hashFiles('cosmos/__init__.py') }}

      - name: Set up Python ${{ matrix.python-version }}
        uses: actions/setup-python@v5
        with:
          python-version: ${{ matrix.python-version }}

      - name: Install packages and dependencies
        run: |
          python -m pip install uv
          uv pip install --system hatch
          hatch -e tests.py${{ matrix.python-version }}-${{ matrix.airflow-version }}-${{ matrix.dbt-version }} run pip freeze

      - name: Test Cosmos against Airflow ${{ matrix.airflow-version }}, Python ${{ matrix.python-version }} and dbt ${{ matrix.dbt-version }}
        run: |
          hatch run tests.py${{ matrix.python-version }}-${{ matrix.airflow-version }}-${{ matrix.dbt-version }}:test-integration-setup
          DATABRICKS_UNIQUE_ID="${{github.run_id}}" hatch run tests.py${{ matrix.python-version }}-${{ matrix.airflow-version }}-${{ matrix.dbt-version }}:test-integration-expensive
        env:
          AIRFLOW_HOME: /home/runner/work/astronomer-cosmos/astronomer-cosmos/
          AIRFLOW_CONN_EXAMPLE_CONN: postgres://postgres:postgres@0.0.0.0:5432/postgres
          AIRFLOW_CONN_AWS_S3_CONN: ${{ secrets.AIRFLOW_CONN_AWS_S3_CONN }}
          AIRFLOW_CONN_GCP_GS_CONN: ${{ secrets.AIRFLOW_CONN_GCP_GS_CONN }}
          AIRFLOW_CONN_AZURE_ABFS_CONN: ${{ secrets.AIRFLOW_CONN_AZURE_ABFS_CONN }}
          PYTHONPATH: /home/runner/work/astronomer-cosmos/astronomer-cosmos/:$PYTHONPATH
          AIRFLOW_CONN_DATABRICKS_DEFAULT: ${{ secrets.AIRFLOW_CONN_DATABRICKS_DEFAULT }}
          DATABRICKS_CLUSTER_ID: ${{ secrets.DATABRICKS_CLUSTER_ID }}
          AIRFLOW__CORE__DAGBAG_IMPORT_TIMEOUT: 90.0
          COSMOS_CONN_POSTGRES_PASSWORD: ${{ secrets.COSMOS_CONN_POSTGRES_PASSWORD }}
          POSTGRES_HOST: localhost
          POSTGRES_USER: postgres
          POSTGRES_PASSWORD: postgres
          POSTGRES_DB: postgres
          POSTGRES_SCHEMA: public
          POSTGRES_PORT: 5432
          AIRFLOW__COSMOS__REMOTE_TARGET_PATH: "s3://cosmos-remote-cache/target_compiled/"
          AIRFLOW__COSMOS__REMOTE_TARGET_PATH_CONN_ID: aws_s3_conn

      - name: Upload coverage to Github
        uses: actions/upload-artifact@v4
        with:
          name: coverage-integration-expensive-test-${{ matrix.python-version }}-${{ matrix.airflow-version }}-${{ matrix.dbt-version }}
          path: .coverage
          include-hidden-files: true

    env:
      AIRFLOW_HOME: /home/runner/work/astronomer-cosmos/astronomer-cosmos/
      AIRFLOW_CONN_EXAMPLE_CONN: postgres://postgres:postgres@0.0.0.0:5432/postgres
      PYTHONPATH: /home/runner/work/astronomer-cosmos/astronomer-cosmos/:$PYTHONPATH
      AIRFLOW_CONN_DATABRICKS_DEFAULT: ${{ secrets.AIRFLOW_CONN_DATABRICKS_DEFAULT }}
      DATABRICKS_CLUSTER_ID: ${{ secrets.DATABRICKS_CLUSTER_ID }}

  Run-Integration-Tests-DBT-1-5-4:
    needs: Authorize
    runs-on: ubuntu-latest
    strategy:
      fail-fast: false
      matrix:
        python-version: [ "3.11" ]
        airflow-version: [ "2.8", "3.0" ]
        dbt-version: [ "1.5" ]
    services:
      postgres:
        image: postgres
        env:
          POSTGRES_PASSWORD: postgres
        options: >-
          --health-cmd pg_isready
          --health-interval 10s
          --health-timeout 5s
          --health-retries 5
        ports:
          - 5432:5432

    steps:
      - uses: actions/checkout@v4
        with:
          ref: ${{ github.event.pull_request.head.sha || github.ref }}
      - uses: actions/cache@v4
        with:
          path: |
            ~/.cache/pip
            .local/share/hatch/
          key: integration-dbt-1-5-4-${{ runner.os }}-${{ matrix.python-version }}-${{ matrix.airflow-version }}-${{ matrix.dbt-version }}-${{ hashFiles('pyproject.toml') }}-${{ hashFiles('cosmos/__init__.py') }}

      - name: Set up Python ${{ matrix.python-version }}
        uses: actions/setup-python@v5
        with:
          python-version: ${{ matrix.python-version }}

      - name: Install packages and dependencies
        run: |
          python -m pip install uv
          uv pip install --system hatch
          hatch -e tests.py${{ matrix.python-version }}-${{ matrix.airflow-version }}-${{ matrix.dbt-version }} run pip freeze

      - name: Test Cosmos against Airflow ${{ matrix.airflow-version }}, Python ${{ matrix.python-version }} and dbt 1.5.4
        run: |
          hatch run tests.py${{ matrix.python-version }}-${{ matrix.airflow-version }}-${{ matrix.dbt-version }}:test-integration-dbt-1-5-4
        env:
          AIRFLOW_HOME: /home/runner/work/astronomer-cosmos/astronomer-cosmos/
          AIRFLOW_CONN_EXAMPLE_CONN: postgres://postgres:postgres@0.0.0.0:5432/postgres
          AIRFLOW_CONN_AWS_S3_CONN: ${{ secrets.AIRFLOW_CONN_AWS_S3_CONN }}
          AIRFLOW_CONN_GCP_GS_CONN: ${{ secrets.AIRFLOW_CONN_GCP_GS_CONN }}
          AIRFLOW_CONN_AZURE_ABFS_CONN: ${{ secrets.AIRFLOW_CONN_AZURE_ABFS_CONN }}
          AIRFLOW__CORE__DAGBAG_IMPORT_TIMEOUT: 90.0
          PYTHONPATH: /home/runner/work/astronomer-cosmos/astronomer-cosmos/:$PYTHONPATH
          AIRFLOW__COSMOS__ENABLE_CACHE: 0
          COSMOS_CONN_POSTGRES_PASSWORD: ${{ secrets.COSMOS_CONN_POSTGRES_PASSWORD }}
          DATABRICKS_CLUSTER_ID: mock
          DATABRICKS_HOST: mock
          DATABRICKS_WAREHOUSE_ID: mock
          DATABRICKS_TOKEN: mock
          POSTGRES_HOST: localhost
          POSTGRES_USER: postgres
          POSTGRES_PASSWORD: postgres
          POSTGRES_DB: postgres
          POSTGRES_SCHEMA: public
          POSTGRES_PORT: 5432
          AIRFLOW__COSMOS__REMOTE_TARGET_PATH: "s3://cosmos-remote-cache/target_compiled/"
          AIRFLOW__COSMOS__REMOTE_TARGET_PATH_CONN_ID: aws_s3_conn

  Run-Integration-Tests-DBT-Async:
    needs: Authorize
    runs-on: ubuntu-latest
    strategy:
      fail-fast: false
      matrix:
        python-version: [ "3.11" ]
        airflow-version: [ "2.11", "3.0" ]
        dbt-version: ["1.5", "1.6", "1.7", "1.8", "1.9"]
    services:
      postgres:
        image: postgres
        env:
          POSTGRES_PASSWORD: postgres
        options: >-
          --health-cmd pg_isready
          --health-interval 10s
          --health-timeout 5s
          --health-retries 5
        ports:
          - 5432:5432

    steps:
      - uses: actions/checkout@v4
        with:
          ref: ${{ github.event.pull_request.head.sha || github.ref }}
      - uses: actions/cache@v4
        with:
          path: |
            ~/.cache/pip
            .local/share/hatch/
          key: integration-dbt-async-${{ runner.os }}-${{ matrix.python-version }}-${{ matrix.airflow-version }}-${{ matrix.dbt-version }}-${{ hashFiles('pyproject.toml') }}-${{ hashFiles('cosmos/__init__.py') }}

      - name: Set up Python ${{ matrix.python-version }}
        uses: actions/setup-python@v5
        with:
          python-version: ${{ matrix.python-version }}

      - name: Install packages and dependencies
        run: |
          python -m pip install uv
          uv pip install --system hatch
          hatch -e tests.py${{ matrix.python-version }}-${{ matrix.airflow-version }}-${{ matrix.dbt-version }} run pip freeze

      - name: Test Cosmos against Airflow ${{ matrix.airflow-version }}, Python ${{ matrix.python-version }} and dbt ${{ matrix.dbt-version }}
        run: |
          hatch run tests.py${{ matrix.python-version }}-${{ matrix.airflow-version }}-${{ matrix.dbt-version }}:test-integration-dbt-async
        env:
          AIRFLOW_HOME: /home/runner/work/astronomer-cosmos/astronomer-cosmos/
          AIRFLOW_CONN_AWS_S3_CONN: ${{ secrets.AIRFLOW_CONN_AWS_S3_CONN }}
          AIRFLOW_CONN_GCP_GS_CONN: ${{ secrets.AIRFLOW_CONN_GCP_GS_CONN }}
          AIRFLOW__CORE__DAGBAG_IMPORT_TIMEOUT: 90.0
          PYTHONPATH: /home/runner/work/astronomer-cosmos/astronomer-cosmos/:$PYTHONPATH
          AIRFLOW__COSMOS__ENABLE_CACHE: 0
          AIRFLOW__COSMOS__REMOTE_TARGET_PATH: "s3://cosmos-remote-cache/target_compiled/"
          AIRFLOW__COSMOS__REMOTE_TARGET_PATH_CONN_ID: aws_s3_conn
          DBT_ADAPTER_VERSION: ${{ matrix.dbt-version }}

      - name: Upload coverage to Github
        uses: actions/upload-artifact@v4
        with:
          name: coverage-integration-dbt-async-test-${{ matrix.python-version }}-${{ matrix.airflow-version }}-${{ matrix.dbt-version }}
          path: .coverage
          include-hidden-files: true

    env:
      AIRFLOW_HOME: /home/runner/work/astronomer-cosmos/astronomer-cosmos/
      AIRFLOW_CONN_EXAMPLE_CONN: postgres://postgres:postgres@0.0.0.0:5432/postgres
      PYTHONPATH: /home/runner/work/astronomer-cosmos/astronomer-cosmos/:$PYTHONPATH

  Run-Integration-dbt-fusion-Tests:
    needs: Authorize
    runs-on: ubuntu-latest
    strategy:
      fail-fast: false
      matrix:
        python-version: ["3.10", "3.11"]
        airflow-version: ["2.10", "3.0"]
        dbt-version: ["2.0"]  # dbt Fusion

    steps:
      - uses: actions/checkout@v4
        with:
          ref: ${{ github.event.pull_request.head.sha || github.ref }}

      - uses: actions/cache@v4
        with:
          path: |
            ~/.cache/pip
            .local/share/hatch/
          key: integration-dbtf-${{ runner.os }}-${{ matrix.python-version }}-${{ matrix.airflow-version }}--${{ matrix.dbt-version }}${{ hashFiles('pyproject.toml') }}-${{ hashFiles('cosmos/__init__.py') }}

      - name: Set up Python ${{ matrix.python-version }}
        uses: actions/setup-python@v5
        with:
          python-version: ${{ matrix.python-version }}

      - name: Install packages and dependencies
        run: |
          python -m pip install uv
          uv pip install --system hatch
          hatch -e tests.py${{ matrix.python-version }}-${{ matrix.airflow-version }}-${{ matrix.dbt-version }} run pip freeze

      - name: Test Cosmos against Airflow ${{ matrix.airflow-version }}, Python ${{ matrix.python-version }} and dbt ${{ matrix.dbt-version }}
        run: |
          hatch run tests.py${{ matrix.python-version }}-${{ matrix.airflow-version }}-${{ matrix.dbt-version }}:test-integration-dbtf-setup
          hatch run tests.py${{ matrix.python-version }}-${{ matrix.airflow-version }}-${{ matrix.dbt-version }}:test-integration-dbtf
        env:
          AIRFLOW__COSMOS__ENABLE_CACHE_DBT_LS: 0
          AIRFLOW_HOME: /home/runner/work/astronomer-cosmos/astronomer-cosmos/
          AIRFLOW__CORE__DAGBAG_IMPORT_TIMEOUT: 90.0
          PYTHONPATH: /home/runner/work/astronomer-cosmos/astronomer-cosmos/:$PYTHONPATH
          SNOWFLAKE_ACCOUNT: ${{ secrets.SNOWFLAKE_ACCOUNT }}
          SNOWFLAKE_USER: ${{ secrets.SNOWFLAKE_USER }}
          SNOWFLAKE_PASSWORD: ${{ secrets.SNOWFLAKE_PASSWORD }}
          SNOWFLAKE_SCHEMA: ${{ secrets.SNOWFLAKE_SCHEMA }}
          SNOWFLAKE_WAREHOUSE: ${{ secrets.SNOWFLAKE_WAREHOUSE }}
          SNOWFLAKE_DATABASE: ${{ secrets.SNOWFLAKE_DATABASE }}

      - name: Upload coverage to Github
        uses: actions/upload-artifact@v4
        with:
          name: coverage-integration-test-${{ matrix.python-version }}-${{ matrix.airflow-version }}-${{ matrix.dbt-version }}
          path: .coverage
          include-hidden-files: true

  Run-Performance-Tests:
    needs: Authorize
    runs-on: ubuntu-latest
    strategy:
      fail-fast: false
      matrix:
        python-version: ["3.11"]
        airflow-version: ["2.10", "3.0" ]
        dbt-version: ["1.9"]
        num-models: [1, 10, 50, 100, 500]
    services:
      postgres:
        image: postgres
        env:
          POSTGRES_PASSWORD: postgres
        options: >-
          --health-cmd pg_isready
          --health-interval 10s
          --health-timeout 5s
          --health-retries 5
        ports:
          - 5432:5432
    steps:
      - uses: actions/checkout@v4
        with:
          ref: ${{ github.event.pull_request.head.sha || github.ref }}
      - uses: actions/cache@v4
        with:
          path: |
            ~/.cache/pip
            .local/share/hatch/
          key: perf-test-${{ runner.os }}-${{ matrix.python-version }}-${{ matrix.airflow-version }}-${{ matrix.dbt-version }}-${{ hashFiles('pyproject.toml') }}-${{ hashFiles('cosmos/__init__.py') }}

      - name: Set up Python ${{ matrix.python-version }}
        uses: actions/setup-python@v5
        with:
          python-version: ${{ matrix.python-version }}

      - name: Install packages and dependencies
        run: |
          python -m pip install uv
          uv pip install --system hatch
          hatch -e tests.py${{ matrix.python-version }}-${{ matrix.airflow-version }}-${{ matrix.dbt-version }} run pip freeze

      - name: Run performance tests against against Airflow ${{ matrix.airflow-version }}, Python ${{ matrix.python-version }} and dbt ${{ matrix.dbt-version }}
        id: run-performance-tests
        run: |
          hatch run tests.py${{ matrix.python-version }}-${{ matrix.airflow-version }}-${{ matrix.dbt-version }}:test-performance-setup
          hatch run tests.py${{ matrix.python-version }}-${{ matrix.airflow-version }}-${{ matrix.dbt-version }}:test-performance

          # read the performance results and set them as an env var for the next step
          # format: NUM_MODELS={num_models}\nTIME={end - start}\n
          cat /tmp/performance_results.txt > $GITHUB_STEP_SUMMARY
        env:
          AIRFLOW_HOME: /home/runner/work/astronomer-cosmos/astronomer-cosmos/
          AIRFLOW_CONN_EXAMPLE_CONN: postgres://postgres:postgres@0.0.0.0:5432/postgres
          AIRFLOW__CORE__DAGBAG_IMPORT_TIMEOUT: 180.0
          PYTHONPATH: /home/runner/work/astronomer-cosmos/astronomer-cosmos/:$PYTHONPATH
          COSMOS_CONN_POSTGRES_PASSWORD: ${{ secrets.COSMOS_CONN_POSTGRES_PASSWORD }}
          POSTGRES_HOST: localhost
          POSTGRES_USER: postgres
          POSTGRES_PASSWORD: postgres
          POSTGRES_DB: postgres
          POSTGRES_SCHEMA: public
          POSTGRES_PORT: 5432
          MODEL_COUNT: ${{ matrix.num-models }}
    env:
      AIRFLOW_HOME: /home/runner/work/astronomer-cosmos/astronomer-cosmos/
      AIRFLOW_CONN_EXAMPLE_CONN: postgres://postgres:postgres@0.0.0.0:5432/postgres
      PYTHONPATH: /home/runner/work/astronomer-cosmos/astronomer-cosmos/:$PYTHONPATH

  Run-Kubernetes-Tests:
    needs: Authorize
    runs-on: ubuntu-latest
    strategy:
      fail-fast: false
      matrix:
        python-version: [ "3.12" ]
        airflow-version: [ "2.10", "3.0" ]
        dbt-version: [ "1.9" ]
    steps:
      - uses: actions/checkout@v4
        with:
          ref: ${{ github.event.pull_request.head.sha || github.ref }}
      - uses: actions/cache@v4
        with:
          path: |
            ~/.cache/pip
            .local/share/hatch/
          key: coverage-integration-kubernetes-test-${{ runner.os }}-${{ matrix.python-version }}-${{ matrix.airflow-version }}-${{ matrix.dbt-version }}-${{ hashFiles('pyproject.toml') }}-${{ hashFiles('cosmos/__init__.py') }}

      - name: Set up Python ${{ matrix.python-version }}
        uses: actions/setup-python@v5
        with:
          python-version: ${{ matrix.python-version }}

      - name: Create KinD cluster
        uses: container-tools/kind-action@v2

      - name: Install packages and dependencies
        run: |
          python -m pip install uv
          uv pip install --system hatch
          hatch -e tests.py${{ matrix.python-version }}-${{ matrix.airflow-version }}-${{ matrix.dbt-version }} run pip freeze

      - name: Run kubernetes tests
        run: |
          hatch run tests.py${{ matrix.python-version }}-${{ matrix.airflow-version }}-${{ matrix.dbt-version }}:test-kubernetes-setup
          hatch run tests.py${{ matrix.python-version }}-${{ matrix.airflow-version }}-${{ matrix.dbt-version }}:test-kubernetes
        env:
          AIRFLOW_HOME: /home/runner/work/astronomer-cosmos/astronomer-cosmos/
          AIRFLOW_CONN_EXAMPLE_CONN: postgres://postgres:postgres@0.0.0.0:5432/postgres
          AIRFLOW_CONN_AWS_S3_CONN: ${{ secrets.AIRFLOW_CONN_AWS_S3_CONN }}
          AIRFLOW_CONN_GCP_GS_CONN: ${{ secrets.AIRFLOW_CONN_GCP_GS_CONN }}
          AIRFLOW_CONN_AZURE_ABFS_CONN: ${{ secrets.AIRFLOW_CONN_AZURE_ABFS_CONN }}
          AIRFLOW__CORE__DAGBAG_IMPORT_TIMEOUT: 90.0
          PYTHONPATH: /home/runner/work/astronomer-cosmos/astronomer-cosmos/:$PYTHONPATH
          COSMOS_CONN_POSTGRES_PASSWORD: ${{ secrets.COSMOS_CONN_POSTGRES_PASSWORD }}
          DATABRICKS_CLUSTER_ID: mock
          DATABRICKS_HOST: mock
          DATABRICKS_WAREHOUSE_ID: mock
          DATABRICKS_TOKEN: mock
          POSTGRES_HOST: localhost
          POSTGRES_USER: postgres
          POSTGRES_PASSWORD: postgres
          POSTGRES_DB: postgres
          POSTGRES_SCHEMA: public
          POSTGRES_PORT: 5432
          AIRFLOW__COSMOS__REMOTE_TARGET_PATH: "s3://cosmos-remote-cache/target_compiled/"
          AIRFLOW__COSMOS__REMOTE_TARGET_PATH_CONN_ID: aws_s3_conn

      - name: Upload coverage to Github
        uses: actions/upload-artifact@v4
        with:
          name: coverage-integration-kubernetes-test-${{ matrix.python-version }}-${{ matrix.airflow-version }}-${{ matrix.dbt-version }}
          path: .coverage
          include-hidden-files: true

  Code-Coverage:
    if: github.event.action != 'labeled'
    needs:
      - Run-Unit-Tests
      - Run-Integration-Tests
      - Run-Integration-Tests-Expensive
      - Run-Kubernetes-Tests
    runs-on: ubuntu-latest
    steps:
      - uses: actions/checkout@v4
        with:
          ref: ${{ github.event.pull_request.head.sha || github.ref }}
      - name: Set up Python 3.11
        uses: actions/setup-python@v5
        with:
          python-version: "3.11"
      - name: Install coverage
        run: |
          pip3 install coverage
      - name: Download all coverage artifacts
        uses: actions/download-artifact@v4
        with:
          path: ./coverage
      - name: Combine coverage
        run: |
          coverage combine ./coverage/coverage*/.coverage
          coverage report
          coverage xml
      - name: Upload coverage to Codecov
        uses: codecov/codecov-action@v5
        with:
          fail_ci_if_error: true
          token: ${{ secrets.CODECOV_TOKEN }}
          files: coverage.xml<|MERGE_RESOLUTION|>--- conflicted
+++ resolved
@@ -39,13 +39,7 @@
     strategy:
       fail-fast: false
       matrix:
-<<<<<<< HEAD
-        python-version: ["3.8", "3.9", "3.10", "3.11", "3.12"]
         airflow-version: ["2.4", "2.5", "2.6", "2.7", "2.8", "2.9", "2.10", "2.11", "3.0"]
-=======
-        python-version: ["3.9", "3.10", "3.11", "3.12"]
-        airflow-version: ["2.4", "2.5", "2.6", "2.7", "2.8", "2.9", "2.10", "3.0"]
->>>>>>> 12ec0836
         dbt-version: ["1.9"]
         exclude:
           - python-version: "3.11"
@@ -70,14 +64,6 @@
           # resolutions. This is a temporary exclusion until the issue is resolved.
           - python-version: "3.9"
             airflow-version: "2.7"
-<<<<<<< HEAD
-          - python-version: "3.8"
-            airflow-version: "3.0"
-          # Airflow 2.11 does not support Python 3.8 or older versions
-          - python-version: "3.8"
-            airflow-version: "2.11"
-=======
->>>>>>> 12ec0836
     steps:
       - uses: actions/checkout@v4
         with:
@@ -118,13 +104,8 @@
     strategy:
       fail-fast: false
       matrix:
-<<<<<<< HEAD
-        python-version: ["3.8", "3.9", "3.10", "3.11"]
+        python-version: ["3.9", "3.10", "3.11"]
         airflow-version: ["2.4", "2.5", "2.6", "2.7", "2.8", "2.9", "2.10", "2.11", "3.0"]
-=======
-        python-version: ["3.9", "3.10", "3.11"]
-        airflow-version: ["2.4", "2.5", "2.6", "2.7", "2.8", "2.9", "2.10", "3.0"]
->>>>>>> 12ec0836
         dbt-version: ["1.9"]
         exclude:
           - python-version: "3.11"
@@ -135,17 +116,6 @@
           # resolutions. This is a temporary exclusion until the issue is resolved.
           - python-version: "3.9"
             airflow-version: "2.7"
-<<<<<<< HEAD
-          - python-version: "3.8"
-            airflow-version: "3.0"
-          # Airflow 2.11 does not support Python 3.8 or older versions
-          - python-version: "3.8"
-            airflow-version: "2.11"
-          # since 1.9, dbt no longer supports Python 3.8
-          - python-version: "3.8"
-            dbt-version: "1.9"
-=======
->>>>>>> 12ec0836
           # To be fixed in https://github.com/astronomer/astronomer-cosmos/issues/1817
           - python-version: "3.9"
             airflow-version: "3.0"
