--- conflicted
+++ resolved
@@ -306,11 +306,7 @@
       - name: Set up Python 3.11
         uses: actions/setup-python@v3
         with:
-<<<<<<< HEAD
-          python-version: "3.10"
-=======
           python-version: '3.11'
->>>>>>> 7a9b697d
       - name: Install coverage
         run: |
           pip3 install coverage
