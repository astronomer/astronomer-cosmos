# See https://pre-commit.com for more information
# See https://pre-commit.com/hooks.html for more hooks
repos:
  - repo: local
    hooks:
      - id: check-env-file
        name: Check if .env file is empty
        entry: bash -c 'FILE=dev/.env; if [ -s "$FILE" ]; then echo "$FILE is not empty. Please remove its content."; exit 1; fi'
        language: system
        types: [file]
        pass_filenames: false
  - repo: https://github.com/pre-commit/pre-commit-hooks
    rev: v4.5.0
    hooks:
      - id: check-added-large-files
      - id: check-merge-conflict
      - id: check-toml
      - id: check-yaml
        args:
          - --unsafe
      - id: debug-statements
      - id: end-of-file-fixer
      - id: mixed-line-ending
      - id: pretty-format-json
        args: ['--autofix']
      - id: trailing-whitespace
  - repo: https://github.com/codespell-project/codespell
    rev: v2.2.6
    hooks:
      - id: codespell
        name: Run codespell to check for common misspellings in files
        language: python
        types: [text]
        args:
          - --exclude-file=tests/sample/manifest_model_version.json
<<<<<<< HEAD
          - --skip=**/manifest.json,**.min.js
=======
          - --skip=**/manifest.json
          - -L connexion
>>>>>>> e1f34ea4
  - repo: https://github.com/pre-commit/pygrep-hooks
    rev: v1.10.0
    hooks:
      - id: rst-backticks
      - id: python-check-mock-methods
  - repo: https://github.com/Lucas-C/pre-commit-hooks
    rev: v1.5.4
    hooks:
      - id: remove-crlf
      - id: remove-tabs
        exclude: ^docs/make.bat$|^docs/Makefile$|^dev/dags/dbt/jaffle_shop/seeds/raw_orders.csv$
  - repo: https://github.com/asottile/pyupgrade
    rev: v3.15.0
    hooks:
      - id: pyupgrade
        args:
          - --py37-plus
          - --keep-runtime-typing
  - repo: https://github.com/astral-sh/ruff-pre-commit
    rev: v0.1.6
    hooks:
      - id: ruff
        args:
          - --fix
  - repo: https://github.com/psf/black
    rev: 23.11.0
    hooks:
      - id: black
        args: [ "--config", "./pyproject.toml" ]
  - repo: https://github.com/asottile/blacken-docs
    rev: 1.16.0
    hooks:
      - id: blacken-docs
        alias: black
        additional_dependencies: [black>=22.10.0]
  - repo: https://github.com/pre-commit/mirrors-mypy
    rev: 'v1.7.1'
    hooks:
      - id: mypy
        name: mypy-python
        additional_dependencies: [types-PyYAML, types-attrs, attrs, types-requests, types-python-dateutil, apache-airflow]
        files: ^cosmos
  - repo: https://github.com/pycqa/flake8
    rev: 6.1.0
    hooks:
      - id: flake8
        entry: pflake8
        additional_dependencies: [pyproject-flake8]

ci:
  autofix_commit_msg: 🎨 [pre-commit.ci] Auto format from pre-commit.com hooks
  autoupdate_commit_msg: ⬆ [pre-commit.ci] pre-commit autoupdate
  skip:
    - mypy  # build of https://github.com/pre-commit/mirrors-mypy:types-PyYAML,types-attrs,attrs,types-requests,
    #types-python-dateutil,apache-airflow@v1.5.0 for python@python3 exceeds tier max size 250MiB: 262.6MiB<|MERGE_RESOLUTION|>--- conflicted
+++ resolved
@@ -33,12 +33,8 @@
         types: [text]
         args:
           - --exclude-file=tests/sample/manifest_model_version.json
-<<<<<<< HEAD
           - --skip=**/manifest.json,**.min.js
-=======
-          - --skip=**/manifest.json
           - -L connexion
->>>>>>> e1f34ea4
   - repo: https://github.com/pre-commit/pygrep-hooks
     rev: v1.10.0
     hooks:
