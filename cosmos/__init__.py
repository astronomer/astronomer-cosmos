--- conflicted
+++ resolved
@@ -5,11 +5,8 @@
 
 Contains dags, task groups, and operators.
 """
-<<<<<<< HEAD
 __version__ = "1.3.0a2"
-=======
-__version__ = "1.2.5"
->>>>>>> ac795afd
+
 
 from cosmos.airflow.dag import DbtDag
 from cosmos.airflow.task_group import DbtTaskGroup
