--- conflicted
+++ resolved
@@ -2,8 +2,4 @@
 Astronomer Cosmos is a library for rendering 3rd party workflows in Airflow.
 """
 
-<<<<<<< HEAD
-__version__ = "0.5.3"
-=======
-__version__ = "0.6.0"
->>>>>>> d3e68662
+__version__ = "0.6.0"