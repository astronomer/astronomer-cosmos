# type: ignore # ignores "Cannot assign to a type" MyPy error

"""
Astronomer Cosmos is a library for rendering dbt workflows in Airflow.

Contains dags, task groups, and operators.
"""
from __future__ import annotations

from cosmos import settings

<<<<<<< HEAD
__version__ = "1.11.0a8"
=======
__version__ = "1.11.0a10"
>>>>>>> 0a30dcd5

if not settings.enable_memory_optimised_imports:
    from cosmos.airflow.dag import DbtDag
    from cosmos.airflow.task_group import DbtTaskGroup
    from cosmos.config import (
        ExecutionConfig,
        ProfileConfig,
        ProjectConfig,
        RenderConfig,
    )
    from cosmos.constants import (
        DbtResourceType,
        ExecutionMode,
        InvocationMode,
        LoadMode,
        SourceRenderingBehavior,
        TestBehavior,
        TestIndirectSelection,
    )
    from cosmos.log import get_logger
    from cosmos.operators.lazy_load import MissingPackage
    from cosmos.operators.local import (
        DbtBuildLocalOperator,
        DbtCloneLocalOperator,
        DbtDepsLocalOperator,
        DbtLSLocalOperator,
        DbtRunLocalOperator,
        DbtRunOperationLocalOperator,
        DbtSeedLocalOperator,
        DbtSnapshotLocalOperator,
        DbtTestLocalOperator,
    )

    logger = get_logger(__name__)

    try:
        from cosmos.operators.docker import (
            DbtBuildDockerOperator,
            DbtCloneDockerOperator,
            DbtLSDockerOperator,
            DbtRunDockerOperator,
            DbtRunOperationDockerOperator,
            DbtSeedDockerOperator,
            DbtSnapshotDockerOperator,
            DbtTestDockerOperator,
        )
    except ImportError:  # pragma: no cover
        DbtLSDockerOperator = MissingPackage("cosmos.operators.docker.DbtLSDockerOperator", "docker")
        DbtRunDockerOperator = MissingPackage("cosmos.operators.docker.DbtRunDockerOperator", "docker")
        DbtRunOperationDockerOperator = MissingPackage(
            "cosmos.operators.docker.DbtRunOperationDockerOperator",
            "docker",
        )
        DbtSeedDockerOperator = MissingPackage("cosmos.operators.docker.DbtSeedDockerOperator", "docker")
        DbtSnapshotDockerOperator = MissingPackage("cosmos.operators.docker.DbtSnapshotDockerOperator", "docker")
        DbtTestDockerOperator = MissingPackage("cosmos.operators.docker.DbtTestDockerOperator", "docker")

    try:
        from cosmos.operators.kubernetes import (
            DbtBuildKubernetesOperator,
            DbtCloneKubernetesOperator,
            DbtLSKubernetesOperator,
            DbtRunKubernetesOperator,
            DbtRunOperationKubernetesOperator,
            DbtSeedKubernetesOperator,
            DbtSnapshotKubernetesOperator,
            DbtTestKubernetesOperator,
        )
    except ImportError:  # pragma: no cover
        logger.debug("To import Kubernetes modules, install astronomer-cosmos[kubernetes].", stack_info=True)
        DbtBuildKubernetesOperator = MissingPackage(
            "cosmos.operators.kubernetes.DbtBuildKubernetesOperator",
            "kubernetes",
        )
        DbtLSKubernetesOperator = MissingPackage(
            "cosmos.operators.kubernetes.DbtLSKubernetesOperator",
            "kubernetes",
        )
        DbtRunKubernetesOperator = MissingPackage(
            "cosmos.operators.kubernetes.DbtRunKubernetesOperator",
            "kubernetes",
        )
        DbtRunOperationKubernetesOperator = MissingPackage(
            "cosmos.operators.kubernetes.DbtRunOperationKubernetesOperator",
            "kubernetes",
        )
        DbtSeedKubernetesOperator = MissingPackage(
            "cosmos.operators.kubernetes.DbtSeedKubernetesOperator",
            "kubernetes",
        )
        DbtSnapshotKubernetesOperator = MissingPackage(
            "cosmos.operators.kubernetes.DbtSnapshotKubernetesOperator",
            "kubernetes",
        )
        DbtTestKubernetesOperator = MissingPackage(
            "cosmos.operators.kubernetes.DbtTestKubernetesOperator",
            "kubernetes",
        )

    try:
        from cosmos.operators.azure_container_instance import (
            DbtBuildAzureContainerInstanceOperator,
            DbtCloneAzureContainerInstanceOperator,
            DbtLSAzureContainerInstanceOperator,
            DbtRunAzureContainerInstanceOperator,
            DbtRunOperationAzureContainerInstanceOperator,
            DbtSeedAzureContainerInstanceOperator,
            DbtSnapshotAzureContainerInstanceOperator,
            DbtTestAzureContainerInstanceOperator,
        )
    except ImportError:  # pragma: no cover
        DbtBuildAzureContainerInstanceOperator = MissingPackage(
            "cosmos.operators.azure_container_instance.DbtBuildAzureContainerInstanceOperator",
            "azure-container-instance",
        )
        DbtLSAzureContainerInstanceOperator = MissingPackage(
            "cosmos.operators.azure_container_instance.DbtLSAzureContainerInstanceOperator", "azure-container-instance"
        )
        DbtRunAzureContainerInstanceOperator = MissingPackage(
            "cosmos.operators.azure_container_instance.DbtRunAzureContainerInstanceOperator", "azure-container-instance"
        )
        DbtRunOperationAzureContainerInstanceOperator = MissingPackage(
            "cosmos.operators.azure_container_instance.DbtRunOperationAzureContainerInstanceOperator",
            "azure-container-instance",
        )
        DbtSeedAzureContainerInstanceOperator = MissingPackage(
            "cosmos.operators.azure_container_instance.DbtSeedAzureContainerInstanceOperator",
            "azure-container-instance",
        )
        DbtSnapshotAzureContainerInstanceOperator = MissingPackage(
            "cosmos.operators.azure_container_instance.DbtSnapshotAzureContainerInstanceOperator",
            "azure-container-instance",
        )
        DbtTestAzureContainerInstanceOperator = MissingPackage(
            "cosmos.operators.azure_container_instance.DbtTestAzureContainerInstanceOperator",
            "azure-container-instance",
        )

    try:
        from cosmos.operators.aws_eks import (
            DbtBuildAwsEksOperator,
            DbtCloneAwsEksOperator,
            DbtLSAwsEksOperator,
            DbtRunAwsEksOperator,
            DbtRunOperationAwsEksOperator,
            DbtSeedAwsEksOperator,
            DbtSnapshotAwsEksOperator,
            DbtTestAwsEksOperator,
        )
    except ImportError:  # pragma: no cover
        DbtBuildAwsEksOperator = MissingPackage(
            "cosmos.operators.azure_container_instance.DbtBuildAwsEksOperator", "aws_eks"
        )
        DbtLSAwsEksOperator = MissingPackage("cosmos.operators.azure_container_instance.DbtLSAwsEksOperator", "aws_eks")
        DbtRunAwsEksOperator = MissingPackage(
            "cosmos.operators.azure_container_instance.DbtRunAwsEksOperator", "aws_eks"
        )
        DbtRunOperationAwsEksOperator = MissingPackage(
            "cosmos.operators.azure_container_instance.DbtRunOperationAwsEksOperator",
            "aws_eks",
        )
        DbtSeedAwsEksOperator = MissingPackage(
            "cosmos.operators.azure_container_instance.DbtSeedAwsEksOperator", "aws_eks"
        )
        DbtSnapshotAwsEksOperator = MissingPackage(
            "cosmos.operators.azure_container_instance.DbtSnapshotAwsEksOperator",
            "aws_eks",
        )
        DbtTestAwsEksOperator = MissingPackage(
            "cosmos.operators.azure_container_instance.DbtTestAwsEksOperator", "aws_eks"
        )

    try:
        from cosmos.operators.aws_ecs import (
            DbtBuildAwsEcsOperator,
            DbtLSAwsEcsOperator,
            DbtRunAwsEcsOperator,
            DbtRunOperationAwsEcsOperator,
            DbtSeedAwsEcsOperator,
            DbtSnapshotAwsEcsOperator,
            DbtSourceAwsEcsOperator,
            DbtTestAwsEcsOperator,
        )
    except ImportError:  # pragma: no cover
        DbtBuildAwsEcsOperator = MissingPackage("cosmos.operators.aws_ecs.DbtBuildAwsEcsOperator", "aws-ecs")
        DbtLSAwsEcsOperator = MissingPackage("cosmos.operators.aws_ecs.DbtLSAwsEcsOperator", "aws-ecs")
        DbtRunAwsEcsOperator = MissingPackage("cosmos.operators.aws_ecs.DbtRunAwsEcsOperator", "aws-ecs")
        DbtRunOperationAwsEcsOperator = MissingPackage(
            "cosmos.operators.aws_ecs.DbtRunOperationAwsEcsOperator",
            "aws-ecs",
        )
        DbtSeedAwsEcsOperator = MissingPackage("cosmos.operators.aws_ecs.DbtSeedAwsEcsOperator", "aws-ecs")
        DbtSnapshotAwsEcsOperator = MissingPackage(
            "cosmos.operators.aws_ecs.DbtSnapshotAwsEcsOperator",
            "aws-ecs",
        )
        DbtTestAwsEcsOperator = MissingPackage("cosmos.operators.aws_ecs.DbtTestAwsEcsOperator", "aws-ecs")
        DbtSourceAwsEcsOperator = MissingPackage("cosmos.operators.aws_ecs.DbtSourceAwsEcsOperator", "aws-ecs")

    try:
        from cosmos.operators.gcp_cloud_run_job import (
            DbtBuildGcpCloudRunJobOperator,
            DbtCloneGcpCloudRunJobOperator,
            DbtLSGcpCloudRunJobOperator,
            DbtRunGcpCloudRunJobOperator,
            DbtRunOperationGcpCloudRunJobOperator,
            DbtSeedGcpCloudRunJobOperator,
            DbtSnapshotGcpCloudRunJobOperator,
            DbtTestGcpCloudRunJobOperator,
        )
    except (ImportError, AttributeError):
        DbtBuildGcpCloudRunJobOperator = MissingPackage(
            "cosmos.operators.gcp_cloud_run_job.DbtBuildGcpCloudRunJobOperator", "gcp-cloud-run-job"
        )
        DbtLSGcpCloudRunJobOperator = MissingPackage(
            "cosmos.operators.gcp_cloud_run_job.DbtLSGcpCloudRunJobOperator", "gcp-cloud-run-job"
        )
        DbtRunGcpCloudRunJobOperator = MissingPackage(
            "cosmos.operators.gcp_cloud_run_job.DbtRunGcpCloudRunJobOperator", "gcp-cloud-run-job"
        )
        DbtRunOperationGcpCloudRunJobOperator = MissingPackage(
            "cosmos.operators.gcp_cloud_run_job.DbtRunOperationGcpCloudRunJobOperator", "gcp-cloud-run-job"
        )
        DbtSeedGcpCloudRunJobOperator = MissingPackage(
            "cosmos.operators.gcp_cloud_run_job.DbtSeedGcpCloudRunJobOperator", "gcp-cloud-run-job"
        )
        DbtSnapshotGcpCloudRunJobOperator = MissingPackage(
            "cosmos.operators.gcp_cloud_run_job.DbtSnapshotGcpCloudRunJobOperator", "gcp-cloud-run-job"
        )
        DbtTestGcpCloudRunJobOperator = MissingPackage(
            "cosmos.operators.gcp_cloud_run_job.DbtTestGcpCloudRunJobOperator", "gcp-cloud-run-job"
        )

    __all__ = [
        "ProjectConfig",
        "ProfileConfig",
        "ExecutionConfig",
        "RenderConfig",
        "DbtDag",
        "DbtTaskGroup",
        "ExecutionMode",
        "LoadMode",
        "TestBehavior",
        "InvocationMode",
        "TestIndirectSelection",
        "SourceRenderingBehavior",
        "DbtResourceType",
        # Local Execution Mode
        "DbtBuildLocalOperator",
        "DbtCloneLocalOperator",
        "DbtDepsLocalOperator",  # deprecated, to be delete in Cosmos 2.x
        "DbtLSLocalOperator",
        "DbtRunLocalOperator",
        "DbtRunOperationLocalOperator",
        "DbtSeedLocalOperator",
        "DbtSnapshotLocalOperator",
        "DbtTestLocalOperator",
        # Docker Execution Mode
        "DbtBuildDockerOperator",
        "DbtCloneDockerOperator",
        "DbtLSDockerOperator",
        "DbtRunDockerOperator",
        "DbtRunOperationDockerOperator",
        "DbtSeedDockerOperator",
        "DbtSnapshotDockerOperator",
        "DbtTestDockerOperator",
        # Kubernetes Execution Mode
        "DbtBuildKubernetesOperator",
        "DbtCloneKubernetesOperator",
        "DbtLSKubernetesOperator",
        "DbtRunKubernetesOperator",
        "DbtRunOperationKubernetesOperator",
        "DbtSeedKubernetesOperator",
        "DbtSnapshotKubernetesOperator",
        "DbtTestKubernetesOperator",
        # Azure Container Instance Execution Mode
        "DbtBuildAzureContainerInstanceOperator",
        "DbtCloneAzureContainerInstanceOperator",
        "DbtLSAzureContainerInstanceOperator",
        "DbtRunAzureContainerInstanceOperator",
        "DbtRunOperationAzureContainerInstanceOperator",
        "DbtSeedAzureContainerInstanceOperator",
        "DbtSnapshotAzureContainerInstanceOperator",
        "DbtTestAzureContainerInstanceOperator",
        # AWS EKS Execution Mode
        "DbtBuildAwsEksOperator",
        "DbtCloneAwsEksOperator",
        "DbtLSAwsEksOperator",
        "DbtRunAwsEksOperator",
        "DbtRunOperationAwsEksOperator",
        "DbtSeedAwsEksOperator",
        "DbtSnapshotAwsEksOperator",
        "DbtTestAwsEksOperator",
        # AWS ECS Task Run Execution Mode
        "DbtBuildAwsEcsOperator",
        "DbtLSAwsEcsOperator",
        "DbtRunAwsEcsOperator",
        "DbtRunOperationAwsEcsOperator",
        "DbtSeedAwsEcsOperator",
        "DbtSnapshotAwsEcsOperator",
        "DbtTestAwsEcsOperator",
        "DbtSourceAwsEcsOperator",
        # GCP Cloud Run Job Execution Mode
        "DbtBuildGcpCloudRunJobOperator",
        "DbtCloneGcpCloudRunJobOperator",
        "DbtLSGcpCloudRunJobOperator",
        "DbtRunGcpCloudRunJobOperator",
        "DbtRunOperationGcpCloudRunJobOperator",
        "DbtSeedGcpCloudRunJobOperator",
        "DbtSnapshotGcpCloudRunJobOperator",
        "DbtTestGcpCloudRunJobOperator",
    ]<|MERGE_RESOLUTION|>--- conflicted
+++ resolved
@@ -9,11 +9,7 @@
 
 from cosmos import settings
 
-<<<<<<< HEAD
-__version__ = "1.11.0a8"
-=======
 __version__ = "1.11.0a10"
->>>>>>> 0a30dcd5
 
 if not settings.enable_memory_optimised_imports:
     from cosmos.airflow.dag import DbtDag
