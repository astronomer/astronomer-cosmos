from __future__ import annotations

from collections import OrderedDict, defaultdict
from copy import deepcopy
from typing import Any, Callable, Union

try:  # Airflow 3
    from airflow.sdk.bases.operator import BaseOperator
except ImportError:  # Airflow 2
    from airflow.models import BaseOperator

from airflow.models.base import ID_LEN as AIRFLOW_MAX_ID_LENGTH
from airflow.models.dag import DAG

try:
    # Airflow 3.1 onwards
    from airflow.sdk import TaskGroup
except ImportError:
    from airflow.utils.task_group import TaskGroup

from cosmos import settings
from cosmos.config import RenderConfig
from cosmos.constants import (
    DBT_SETUP_ASYNC_TASK_ID,
    DBT_TEARDOWN_ASYNC_TASK_ID,
    DEFAULT_DBT_RESOURCES,
    PRODUCER_WATCHER_TASK_ID,
    SUPPORTED_BUILD_RESOURCES,
    TESTABLE_DBT_RESOURCES,
    DbtResourceType,
    ExecutionMode,
    SourceRenderingBehavior,
    TestBehavior,
    TestIndirectSelection,
)
from cosmos.core.airflow import get_airflow_task as create_airflow_task
from cosmos.core.graph.entities import Task as TaskMetadata
from cosmos.dbt.graph import DbtNode
from cosmos.exceptions import CosmosValueError
from cosmos.log import get_logger

logger = get_logger(__name__)


def _snake_case_to_camelcase(value: str) -> str:
    """Convert snake_case to CamelCase

    Example: foo_bar_baz -> FooBarBaz

    :param value: Value to convert to CamelCase
    :return: Converted value
    """
    return "".join(x.capitalize() for x in value.lower().split("_"))


def calculate_operator_class(
    execution_mode: ExecutionMode,
    dbt_class: str,
) -> str:
    """
    Given an execution mode and dbt class, return the operator class path to use.

    :param execution_mode: Cosmos execution mode (e.g. local, virtualenv, docker, kubernetes)
    :param dbt_class: The dbt command being used (e.g. DbtSnapshot, DbtRun, DbtSeed)
    :returns: path string to the correspondent Cosmos Airflow operator
    (e.g. cosmos.operators.localDbtSnapshotLocalOperator)
    """
    return (
        f"cosmos.operators.{execution_mode.value}.{dbt_class}{_snake_case_to_camelcase(execution_mode.value)}Operator"
    )


def _is_source_used_by_filtered_nodes(source_node: DbtNode, filtered_nodes: dict[str, DbtNode]) -> bool:
    """
    Check if a source node is referenced by any of the filtered nodes.

    :param source_node: The source node to check
    :param filtered_nodes: Dictionary of filtered nodes
    :returns: True if the source is used by any filtered node, False otherwise
    """
    source_id = source_node.unique_id

    # Check if any filtered node depends on this source
    for node in filtered_nodes.values():
        if source_id in node.depends_on:
            return True

    return False


def calculate_leaves(tasks_ids: list[str], nodes: dict[str, DbtNode]) -> list[str]:
    """
    Return a list of unique_ids for nodes that are not parents (don't have dependencies on other tasks).

    :param tasks_ids: Node/task IDs which are materialized in the Airflow DAG
    :param nodes: Dictionary mapping dbt nodes (node.unique_id to node)
    :returns: List of unique_ids for the nodes that are graph leaves
    """
    parents = []
    leaves = []
    materialized_nodes = [node for node in nodes.values() if node.unique_id in tasks_ids]
    for node in materialized_nodes:
        parents.extend(node.depends_on)
    parents_ids = set(parents)
    for node in materialized_nodes:
        if node.unique_id not in parents_ids:
            leaves.append(node.unique_id)
    return leaves


def exclude_detached_tests_if_needed(
    node: DbtNode,
    task_args: dict[str, str],
    detached_from_parent: dict[str, list[DbtNode]] | None = None,
) -> None:
    """
    Add exclude statements if there are tests associated to the model that should be run detached from the model/tests.

    Change task_args in-place.
    """
    if detached_from_parent is None:
        detached_from_parent = {}
    exclude: list[str] = task_args.get("exclude", [])  # type: ignore
    tests_detached_from_this_node: list[DbtNode] = detached_from_parent.get(node.unique_id, [])  # type: ignore
    for test_node in tests_detached_from_this_node:
        exclude.append(test_node.resource_name.split(".")[0])
    if exclude:
        task_args["exclude"] = exclude  # type: ignore


def _override_profile_if_needed(task_kwargs: dict[str, Any], profile_kwargs_override: dict[str, Any]) -> None:
    """
    Changes in-place the profile configuration if it needs to be overridden.
    """
    if profile_kwargs_override:
        modified_profile_config = deepcopy(task_kwargs["profile_config"])
        modified_profile_kwargs_override = deepcopy(profile_kwargs_override)
        profile_mapping_override = modified_profile_kwargs_override.pop("profile_mapping", {})
        for key, value in modified_profile_kwargs_override.items():
            setattr(modified_profile_config, key, value)
        if modified_profile_config.profile_mapping and profile_mapping_override:
            for key, value in profile_mapping_override.items():
                setattr(modified_profile_config.profile_mapping, key, value)
        task_kwargs["profile_config"] = modified_profile_config


def create_test_task_metadata(
    test_task_name: str,
    execution_mode: ExecutionMode,
    test_indirect_selection: TestIndirectSelection,
    task_args: dict[str, Any],
    on_warning_callback: Callable[..., Any] | None = None,
    node: DbtNode | None = None,
    render_config: RenderConfig | None = None,
    detached_from_parent: dict[str, list[DbtNode]] | None = None,
    enable_owner_inheritance: bool | None = None,
) -> TaskMetadata:
    """
    Create the metadata that will be used to instantiate the Airflow Task that will be used to run the Dbt test node.

    :param test_task_name: Name of the Airflow task to be created
    :param execution_mode: The Cosmos execution mode we're aiming to run the dbt task at (e.g. local)
    :param task_args: Arguments to be used to instantiate an Airflow Task
    :param on_warning_callback: A callback function called on warnings with additional Context variables “test_names”
    and “test_results” of type List.
    :param node: If the test relates to a specific node, the node reference
    :param detached_from_parent: Dictionary that maps node ids and their children tests that should be run detached
    :returns: The metadata necessary to instantiate the source dbt node as an Airflow task.
    """
    task_args = dict(task_args)
    task_args["on_warning_callback"] = on_warning_callback
    extra_context = {}
    detached_from_parent = detached_from_parent or {}
    task_owner = ""

    if test_indirect_selection != TestIndirectSelection.EAGER:
        task_args["indirect_selection"] = test_indirect_selection.value
    if node is not None:
        if node.resource_type == DbtResourceType.SOURCE:
            task_args["select"] = f"source:{node.resource_name}"
        elif is_detached_test(node):
            task_args["select"] = node.resource_name.split(".")[0]
        else:  # tested with node.resource_type == DbtResourceType.SEED or DbtResourceType.SNAPSHOT
            task_args["select"] = node.resource_name

        extra_context = {"dbt_node_config": node.context_dict}
        task_owner = node.owner
    elif render_config is not None:  # TestBehavior.AFTER_ALL
        task_args["select"] = render_config.select
        task_args["selector"] = render_config.selector
        task_args["exclude"] = render_config.exclude

    if node:
        exclude_detached_tests_if_needed(node, task_args, detached_from_parent)
        _override_profile_if_needed(task_args, node.profile_config_to_override)

    if not enable_owner_inheritance:
        task_owner = ""

    args_to_override: dict[str, Any] = {}
    if node:
        args_to_override = node.operator_kwargs_to_override

    if (
        execution_mode == ExecutionMode.WATCHER
        and render_config is not None
        and render_config.test_behavior == TestBehavior.AFTER_ALL
    ):
        operator_class = "cosmos.operators.local.DbtTestLocalOperator"
    else:
        operator_class = calculate_operator_class(
            execution_mode=execution_mode,
            dbt_class="DbtTest",
        )

    return TaskMetadata(
        id=test_task_name,
        owner=task_owner,
        operator_class=operator_class,
        arguments={**task_args, **args_to_override},
        extra_context=extra_context,
    )


def _get_task_id_and_args(
    node: DbtNode,
    args: dict[str, Any],
    use_task_group: bool,
    execution_mode: ExecutionMode,
    normalize_task_id: Callable[..., Any] | None,
    normalize_task_display_name: Callable[..., Any] | None,
    resource_suffix: str,
    include_resource_type: bool = False,
) -> tuple[str, dict[str, Any]]:
    """
    Generate task ID and update args with display name if needed.
    """
    args_update = args
    task_name = f"{node.name}_{resource_suffix}"

    if include_resource_type:
        task_name = f"{node.name}_{node.resource_type.value}_{resource_suffix}"

    if use_task_group:
        task_id = resource_suffix

    elif normalize_task_id and not normalize_task_display_name:
        task_id = normalize_task_id(node)
        args_update["task_display_name"] = task_name
    elif not normalize_task_id and normalize_task_display_name:
        task_id = task_name
        args_update["task_display_name"] = normalize_task_display_name(node)
    elif normalize_task_id and normalize_task_display_name:
        task_id = normalize_task_id(node)
        args_update["task_display_name"] = normalize_task_display_name(node)
    else:
        task_id = task_name

    return task_id, args_update


def create_dbt_resource_to_class(test_behavior: TestBehavior) -> dict[str, str]:
    """
    Return the map from dbt node type to Cosmos class prefix that should be used
    to handle them.
    """

    if test_behavior == TestBehavior.BUILD:
        dbt_resource_to_class = {
            DbtResourceType.MODEL: "DbtBuild",
            DbtResourceType.SNAPSHOT: "DbtBuild",
            DbtResourceType.SEED: "DbtBuild",
            DbtResourceType.TEST: "DbtTest",
            DbtResourceType.SOURCE: "DbtSource",
        }
    else:
        dbt_resource_to_class = {
            DbtResourceType.MODEL: "DbtRun",
            DbtResourceType.SNAPSHOT: "DbtSnapshot",
            DbtResourceType.SEED: "DbtSeed",
            DbtResourceType.TEST: "DbtTest",
            DbtResourceType.SOURCE: "DbtSource",
        }
    return dbt_resource_to_class


def create_task_metadata(
    node: DbtNode,
    execution_mode: ExecutionMode,
    args: dict[str, Any],
    dbt_dag_task_group_identifier: str,
    render_config: RenderConfig = RenderConfig(),
    use_task_group: bool = False,
    test_indirect_selection: TestIndirectSelection = TestIndirectSelection.EAGER,
    on_warning_callback: Callable[..., Any] | None = None,
    detached_from_parent: dict[str, list[DbtNode]] | None = None,
<<<<<<< HEAD
=======
    enable_owner_inheritance: bool | None = None,
>>>>>>> a95c81b8
    filtered_nodes: dict[str, DbtNode] | None = None,
) -> TaskMetadata | None:
    """
    Create the metadata that will be used to instantiate the Airflow Task used to run the Dbt node.

    :param node: The dbt node which we desired to convert into an Airflow Task
    :param execution_mode: Where Cosmos should run each dbt task (e.g. ExecutionMode.LOCAL, ExecutionMode.KUBERNETES).
         Default is ExecutionMode.LOCAL.
    :param args: Arguments to be used to instantiate an Airflow Task
    :param dbt_dag_task_group_identifier: Identifier to refer to the DbtDAG or DbtTaskGroup in the DAG.
    :param use_task_group: It determines whether to use the name as a prefix for the task id or not.
        If it is False, then use the name as a prefix for the task id, otherwise do not.
    :param on_warning_callback: A callback function called on warnings with additional Context variables “test_names”
        and “test_results” of type List. This is param available for dbt test and dbt source freshness command.
    :param detached_from_parent: Dictionary that maps node ids and their children tests that should be run detached
    :returns: The metadata necessary to instantiate the source dbt node as an Airflow task.
    """
    dbt_resource_to_class = create_dbt_resource_to_class(render_config.test_behavior)

    # Make a copy to avoid issues with mutable arguments
    args = {**args}

    if DbtResourceType(node.resource_type) in DEFAULT_DBT_RESOURCES and node.resource_type in dbt_resource_to_class:
        extra_context: dict[str, Any] = {
            "dbt_node_config": node.context_dict,
            "dbt_dag_task_group_identifier": dbt_dag_task_group_identifier,
            "package_name": node.package_name,
        }
        resource_suffix_map = {TestBehavior.BUILD: "build", DbtResourceType.MODEL: "run"}
        resource_suffix = (
            resource_suffix_map.get(render_config.test_behavior)
            or resource_suffix_map.get(node.resource_type)
            or node.resource_type.value
        )
        # Since Cosmos 1.11, it selects models using --select, instead of --models. The reason for this is that
        # this flag was deprecated in dbt-core 1.10 (https://github.com/dbt-labs/dbt-core/issues/11561)
        # and dbt fusion (2.0.0-beta26) does not support it.
        # Users can still force Cosmos to use `--models` by setting the environment variable
        # `AIRFLOW__COSMOS__PRE_DBT_FUSION=1`.
        models_select_key = "models" if settings.pre_dbt_fusion else "select"

        if render_config.test_behavior == TestBehavior.BUILD and node.resource_type in SUPPORTED_BUILD_RESOURCES:
            args[models_select_key] = f"{node.resource_name}"
            if test_indirect_selection != TestIndirectSelection.EAGER:
                args["indirect_selection"] = test_indirect_selection.value
            args["on_warning_callback"] = on_warning_callback
            exclude_detached_tests_if_needed(node, args, detached_from_parent)
            task_id, args = _get_task_id_and_args(
                node=node,
                args=args,
                use_task_group=use_task_group,
                normalize_task_id=render_config.normalize_task_id,
                normalize_task_display_name=render_config.normalize_task_display_name,
                resource_suffix=resource_suffix,
                include_resource_type=True,
                execution_mode=execution_mode,
            )
        elif node.resource_type == DbtResourceType.SOURCE:
            args["select"] = f"source:{node.resource_name}"
            args["on_warning_callback"] = on_warning_callback

            if (render_config.source_rendering_behavior == SourceRenderingBehavior.NONE) or (
                render_config.source_rendering_behavior == SourceRenderingBehavior.WITH_TESTS_OR_FRESHNESS
                and node.has_freshness is False
                and node.has_test is False
            ):
                return None

            if (
                render_config.source_pruning
                and filtered_nodes
                and not _is_source_used_by_filtered_nodes(node, filtered_nodes)
            ):
                return None
            task_id, args = _get_task_id_and_args(
                node=node,
                args=args,
                use_task_group=use_task_group,
                normalize_task_id=render_config.normalize_task_id,
                normalize_task_display_name=render_config.normalize_task_display_name,
                resource_suffix=r"source",
                execution_mode=execution_mode,
            )
            if node.has_freshness is False and render_config.source_rendering_behavior == SourceRenderingBehavior.ALL:
                # render sources without freshness as empty operators
                # empty operator does not accept custom parameters (e.g., profile_args). recreate the args.
                if "task_display_name" in args:
                    args = {"task_display_name": args["task_display_name"]}
                else:
                    args = {}
                return TaskMetadata(id=task_id, operator_class="airflow.operators.empty.EmptyOperator", arguments=args)
        else:  # DbtResourceType.MODEL, DbtResourceType.SEED and DbtResourceType.SNAPSHOT
            args[models_select_key] = node.resource_name
            task_id, args = _get_task_id_and_args(
                node=node,
                args=args,
                use_task_group=use_task_group,
                normalize_task_id=render_config.normalize_task_id,
                normalize_task_display_name=render_config.normalize_task_display_name,
                resource_suffix=resource_suffix,
                execution_mode=execution_mode,
            )

        _override_profile_if_needed(args, node.profile_config_to_override)

        task_owner = node.owner

        if not render_config.enable_owner_inheritance:
            task_owner = ""

        task_metadata = TaskMetadata(
            id=task_id,
            owner=task_owner,
            operator_class=calculate_operator_class(
                execution_mode=execution_mode, dbt_class=dbt_resource_to_class[node.resource_type]
            ),
            arguments={**args, **node.operator_kwargs_to_override},
            extra_context=extra_context,
        )
        return task_metadata
    else:
        msg = (
            f"Unavailable conversion function for <{node.resource_type}> (node <{node.unique_id}>). "
            "Define a converter function using render_config.node_converters."
        )
        logger.warning(msg)
        return None


def is_detached_test(node: DbtNode) -> bool:
    """
    Identify if node should be rendered detached from the parent. Conditions that should be met:
    * is a test
    * has multiple parents
    """
    if node.resource_type == DbtResourceType.TEST and len(node.depends_on) > 1:
        return True
    return False


def generate_or_convert_task(
    task_meta: TaskMetadata,
<<<<<<< HEAD
=======
    dag: DAG,
    task_group: TaskGroup | None,
    node: DbtNode,
    resource_type: DbtResourceType,
    execution_mode: ExecutionMode,
    task_args: dict[str, Any],
    test_behavior: TestBehavior,
    source_rendering_behavior: SourceRenderingBehavior,
    test_indirect_selection: TestIndirectSelection,
    on_warning_callback: Callable[..., Any] | None,
    dbt_project_name: str | None = None,
    node_converters: dict[DbtResourceType, Callable[..., Any]] = {},
    normalize_task_id: Callable[..., Any] | None = None,
    detached_from_parent: dict[str, list[DbtNode]] | None = None,
    **kwargs: Any,
) -> BaseOperator:
    """
    Checks if a node_converter was supplied for the given resource type:
      - If yes, attempts to convert the task using the given node_converter
      - If no, creates the task as expected with the supplied task_meta
    Returns the created task
    """
    task: BaseOperator

    conversion_function = node_converters.get(resource_type, None)
    if conversion_function is not None:
        task_id = task_meta.id
        logger.warning(
            "The `node_converters` attribute is an experimental feature. "
            "Its syntax and behavior can be changed before a major release."
        )
        logger.debug(f"Converting node <{node.unique_id}> task <{task_id}> using <{conversion_function.__name__}>")
        task = conversion_function(  # type: ignore
            dag=dag,
            task_group=task_group,
            dbt_project_name=dbt_project_name,
            execution_mode=execution_mode,
            task_args=task_args,
            test_behavior=test_behavior,
            source_rendering_behavior=source_rendering_behavior,
            test_indirect_selection=test_indirect_selection,
            on_warning_callback=on_warning_callback,
            normalize_task_id=normalize_task_id,
            node=node,
            task_id=task_id,
            detached_from_parent=detached_from_parent,
        )
        if task is not None:
            logger.debug(f"Conversion of node <{node.unique_id}> task <{task_id}> was successful!")
    else:
        task = create_airflow_task(task_meta, dag, task_group)
    return task


def generate_task_or_group(
>>>>>>> a95c81b8
    dag: DAG,
    task_group: TaskGroup | None,
    node: DbtNode,
    resource_type: DbtResourceType,
    task_args: dict[str, Any],
    render_config: RenderConfig,
    node_converters: dict[DbtResourceType, Callable[..., Any]],
    on_warning_callback: Callable[..., Any] | None,
    # Properties from ExecutionConfig:
    execution_mode: ExecutionMode,
    test_indirect_selection: TestIndirectSelection,
    # Other arguments relevant to instantiating the task:
    dbt_project_name: str | None = None,
    detached_from_parent: dict[str, list[DbtNode]] | None = None,
    **kwargs: Any,
) -> BaseOperator:
    """
    Checks if a node_converter was supplied for the given resource type:
      - If yes, attempts to convert the task using the given node_converter
      - If no, creates the task as expected with the supplied task_meta
    Returns the created task
    """
    task: BaseOperator

    conversion_function = node_converters.get(resource_type, None)
    if conversion_function is not None:
        task_id = task_meta.id
        logger.warning(
            "The `node_converters` attribute is an experimental feature. "
            "Its syntax and behavior can be changed before a major release."
        )
        logger.debug(f"Converting node <{node.unique_id}> task <{task_id}> using <{conversion_function.__name__}>")
        # In Cosmos 2.0 we should review this implementation and use render_config or another simpler interface:
        task = conversion_function(  # type: ignore
            dag=dag,
            task_group=task_group,
            dbt_project_name=dbt_project_name,
            execution_mode=execution_mode,
            task_args=task_args,
            test_behavior=render_config.test_behavior,
            source_pruning=render_config.source_pruning,
            source_rendering_behavior=render_config.source_rendering_behavior,
            normalize_task_id=render_config.normalize_task_id,
            normalize_task_display_name=render_config.normalize_task_display_name,
            enable_owner_inheritance=render_config.enable_owner_inheritance,
            test_indirect_selection=test_indirect_selection,
            on_warning_callback=on_warning_callback,
            node=node,
            task_id=task_id,
            detached_from_parent=detached_from_parent,
        )
        if task is not None:
            logger.debug(f"Conversion of node <{node.unique_id}> task <{task_id}> was successful!")
    else:
        task = create_airflow_task(task_meta, dag, task_group)
    return task


def generate_task_or_group(
    dag: DAG,
    task_group: TaskGroup | None,
    node: DbtNode,
    task_args: dict[str, Any],
    render_config: RenderConfig,
    node_converters: dict[DbtResourceType, Callable[..., Any]],
    # These two properties come from ExecutionConfig and affect rendering decisions:
    execution_mode: ExecutionMode,
    test_indirect_selection: TestIndirectSelection,
<<<<<<< HEAD
    # Other arguments relevant to instantiating that task or task group:
    dbt_project_name: str | None = None,
    on_warning_callback: Callable[..., Any] | None = None,
    detached_from_parent: dict[str, list[DbtNode]] | None = None,
=======
    dbt_project_name: str | None = None,
    node_converters: dict[DbtResourceType, Callable[..., Any]] = {},
    source_pruning: bool = False,
    on_warning_callback: Callable[..., Any] | None = None,
    normalize_task_id: Callable[..., Any] | None = None,
    normalize_task_display_name: Callable[..., Any] | None = None,
    detached_from_parent: dict[str, list[DbtNode]] | None = None,
    enable_owner_inheritance: bool | None = None,
    node_conversion_by_task_group: bool | None = None,
>>>>>>> a95c81b8
    filtered_nodes: dict[str, DbtNode] | None = None,
    **kwargs: Any,
) -> BaseOperator | TaskGroup | None:

    task_or_group: BaseOperator | TaskGroup | None = None
    detached_from_parent = detached_from_parent or {}
<<<<<<< HEAD
=======
    node_converters = node_converters or {}

>>>>>>> a95c81b8
    use_task_group = (
        node.resource_type in TESTABLE_DBT_RESOURCES
        and render_config.test_behavior == TestBehavior.AFTER_EACH
        and node.has_test is True
    )
<<<<<<< HEAD
    convert_entire_task_group = render_config.node_conversion_by_task_group and node.resource_type in node_converters
=======
    convert_entire_task_group = node_conversion_by_task_group and node.resource_type in node_converters
>>>>>>> a95c81b8

    task_meta = create_task_metadata(
        node=node,
        render_config=render_config,
        execution_mode=execution_mode,
        args=task_args,
        dbt_dag_task_group_identifier=_get_dbt_dag_task_group_identifier(dag, task_group),
        use_task_group=use_task_group,
        test_indirect_selection=test_indirect_selection,
        on_warning_callback=on_warning_callback,
        detached_from_parent=detached_from_parent,
        filtered_nodes=filtered_nodes,
    )

    generate_or_convert_task_args = {
        "task_meta": task_meta,
        "dbt_project_name": dbt_project_name,
        "dag": dag,
        "task_group": task_group,
        "node": node,
        "resource_type": node.resource_type,
        "task_args": task_args,
        "render_config": render_config,
        "on_warning_callback": on_warning_callback,
        "detached_from_parent": detached_from_parent,
        "node_converters": node_converters,
        # Properties from ExecutionConfig:
        "execution_mode": execution_mode,
        "test_indirect_selection": test_indirect_selection,
    }

    # In most cases, we'll  map one DBT node to one Airflow task
    # The exception are the test nodes, since it would be too slow to run test tasks individually.
    # If test_behaviour=="after_each", each model task will be bundled with a test task, using TaskGroup
    if task_meta and not node.resource_type == DbtResourceType.TEST:
        if use_task_group and (not convert_entire_task_group):
            with TaskGroup(dag=dag, group_id=node.name, parent_group=task_group) as model_task_group:
                task = generate_or_convert_task(
<<<<<<< HEAD
                    **{  # type: ignore[arg-type]
                        **generate_or_convert_task_args,
                        "task_group": model_task_group,
                    },
=======
                    node_converters=node_converters,
                    task_meta=task_meta,
                    dbt_project_name=dbt_project_name,
                    dag=dag,
                    task_group=model_task_group,
                    node=node,
                    resource_type=node.resource_type,
                    execution_mode=execution_mode,
                    task_args=task_args,
                    test_behavior=test_behavior,
                    source_rendering_behavior=source_rendering_behavior,
                    test_indirect_selection=test_indirect_selection,
                    on_warning_callback=on_warning_callback,
                    normalize_task_id=normalize_task_id,
                    detached_from_parent=detached_from_parent,
>>>>>>> a95c81b8
                )
                test_meta = create_test_task_metadata(
                    "test",
                    execution_mode,
                    test_indirect_selection,
                    task_args=task_args,
                    node=node,
                    on_warning_callback=on_warning_callback,
                    detached_from_parent=detached_from_parent,
                    enable_owner_inheritance=render_config.enable_owner_inheritance,
                )
<<<<<<< HEAD
                test_task_generate_or_convert_task_args = {
                    **generate_or_convert_task_args,
                    "task_group": model_task_group,
                    "task_meta": test_meta,
                    "resource_type": DbtResourceType.TEST,  # type: ignore
                }
                test_task = generate_or_convert_task(**test_task_generate_or_convert_task_args)  # type: ignore[arg-type]
                task >> test_task
                task_or_group = model_task_group
        else:
            task_or_group = generate_or_convert_task(**generate_or_convert_task_args)  # type: ignore[arg-type]
=======
                test_task = generate_or_convert_task(
                    node_converters=node_converters,
                    task_meta=test_meta,
                    dbt_project_name=dbt_project_name,
                    dag=dag,
                    task_group=model_task_group,
                    node=node,
                    resource_type=DbtResourceType.TEST,  # type: ignore
                    execution_mode=execution_mode,
                    task_args=task_args,
                    test_behavior=test_behavior,
                    source_rendering_behavior=source_rendering_behavior,
                    test_indirect_selection=test_indirect_selection,
                    on_warning_callback=on_warning_callback,
                    normalize_task_id=normalize_task_id,
                    detached_from_parent=detached_from_parent,
                )
                task >> test_task
                task_or_group = model_task_group
        else:
            task_or_group = generate_or_convert_task(
                node_converters=node_converters,
                task_meta=task_meta,
                dbt_project_name=dbt_project_name,
                dag=dag,
                task_group=task_group,
                node=node,
                resource_type=node.resource_type,
                execution_mode=execution_mode,
                task_args=task_args,
                test_behavior=test_behavior,
                source_rendering_behavior=source_rendering_behavior,
                test_indirect_selection=test_indirect_selection,
                on_warning_callback=on_warning_callback,
                normalize_task_id=normalize_task_id,
                detached_from_parent=detached_from_parent,
            )
>>>>>>> a95c81b8

    return task_or_group


def _get_dbt_dag_task_group_identifier(dag: DAG, task_group: TaskGroup | None) -> str:
    dag_id = dag.dag_id
    task_group_id = task_group.group_id if task_group else None
    identifiers_list = []
    if dag_id:
        identifiers_list.append(dag_id)
    if task_group_id:
        identifiers_list.append(task_group_id)
    dag_task_group_identifier = "__".join(identifiers_list)

    return dag_task_group_identifier


def _add_dbt_setup_async_task(
    dag: DAG,
    execution_mode: ExecutionMode,
    task_args: dict[str, Any],
    tasks_map: dict[str, Any],
    task_group: TaskGroup | None,
    render_config: RenderConfig | None = None,
    async_py_requirements: list[str] | None = None,
) -> None:
    if execution_mode != ExecutionMode.AIRFLOW_ASYNC:
        return

    if not async_py_requirements:
        raise CosmosValueError("ExecutionConfig.AIRFLOW_ASYNC needs async_py_requirements to be set")

    if render_config is not None:
        task_args["select"] = render_config.select
        task_args["selector"] = render_config.selector
        task_args["exclude"] = render_config.exclude
        task_args["py_requirements"] = async_py_requirements

    setup_task_metadata = TaskMetadata(
        id=DBT_SETUP_ASYNC_TASK_ID,
        operator_class="cosmos.operators._asynchronous.SetupAsyncOperator",
        arguments=task_args,
        extra_context={"dbt_dag_task_group_identifier": _get_dbt_dag_task_group_identifier(dag, task_group)},
    )
    setup_airflow_task = create_airflow_task(setup_task_metadata, dag, task_group=task_group)

    for task_id, task in tasks_map.items():
        if not task.upstream_list:
            setup_airflow_task >> task

    tasks_map[DBT_SETUP_ASYNC_TASK_ID] = setup_airflow_task


def _add_producer_watcher_and_dependencies(
    dag: DAG,
    task_args: dict[str, Any],
    tasks_map: dict[str, Any],
    task_group: TaskGroup | None,
    render_config: RenderConfig | None = None,
    nodes: dict[str, DbtNode] | None = None,
) -> str:
    producer_task_args = task_args.copy()

    if render_config is not None:
        producer_task_args["select"] = render_config.select
        producer_task_args["selector"] = render_config.selector
        producer_task_args["exclude"] = render_config.exclude

        if render_config.test_behavior in [TestBehavior.NONE, TestBehavior.AFTER_ALL]:
            producer_task_args["exclude"] = producer_task_args["exclude"] + [
                "resource_type:test",
                "resource_type:unit_test",
            ]

    # First, we create the producer task
    producer_task_metadata = TaskMetadata(
        id=PRODUCER_WATCHER_TASK_ID,
        operator_class="cosmos.operators.watcher.DbtProducerWatcherOperator",
        arguments=producer_task_args,
    )
    producer_airflow_task = create_airflow_task(producer_task_metadata, dag, task_group=task_group)

    # Second, we need to set the producer task ID in all consumer tasks (and their children tasks)
    for node_id, task_or_taskgroup in tasks_map.items():

        node_tasks = (
            list(task_or_taskgroup.children.values())
            if isinstance(task_or_taskgroup, TaskGroup)
            else [task_or_taskgroup]
        )
        for task in node_tasks:
            task.producer_task_id = producer_airflow_task.task_id  # type: ignore[attr-defined]

        # Third, we want to make the producer task to be the parent of the root dbt nodes, without blocking them from sensing XCom
        # We only managed to do this in the case of DbtDag.
        # The way it is implemented is by setting the trigger_rule to "always" for the consumer tasks, and by having the producer task with a high priority_weight.
        if "DbtDag" in dag.__class__.__name__:

            # Is this dbt node a root of the (subset of the) dbt project?
            # Note: this may happen in one scenarios:
            # - the dbt node not having any `depends_on` within the user-selected `nodes`
            if nodes and node_id in nodes and not set(nodes[node_id].depends_on).intersection(nodes):
                producer_airflow_task >> task_or_taskgroup
                if isinstance(task_or_taskgroup, TaskGroup):
                    taskgroup = task_or_taskgroup
                    always_run_tasks = [
                        task for task in node_tasks if not set(task.upstream_task_ids).intersection(taskgroup.children)
                    ]
                else:
                    always_run_tasks = [task_or_taskgroup]

                for task in always_run_tasks:
                    task.trigger_rule = task_args.get("trigger_rule", "always")  # type: ignore[attr-defined]

    tasks_map[PRODUCER_WATCHER_TASK_ID] = producer_airflow_task
    return producer_airflow_task.task_id


def should_create_detached_nodes(render_config: RenderConfig) -> bool:
    """
    Decide if we should calculate / insert detached nodes into the graph.
    """
    return render_config.should_detach_multiple_parents_tests and render_config.test_behavior in (
        TestBehavior.BUILD,
        TestBehavior.AFTER_EACH,
    )


def identify_detached_nodes(
    nodes: dict[str, DbtNode],
    render_config: RenderConfig,
    detached_nodes: dict[str, DbtNode],
    detached_from_parent: dict[str, list[DbtNode]],
) -> None:
    """
    Given the nodes that represent a dbt project and the test_behavior, identify the detached test nodes
    (test nodes that have multiple dependencies and should run independently).

    Change in-place the dictionaries detached_nodes (detached node ID : node) and detached_from_parent (parent node ID that
    is upstream to this test and the test node).
    """
    if should_create_detached_nodes(render_config):
        for node_id, node in nodes.items():
            if is_detached_test(node):
                detached_nodes[node_id] = node
                for parent_id in node.depends_on:
                    detached_from_parent[parent_id].append(node)


_counter = 0


def calculate_detached_node_name(node: DbtNode) -> str:
    """
    Given a detached test node, calculate its name. It will either be:
     - the name of the test with a "_test" suffix, if this is smaller than 250
     - or detached_{an incremental number}_test
    """
    # Note: this implementation currently relies on the fact that Airflow creates a new process
    # to parse each DAG both in the scheduler and also in the worker nodes. We logged a ticket to improved this:
    # https://github.com/astronomer/astronomer-cosmos/issues/1469
    node_name = f"{node.resource_name.split('.')[0]}_test"
    if not len(node_name) < AIRFLOW_MAX_ID_LENGTH:
        global _counter
        node_name = f"detached_{_counter}_test"
        _counter += 1
    return node_name


def _add_teardown_task(
    dag: DAG,
    execution_mode: ExecutionMode,
    task_args: dict[str, Any],
    tasks_map: dict[str, Any],
    task_group: TaskGroup | None,
    render_config: RenderConfig | None = None,
    async_py_requirements: list[str] | None = None,
) -> None:
    if execution_mode != ExecutionMode.AIRFLOW_ASYNC:
        return

    if not async_py_requirements:
        raise CosmosValueError("ExecutionConfig.AIRFLOW_ASYNC needs async_py_requirements to be set")

    if render_config is not None:
        task_args["select"] = render_config.select
        task_args["selector"] = render_config.selector
        task_args["exclude"] = render_config.exclude
        task_args["py_requirements"] = async_py_requirements

    teardown_task_metadata = TaskMetadata(
        id=DBT_TEARDOWN_ASYNC_TASK_ID,
        operator_class="cosmos.operators._asynchronous.TeardownAsyncOperator",
        arguments=task_args,
        extra_context={"dbt_dag_task_group_identifier": _get_dbt_dag_task_group_identifier(dag, task_group)},
    )
    teardown_airflow_task = create_airflow_task(teardown_task_metadata, dag, task_group=task_group)

    for task_id, task in tasks_map.items():
        if len(task.downstream_list) == 0:
            task >> teardown_airflow_task

    tasks_map[DBT_TEARDOWN_ASYNC_TASK_ID] = teardown_airflow_task


def build_airflow_graph(  # noqa: C901 TODO: https://github.com/astronomer/astronomer-cosmos/issues/1943
    nodes: dict[str, DbtNode],
    dag: DAG,  # Airflow-specific - parent DAG where to associate tasks and (optional) task groups
    execution_mode: ExecutionMode,  # Cosmos-specific - decide what which class to use
    task_args: dict[str, Any],  # Cosmos/DBT - used to instantiate tasks
    test_indirect_selection: TestIndirectSelection,  # Cosmos/DBT - used to set test indirect selection mode
    dbt_project_name: str,  # DBT / Cosmos - used to name test task if mode is after_all,
    render_config: RenderConfig,
    task_group: TaskGroup | None = None,
    on_warning_callback: Callable[..., Any] | None = None,  # argument specific to the DBT test command
    async_py_requirements: list[str] | None = None,
) -> dict[str, Union[TaskGroup, BaseOperator]]:
    """
    Instantiate dbt `nodes` as Airflow tasks within the given `task_group` (optional) or `dag` (mandatory).

    The following arguments affect how each airflow task is instantiated:
    * `execution_mode`
    * `task_args`

    The parameter `test_behavior` influences how many and where test nodes will be added, while the argument
    `on_warning_callback` allows users to set a callback function to be called depending on the test result.
    If the `test_behavior` is None, no test nodes are added. Otherwise, if the `test_behaviour` is `after_all`,
    a single test task will be added after the Cosmos leave tasks, and it is named using `dbt_project_name`.
    Finally, if the `test_behaviour` is `after_each`, a test will be added after each model.

    :param nodes: Dictionary mapping dbt nodes (node.unique_id to node)
    :param dag: Airflow DAG instance
    :param execution_mode: Where Cosmos should run each dbt task (e.g. ExecutionMode.LOCAL, ExecutionMode.KUBERNETES).
        Default is ExecutionMode.LOCAL.
    :param task_args: Arguments to be used to instantiate an Airflow Task
    :param dbt_project_name: Name of the dbt pipeline of interest
    :param task_group: Airflow Task Group instance
    :param on_warning_callback: A callback function called on warnings with additional Context variables “test_names”
    and “test_results” of type List.
    :return: Dictionary mapping dbt nodes (node.unique_id to Airflow task)
    """
    tasks_map: dict[str, Union[TaskGroup, BaseOperator]] = {}
    task_or_group: TaskGroup | BaseOperator | None

    # Identify test nodes that should be run detached from the associated dbt resource nodes because they
    # have multiple parents
    detached_nodes: dict[str, DbtNode] = OrderedDict()
    detached_from_parent: dict[str, list[DbtNode]] = defaultdict(list)
    identify_detached_nodes(nodes, render_config, detached_nodes, detached_from_parent)

    virtualenv_dir = None

    if execution_mode == ExecutionMode.AIRFLOW_ASYNC:
        # This property is only relevant for the setup task, not the other tasks:
        virtualenv_dir = task_args.pop("virtualenv_dir", None)

    for node_id, node in nodes.items():
<<<<<<< HEAD

        task_or_group_args = {
            # Arguments to this method:
            "dag": dag,
            "task_group": task_group,
            "node": node,
            "task_args": task_args,
            "dbt_project_name": dbt_project_name,
            "render_config": render_config,
            # Properties from ExecutionConfig:
            "execution_mode": execution_mode,
            "test_indirect_selection": test_indirect_selection,
            # Argument to DbtDag or DbtTaskGroup:
            "on_warning_callback": on_warning_callback,
            # Calculated in this method:
            "detached_from_parent": detached_from_parent,
            "node_converters": render_config.node_converters or {},
        }

        task_or_group = generate_task_or_group(**task_or_group_args, filtered_nodes=nodes)  # type: ignore[arg-type]
=======
        task_or_group = generate_task_or_group(
            dag=dag,
            task_group=task_group,
            node=node,
            execution_mode=execution_mode,
            task_args=task_args,
            test_behavior=test_behavior,
            source_rendering_behavior=source_rendering_behavior,
            source_pruning=source_pruning,
            test_indirect_selection=test_indirect_selection,
            node_converters=node_converters,
            dbt_project_name=dbt_project_name,
            on_warning_callback=on_warning_callback,
            normalize_task_id=normalize_task_id,
            normalize_task_display_name=normalize_task_display_name,
            detached_from_parent=detached_from_parent,
            enable_owner_inheritance=enable_owner_inheritance,
            node_conversion_by_task_group=render_config.node_conversion_by_task_group,
            filtered_nodes=nodes,
        )
>>>>>>> a95c81b8
        if task_or_group is not None:
            tasks_map[node_id] = task_or_group

    # If test_behaviour=="after_all", there will be one test task, run by the end of the DAG
    # The end of a DAG is defined by the DAG leaf tasks (tasks which do not have downstream tasks)
    if render_config.test_behavior == TestBehavior.AFTER_ALL:
        test_meta = create_test_task_metadata(
            f"{dbt_project_name}_test",
            execution_mode,
            test_indirect_selection,
            task_args=task_args,
            on_warning_callback=on_warning_callback,
            render_config=render_config,
            enable_owner_inheritance=render_config.enable_owner_inheritance,
        )
<<<<<<< HEAD
        test_task_args = {
            **task_or_group_args,
            "task_meta": test_meta,
            "resource_type": DbtResourceType.TEST,  # type: ignore
        }
        test_task = generate_or_convert_task(**test_task_args)  # type: ignore[arg-type]
=======
        test_task = generate_or_convert_task(
            node_converters=node_converters,
            task_meta=test_meta,
            dbt_project_name=dbt_project_name,
            dag=dag,
            task_group=task_group,
            node=node,
            resource_type=DbtResourceType.TEST,  # type: ignore
            execution_mode=execution_mode,
            task_args=task_args,
            test_behavior=test_behavior,
            source_rendering_behavior=source_rendering_behavior,
            test_indirect_selection=test_indirect_selection,
            on_warning_callback=on_warning_callback,
            normalize_task_id=normalize_task_id,
            detached_from_parent=detached_from_parent,
        )
>>>>>>> a95c81b8
        leaves_ids = calculate_leaves(tasks_ids=list(tasks_map.keys()), nodes=nodes)
        for leaf_node_id in leaves_ids:
            tasks_map[leaf_node_id] >> test_task
    elif render_config.test_behavior in (TestBehavior.BUILD, TestBehavior.AFTER_EACH):
        # Handle detached test nodes
        for node_id, node in detached_nodes.items():
            datached_node_name = calculate_detached_node_name(node)
            test_meta = create_test_task_metadata(
                datached_node_name,
                execution_mode,
                test_indirect_selection,
                task_args=task_args,
                on_warning_callback=on_warning_callback,
                render_config=render_config,
                node=node,
                enable_owner_inheritance=render_config.enable_owner_inheritance,
            )
<<<<<<< HEAD
            test_task_args = {
                **task_or_group_args,
                "task_meta": test_meta,
                "resource_type": node.resource_type,  # type: ignore
            }
            test_task = generate_or_convert_task(**test_task_args)  # type: ignore[arg-type]
=======
            test_task = generate_or_convert_task(
                node_converters=node_converters,
                task_meta=test_meta,
                dbt_project_name=dbt_project_name,
                dag=dag,
                task_group=task_group,
                node=node,
                resource_type=node.resource_type,
                execution_mode=execution_mode,
                task_args=task_args,
                test_behavior=test_behavior,
                source_rendering_behavior=source_rendering_behavior,
                test_indirect_selection=test_indirect_selection,
                on_warning_callback=on_warning_callback,
                normalize_task_id=normalize_task_id,
                detached_from_parent=detached_from_parent,
            )
>>>>>>> a95c81b8
            tasks_map[node_id] = test_task

    create_airflow_task_dependencies(nodes, tasks_map)

    if execution_mode == ExecutionMode.WATCHER:
        _add_producer_watcher_and_dependencies(
            dag=dag,
            task_args=task_args,
            tasks_map=tasks_map,
            task_group=task_group,
            render_config=render_config,
            nodes=nodes,
        )

    if settings.enable_setup_async_task:
        _add_dbt_setup_async_task(
            dag,
            execution_mode,
            {**task_args, "virtualenv_dir": virtualenv_dir},
            tasks_map,
            task_group,
            render_config=render_config,
            async_py_requirements=async_py_requirements,
        )
    if settings.enable_teardown_async_task:
        _add_teardown_task(
            dag,
            execution_mode,
            task_args,
            tasks_map,
            task_group,
            render_config=render_config,
            async_py_requirements=async_py_requirements,
        )
    return tasks_map


def create_airflow_task_dependencies(
    nodes: dict[str, DbtNode],
    tasks_map: dict[str, Union[TaskGroup, BaseOperator]],
) -> None:
    """
    Create the Airflow task dependencies between non-test nodes.
    :param nodes: Dictionary mapping dbt nodes (node.unique_id to node)
    :param tasks_map: Dictionary mapping dbt nodes (node.unique_id to Airflow task)
    """
    for node_id, node in nodes.items():
        for parent_node_id in node.depends_on:
            # depending on the node type, it will not have mapped 1:1 to tasks_map
            if (node_id in tasks_map) and (parent_node_id in tasks_map):
                tasks_map[parent_node_id] >> tasks_map[node_id]<|MERGE_RESOLUTION|>--- conflicted
+++ resolved
@@ -294,10 +294,6 @@
     test_indirect_selection: TestIndirectSelection = TestIndirectSelection.EAGER,
     on_warning_callback: Callable[..., Any] | None = None,
     detached_from_parent: dict[str, list[DbtNode]] | None = None,
-<<<<<<< HEAD
-=======
-    enable_owner_inheritance: bool | None = None,
->>>>>>> a95c81b8
     filtered_nodes: dict[str, DbtNode] | None = None,
 ) -> TaskMetadata | None:
     """
@@ -440,64 +436,6 @@
 
 def generate_or_convert_task(
     task_meta: TaskMetadata,
-<<<<<<< HEAD
-=======
-    dag: DAG,
-    task_group: TaskGroup | None,
-    node: DbtNode,
-    resource_type: DbtResourceType,
-    execution_mode: ExecutionMode,
-    task_args: dict[str, Any],
-    test_behavior: TestBehavior,
-    source_rendering_behavior: SourceRenderingBehavior,
-    test_indirect_selection: TestIndirectSelection,
-    on_warning_callback: Callable[..., Any] | None,
-    dbt_project_name: str | None = None,
-    node_converters: dict[DbtResourceType, Callable[..., Any]] = {},
-    normalize_task_id: Callable[..., Any] | None = None,
-    detached_from_parent: dict[str, list[DbtNode]] | None = None,
-    **kwargs: Any,
-) -> BaseOperator:
-    """
-    Checks if a node_converter was supplied for the given resource type:
-      - If yes, attempts to convert the task using the given node_converter
-      - If no, creates the task as expected with the supplied task_meta
-    Returns the created task
-    """
-    task: BaseOperator
-
-    conversion_function = node_converters.get(resource_type, None)
-    if conversion_function is not None:
-        task_id = task_meta.id
-        logger.warning(
-            "The `node_converters` attribute is an experimental feature. "
-            "Its syntax and behavior can be changed before a major release."
-        )
-        logger.debug(f"Converting node <{node.unique_id}> task <{task_id}> using <{conversion_function.__name__}>")
-        task = conversion_function(  # type: ignore
-            dag=dag,
-            task_group=task_group,
-            dbt_project_name=dbt_project_name,
-            execution_mode=execution_mode,
-            task_args=task_args,
-            test_behavior=test_behavior,
-            source_rendering_behavior=source_rendering_behavior,
-            test_indirect_selection=test_indirect_selection,
-            on_warning_callback=on_warning_callback,
-            normalize_task_id=normalize_task_id,
-            node=node,
-            task_id=task_id,
-            detached_from_parent=detached_from_parent,
-        )
-        if task is not None:
-            logger.debug(f"Conversion of node <{node.unique_id}> task <{task_id}> was successful!")
-    else:
-        task = create_airflow_task(task_meta, dag, task_group)
-    return task
-
-
-def generate_task_or_group(
->>>>>>> a95c81b8
     dag: DAG,
     task_group: TaskGroup | None,
     node: DbtNode,
@@ -566,43 +504,22 @@
     # These two properties come from ExecutionConfig and affect rendering decisions:
     execution_mode: ExecutionMode,
     test_indirect_selection: TestIndirectSelection,
-<<<<<<< HEAD
     # Other arguments relevant to instantiating that task or task group:
     dbt_project_name: str | None = None,
     on_warning_callback: Callable[..., Any] | None = None,
     detached_from_parent: dict[str, list[DbtNode]] | None = None,
-=======
-    dbt_project_name: str | None = None,
-    node_converters: dict[DbtResourceType, Callable[..., Any]] = {},
-    source_pruning: bool = False,
-    on_warning_callback: Callable[..., Any] | None = None,
-    normalize_task_id: Callable[..., Any] | None = None,
-    normalize_task_display_name: Callable[..., Any] | None = None,
-    detached_from_parent: dict[str, list[DbtNode]] | None = None,
-    enable_owner_inheritance: bool | None = None,
-    node_conversion_by_task_group: bool | None = None,
->>>>>>> a95c81b8
     filtered_nodes: dict[str, DbtNode] | None = None,
     **kwargs: Any,
 ) -> BaseOperator | TaskGroup | None:
 
     task_or_group: BaseOperator | TaskGroup | None = None
     detached_from_parent = detached_from_parent or {}
-<<<<<<< HEAD
-=======
-    node_converters = node_converters or {}
-
->>>>>>> a95c81b8
     use_task_group = (
         node.resource_type in TESTABLE_DBT_RESOURCES
         and render_config.test_behavior == TestBehavior.AFTER_EACH
         and node.has_test is True
     )
-<<<<<<< HEAD
     convert_entire_task_group = render_config.node_conversion_by_task_group and node.resource_type in node_converters
-=======
-    convert_entire_task_group = node_conversion_by_task_group and node.resource_type in node_converters
->>>>>>> a95c81b8
 
     task_meta = create_task_metadata(
         node=node,
@@ -641,28 +558,10 @@
         if use_task_group and (not convert_entire_task_group):
             with TaskGroup(dag=dag, group_id=node.name, parent_group=task_group) as model_task_group:
                 task = generate_or_convert_task(
-<<<<<<< HEAD
                     **{  # type: ignore[arg-type]
                         **generate_or_convert_task_args,
                         "task_group": model_task_group,
                     },
-=======
-                    node_converters=node_converters,
-                    task_meta=task_meta,
-                    dbt_project_name=dbt_project_name,
-                    dag=dag,
-                    task_group=model_task_group,
-                    node=node,
-                    resource_type=node.resource_type,
-                    execution_mode=execution_mode,
-                    task_args=task_args,
-                    test_behavior=test_behavior,
-                    source_rendering_behavior=source_rendering_behavior,
-                    test_indirect_selection=test_indirect_selection,
-                    on_warning_callback=on_warning_callback,
-                    normalize_task_id=normalize_task_id,
-                    detached_from_parent=detached_from_parent,
->>>>>>> a95c81b8
                 )
                 test_meta = create_test_task_metadata(
                     "test",
@@ -674,7 +573,6 @@
                     detached_from_parent=detached_from_parent,
                     enable_owner_inheritance=render_config.enable_owner_inheritance,
                 )
-<<<<<<< HEAD
                 test_task_generate_or_convert_task_args = {
                     **generate_or_convert_task_args,
                     "task_group": model_task_group,
@@ -686,45 +584,6 @@
                 task_or_group = model_task_group
         else:
             task_or_group = generate_or_convert_task(**generate_or_convert_task_args)  # type: ignore[arg-type]
-=======
-                test_task = generate_or_convert_task(
-                    node_converters=node_converters,
-                    task_meta=test_meta,
-                    dbt_project_name=dbt_project_name,
-                    dag=dag,
-                    task_group=model_task_group,
-                    node=node,
-                    resource_type=DbtResourceType.TEST,  # type: ignore
-                    execution_mode=execution_mode,
-                    task_args=task_args,
-                    test_behavior=test_behavior,
-                    source_rendering_behavior=source_rendering_behavior,
-                    test_indirect_selection=test_indirect_selection,
-                    on_warning_callback=on_warning_callback,
-                    normalize_task_id=normalize_task_id,
-                    detached_from_parent=detached_from_parent,
-                )
-                task >> test_task
-                task_or_group = model_task_group
-        else:
-            task_or_group = generate_or_convert_task(
-                node_converters=node_converters,
-                task_meta=task_meta,
-                dbt_project_name=dbt_project_name,
-                dag=dag,
-                task_group=task_group,
-                node=node,
-                resource_type=node.resource_type,
-                execution_mode=execution_mode,
-                task_args=task_args,
-                test_behavior=test_behavior,
-                source_rendering_behavior=source_rendering_behavior,
-                test_indirect_selection=test_indirect_selection,
-                on_warning_callback=on_warning_callback,
-                normalize_task_id=normalize_task_id,
-                detached_from_parent=detached_from_parent,
-            )
->>>>>>> a95c81b8
 
     return task_or_group
 
@@ -982,8 +841,6 @@
         virtualenv_dir = task_args.pop("virtualenv_dir", None)
 
     for node_id, node in nodes.items():
-<<<<<<< HEAD
-
         task_or_group_args = {
             # Arguments to this method:
             "dag": dag,
@@ -1003,28 +860,6 @@
         }
 
         task_or_group = generate_task_or_group(**task_or_group_args, filtered_nodes=nodes)  # type: ignore[arg-type]
-=======
-        task_or_group = generate_task_or_group(
-            dag=dag,
-            task_group=task_group,
-            node=node,
-            execution_mode=execution_mode,
-            task_args=task_args,
-            test_behavior=test_behavior,
-            source_rendering_behavior=source_rendering_behavior,
-            source_pruning=source_pruning,
-            test_indirect_selection=test_indirect_selection,
-            node_converters=node_converters,
-            dbt_project_name=dbt_project_name,
-            on_warning_callback=on_warning_callback,
-            normalize_task_id=normalize_task_id,
-            normalize_task_display_name=normalize_task_display_name,
-            detached_from_parent=detached_from_parent,
-            enable_owner_inheritance=enable_owner_inheritance,
-            node_conversion_by_task_group=render_config.node_conversion_by_task_group,
-            filtered_nodes=nodes,
-        )
->>>>>>> a95c81b8
         if task_or_group is not None:
             tasks_map[node_id] = task_or_group
 
@@ -1040,32 +875,12 @@
             render_config=render_config,
             enable_owner_inheritance=render_config.enable_owner_inheritance,
         )
-<<<<<<< HEAD
         test_task_args = {
             **task_or_group_args,
             "task_meta": test_meta,
             "resource_type": DbtResourceType.TEST,  # type: ignore
         }
         test_task = generate_or_convert_task(**test_task_args)  # type: ignore[arg-type]
-=======
-        test_task = generate_or_convert_task(
-            node_converters=node_converters,
-            task_meta=test_meta,
-            dbt_project_name=dbt_project_name,
-            dag=dag,
-            task_group=task_group,
-            node=node,
-            resource_type=DbtResourceType.TEST,  # type: ignore
-            execution_mode=execution_mode,
-            task_args=task_args,
-            test_behavior=test_behavior,
-            source_rendering_behavior=source_rendering_behavior,
-            test_indirect_selection=test_indirect_selection,
-            on_warning_callback=on_warning_callback,
-            normalize_task_id=normalize_task_id,
-            detached_from_parent=detached_from_parent,
-        )
->>>>>>> a95c81b8
         leaves_ids = calculate_leaves(tasks_ids=list(tasks_map.keys()), nodes=nodes)
         for leaf_node_id in leaves_ids:
             tasks_map[leaf_node_id] >> test_task
@@ -1083,32 +898,12 @@
                 node=node,
                 enable_owner_inheritance=render_config.enable_owner_inheritance,
             )
-<<<<<<< HEAD
             test_task_args = {
                 **task_or_group_args,
                 "task_meta": test_meta,
                 "resource_type": node.resource_type,  # type: ignore
             }
             test_task = generate_or_convert_task(**test_task_args)  # type: ignore[arg-type]
-=======
-            test_task = generate_or_convert_task(
-                node_converters=node_converters,
-                task_meta=test_meta,
-                dbt_project_name=dbt_project_name,
-                dag=dag,
-                task_group=task_group,
-                node=node,
-                resource_type=node.resource_type,
-                execution_mode=execution_mode,
-                task_args=task_args,
-                test_behavior=test_behavior,
-                source_rendering_behavior=source_rendering_behavior,
-                test_indirect_selection=test_indirect_selection,
-                on_warning_callback=on_warning_callback,
-                normalize_task_id=normalize_task_id,
-                detached_from_parent=detached_from_parent,
-            )
->>>>>>> a95c81b8
             tasks_map[node_id] = test_task
 
     create_airflow_task_dependencies(nodes, tasks_map)
