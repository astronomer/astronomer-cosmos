--- conflicted
+++ resolved
@@ -132,7 +132,6 @@
     )
 
 
-<<<<<<< HEAD
 def _get_task_id_and_args(
     node: DbtNode,
     args: dict[str, Any],
@@ -152,8 +151,9 @@
     else:
         task_id = f"{node.name}_{resource_suffix}"
     return task_id, args_update
-=======
-def create_dbt_resource_to_class(test_behavior: TestBehavior) -> dict[str, str]:
+
+  
+  def create_dbt_resource_to_class(test_behavior: TestBehavior) -> dict[str, str]:
     """
     Return the map from dbt node type to Cosmos class prefix that should be used
     to handle them.
@@ -176,7 +176,6 @@
             DbtResourceType.SOURCE: "DbtSource",
         }
     return dbt_resource_to_class
->>>>>>> 3eb9b98e
 
 
 def create_task_metadata(
@@ -186,12 +185,9 @@
     dbt_dag_task_group_identifier: str,
     use_task_group: bool = False,
     source_rendering_behavior: SourceRenderingBehavior = SourceRenderingBehavior.NONE,
-<<<<<<< HEAD
     normalize_task_id: Callable[..., Any] | None = None,
-=======
     test_behavior: TestBehavior = TestBehavior.AFTER_ALL,
     on_warning_callback: Callable[..., Any] | None = None,
->>>>>>> 3eb9b98e
 ) -> TaskMetadata | None:
     """
     Create the metadata that will be used to instantiate the Airflow Task used to run the Dbt node.
@@ -216,19 +212,11 @@
             "dbt_node_config": node.context_dict,
             "dbt_dag_task_group_identifier": dbt_dag_task_group_identifier,
         }
-<<<<<<< HEAD
-        if node.resource_type == DbtResourceType.MODEL:
-            task_id, args = _get_task_id_and_args(node, args, use_task_group, normalize_task_id, "run")
-=======
 
         if test_behavior == TestBehavior.BUILD and node.resource_type in SUPPORTED_BUILD_RESOURCES:
             task_id = f"{node.name}_{node.resource_type.value}_build"
         elif node.resource_type == DbtResourceType.MODEL:
-            if use_task_group:
-                task_id = "run"
-            else:
-                task_id = f"{node.name}_run"
->>>>>>> 3eb9b98e
+            task_id, args = _get_task_id_and_args(node, args, use_task_group, normalize_task_id, "run")
         elif node.resource_type == DbtResourceType.SOURCE:
             args["on_warning_callback"] = on_warning_callback
 
@@ -238,7 +226,6 @@
                 and node.has_test is False
             ):
                 return None
-            task_id = f"{node.name}_source"
             args["select"] = f"source:{node.resource_name}"
             args.pop("models")
             task_id, args = _get_task_id_and_args(node, args, use_task_group, normalize_task_id, "source")
@@ -303,12 +290,9 @@
         dbt_dag_task_group_identifier=_get_dbt_dag_task_group_identifier(dag, task_group),
         use_task_group=use_task_group,
         source_rendering_behavior=source_rendering_behavior,
-<<<<<<< HEAD
         normalize_task_id=normalize_task_id,
-=======
         test_behavior=test_behavior,
         on_warning_callback=on_warning_callback,
->>>>>>> 3eb9b98e
     )
 
     # In most cases, we'll  map one DBT node to one Airflow task
@@ -411,12 +395,8 @@
     node_converters = render_config.node_converters or {}
     test_behavior = render_config.test_behavior
     source_rendering_behavior = render_config.source_rendering_behavior
-<<<<<<< HEAD
     normalize_task_id = render_config.normalize_task_id
-    tasks_map = {}
-=======
     tasks_map: dict[str, Union[TaskGroup, BaseOperator]] = {}
->>>>>>> 3eb9b98e
     task_or_group: TaskGroup | BaseOperator
 
     for node_id, node in nodes.items():
