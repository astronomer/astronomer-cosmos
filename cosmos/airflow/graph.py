from __future__ import annotations

from collections import OrderedDict, defaultdict
from copy import deepcopy
from typing import Any, Callable, Union

try:  # Airflow 3
    from airflow.sdk.bases.operator import BaseOperator
except ImportError:  # Airflow 2
    from airflow.models import BaseOperator

from airflow.models.base import ID_LEN as AIRFLOW_MAX_ID_LENGTH
from airflow.models.dag import DAG

try:
    # Airflow 3.1 onwards
    from airflow.sdk import TaskGroup
except ImportError:
    from airflow.utils.task_group import TaskGroup

from cosmos import settings
from cosmos.config import RenderConfig
from cosmos.constants import (
    DBT_SETUP_ASYNC_TASK_ID,
    DBT_TEARDOWN_ASYNC_TASK_ID,
    DEFAULT_DBT_RESOURCES,
    PRODUCER_WATCHER_TASK_ID,
    SUPPORTED_BUILD_RESOURCES,
    TESTABLE_DBT_RESOURCES,
    DbtResourceType,
    ExecutionMode,
    SourceRenderingBehavior,
    TestBehavior,
    TestIndirectSelection,
)
from cosmos.core.airflow import get_airflow_task as create_airflow_task
from cosmos.core.graph.entities import Task as TaskMetadata
from cosmos.dbt.graph import DbtNode
from cosmos.exceptions import CosmosValueError
from cosmos.log import get_logger

logger = get_logger(__name__)


def _snake_case_to_camelcase(value: str) -> str:
    """Convert snake_case to CamelCase

    Example: foo_bar_baz -> FooBarBaz

    :param value: Value to convert to CamelCase
    :return: Converted value
    """
    return "".join(x.capitalize() for x in value.lower().split("_"))


def calculate_operator_class(
    execution_mode: ExecutionMode,
    dbt_class: str,
) -> str:
    """
    Given an execution mode and dbt class, return the operator class path to use.

    :param execution_mode: Cosmos execution mode (e.g. local, virtualenv, docker, kubernetes)
    :param dbt_class: The dbt command being used (e.g. DbtSnapshot, DbtRun, DbtSeed)
    :returns: path string to the correspondent Cosmos Airflow operator
    (e.g. cosmos.operators.localDbtSnapshotLocalOperator)
    """
    return (
        f"cosmos.operators.{execution_mode.value}.{dbt_class}{_snake_case_to_camelcase(execution_mode.value)}Operator"
    )


def _is_source_used_by_filtered_nodes(source_node: DbtNode, filtered_nodes: dict[str, DbtNode]) -> bool:
    """
    Check if a source node is referenced by any of the filtered nodes.

    :param source_node: The source node to check
    :param filtered_nodes: Dictionary of filtered nodes
    :returns: True if the source is used by any filtered node, False otherwise
    """
    source_id = source_node.unique_id

    # Check if any filtered node depends on this source
    for node in filtered_nodes.values():
        if source_id in node.depends_on:
            return True

    return False


def calculate_leaves(tasks_ids: list[str], nodes: dict[str, DbtNode]) -> list[str]:
    """
    Return a list of unique_ids for nodes that are not parents (don't have dependencies on other tasks).

    :param tasks_ids: Node/task IDs which are materialized in the Airflow DAG
    :param nodes: Dictionary mapping dbt nodes (node.unique_id to node)
    :returns: List of unique_ids for the nodes that are graph leaves
    """
    parents = []
    leaves = []
    materialized_nodes = [node for node in nodes.values() if node.unique_id in tasks_ids]
    for node in materialized_nodes:
        parents.extend(node.depends_on)
    parents_ids = set(parents)
    for node in materialized_nodes:
        if node.unique_id not in parents_ids:
            leaves.append(node.unique_id)
    return leaves


def exclude_detached_tests_if_needed(
    node: DbtNode,
    task_args: dict[str, str],
    detached_from_parent: dict[str, DbtNode] | None = None,
) -> None:
    """
    Add exclude statements if there are tests associated to the model that should be run detached from the model/tests.

    Change task_args in-place.
    """
    if detached_from_parent is None:
        detached_from_parent = {}
    exclude: list[str] = task_args.get("exclude", [])  # type: ignore
    tests_detached_from_this_node: list[DbtNode] = detached_from_parent.get(node.unique_id, [])  # type: ignore
    for test_node in tests_detached_from_this_node:
        exclude.append(test_node.resource_name.split(".")[0])
    if exclude:
        task_args["exclude"] = exclude  # type: ignore


def _override_profile_if_needed(task_kwargs: dict[str, Any], profile_kwargs_override: dict[str, Any]) -> None:
    """
    Changes in-place the profile configuration if it needs to be overridden.
    """
    if profile_kwargs_override:
        modified_profile_config = deepcopy(task_kwargs["profile_config"])
        modified_profile_kwargs_override = deepcopy(profile_kwargs_override)
        profile_mapping_override = modified_profile_kwargs_override.pop("profile_mapping", {})
        for key, value in modified_profile_kwargs_override.items():
            setattr(modified_profile_config, key, value)
        if modified_profile_config.profile_mapping and profile_mapping_override:
            for key, value in profile_mapping_override.items():
                setattr(modified_profile_config.profile_mapping, key, value)
        task_kwargs["profile_config"] = modified_profile_config


def create_test_task_metadata(
    test_task_name: str,
    execution_mode: ExecutionMode,
    test_indirect_selection: TestIndirectSelection,
    task_args: dict[str, Any],
    on_warning_callback: Callable[..., Any] | None = None,
    node: DbtNode | None = None,
    render_config: RenderConfig | None = None,
    detached_from_parent: dict[str, DbtNode] | None = None,
    enable_owner_inheritance: bool | None = None,
) -> TaskMetadata:
    """
    Create the metadata that will be used to instantiate the Airflow Task that will be used to run the Dbt test node.

    :param test_task_name: Name of the Airflow task to be created
    :param execution_mode: The Cosmos execution mode we're aiming to run the dbt task at (e.g. local)
    :param task_args: Arguments to be used to instantiate an Airflow Task
    :param on_warning_callback: A callback function called on warnings with additional Context variables “test_names”
    and “test_results” of type List.
    :param node: If the test relates to a specific node, the node reference
    :param detached_from_parent: Dictionary that maps node ids and their children tests that should be run detached
    :returns: The metadata necessary to instantiate the source dbt node as an Airflow task.
    """
    task_args = dict(task_args)
    task_args["on_warning_callback"] = on_warning_callback
    extra_context = {}
    detached_from_parent = detached_from_parent or {}
    task_owner = ""

    if test_indirect_selection != TestIndirectSelection.EAGER:
        task_args["indirect_selection"] = test_indirect_selection.value
    if node is not None:
        if node.resource_type == DbtResourceType.SOURCE:
            task_args["select"] = f"source:{node.resource_name}"
        elif is_detached_test(node):
            task_args["select"] = node.resource_name.split(".")[0]
        else:  # tested with node.resource_type == DbtResourceType.SEED or DbtResourceType.SNAPSHOT
            task_args["select"] = node.resource_name

        extra_context = {"dbt_node_config": node.context_dict}
        task_owner = node.owner
    elif render_config is not None:  # TestBehavior.AFTER_ALL
        task_args["select"] = render_config.select
        task_args["selector"] = render_config.selector
        task_args["exclude"] = render_config.exclude

    if node:
        exclude_detached_tests_if_needed(node, task_args, detached_from_parent)
        _override_profile_if_needed(task_args, node.profile_config_to_override)

    if not enable_owner_inheritance:
        task_owner = ""

    args_to_override: dict[str, Any] = {}
    if node:
        args_to_override = node.operator_kwargs_to_override

    if (
        execution_mode == ExecutionMode.WATCHER
        and render_config is not None
        and render_config.test_behavior == TestBehavior.AFTER_ALL
    ):
        operator_class = "cosmos.operators.local.DbtTestLocalOperator"
    else:
        operator_class = calculate_operator_class(
            execution_mode=execution_mode,
            dbt_class="DbtTest",
        )

    return TaskMetadata(
        id=test_task_name,
        owner=task_owner,
        operator_class=operator_class,
        arguments={**task_args, **args_to_override},
        extra_context=extra_context,
    )


def _get_task_id_and_args(
    node: DbtNode,
    args: dict[str, Any],
    use_task_group: bool,
    execution_mode: ExecutionMode,
    normalize_task_id: Callable[..., Any] | None,
    normalize_task_display_name: Callable[..., Any] | None,
    resource_suffix: str,
    include_resource_type: bool = False,
) -> tuple[str, dict[str, Any]]:
    """
    Generate task ID and update args with display name if needed.
    """
    args_update = args
    task_name = f"{node.name}_{resource_suffix}"

    if include_resource_type:
        task_name = f"{node.name}_{node.resource_type.value}_{resource_suffix}"

    if use_task_group:
        task_id = resource_suffix

    elif normalize_task_id and not normalize_task_display_name:
        task_id = normalize_task_id(node)
        args_update["task_display_name"] = task_name
    elif not normalize_task_id and normalize_task_display_name:
        task_id = task_name
        args_update["task_display_name"] = normalize_task_display_name(node)
    elif normalize_task_id and normalize_task_display_name:
        task_id = normalize_task_id(node)
        args_update["task_display_name"] = normalize_task_display_name(node)
    else:
        task_id = task_name

    return task_id, args_update


def create_dbt_resource_to_class(test_behavior: TestBehavior) -> dict[str, str]:
    """
    Return the map from dbt node type to Cosmos class prefix that should be used
    to handle them.
    """

    if test_behavior == TestBehavior.BUILD:
        dbt_resource_to_class = {
            DbtResourceType.MODEL: "DbtBuild",
            DbtResourceType.SNAPSHOT: "DbtBuild",
            DbtResourceType.SEED: "DbtBuild",
            DbtResourceType.TEST: "DbtTest",
            DbtResourceType.SOURCE: "DbtSource",
        }
    else:
        dbt_resource_to_class = {
            DbtResourceType.MODEL: "DbtRun",
            DbtResourceType.SNAPSHOT: "DbtSnapshot",
            DbtResourceType.SEED: "DbtSeed",
            DbtResourceType.TEST: "DbtTest",
            DbtResourceType.SOURCE: "DbtSource",
        }
    return dbt_resource_to_class


def create_task_metadata(
    node: DbtNode,
    execution_mode: ExecutionMode,
    args: dict[str, Any],
    dbt_dag_task_group_identifier: str,
    use_task_group: bool = False,
    source_rendering_behavior: SourceRenderingBehavior = SourceRenderingBehavior.NONE,
    source_pruning: bool = False,
    normalize_task_id: Callable[..., Any] | None = None,
    normalize_task_display_name: Callable[..., Any] | None = None,
    test_behavior: TestBehavior = TestBehavior.AFTER_ALL,
    test_indirect_selection: TestIndirectSelection = TestIndirectSelection.EAGER,
    on_warning_callback: Callable[..., Any] | None = None,
    detached_from_parent: dict[str, DbtNode] | None = None,
    enable_owner_inheritance: bool | None = None,
    filtered_nodes: dict[str, DbtNode] | None = None,
) -> TaskMetadata | None:
    """
    Create the metadata that will be used to instantiate the Airflow Task used to run the Dbt node.

    :param node: The dbt node which we desired to convert into an Airflow Task
    :param execution_mode: Where Cosmos should run each dbt task (e.g. ExecutionMode.LOCAL, ExecutionMode.KUBERNETES).
         Default is ExecutionMode.LOCAL.
    :param args: Arguments to be used to instantiate an Airflow Task
    :param dbt_dag_task_group_identifier: Identifier to refer to the DbtDAG or DbtTaskGroup in the DAG.
    :param use_task_group: It determines whether to use the name as a prefix for the task id or not.
        If it is False, then use the name as a prefix for the task id, otherwise do not.
    :param on_warning_callback: A callback function called on warnings with additional Context variables “test_names”
        and “test_results” of type List. This is param available for dbt test and dbt source freshness command.
    :param detached_from_parent: Dictionary that maps node ids and their children tests that should be run detached
    :returns: The metadata necessary to instantiate the source dbt node as an Airflow task.
    """
    dbt_resource_to_class = create_dbt_resource_to_class(test_behavior)

    # Make a copy to avoid issues with mutable arguments
    args = {**args}

    if DbtResourceType(node.resource_type) in DEFAULT_DBT_RESOURCES and node.resource_type in dbt_resource_to_class:
        extra_context: dict[str, Any] = {
            "dbt_node_config": node.context_dict,
            "dbt_dag_task_group_identifier": dbt_dag_task_group_identifier,
            "package_name": node.package_name,
        }
        resource_suffix_map = {TestBehavior.BUILD: "build", DbtResourceType.MODEL: "run"}
        resource_suffix = (
            resource_suffix_map.get(test_behavior)
            or resource_suffix_map.get(node.resource_type)
            or node.resource_type.value
        )
        # Since Cosmos 1.11, it selects models using --select, instead of --models. The reason for this is that
        # this flag was deprecated in dbt-core 1.10 (https://github.com/dbt-labs/dbt-core/issues/11561)
        # and dbt fusion (2.0.0-beta26) does not support it.
        # Users can still force Cosmos to use `--models` by setting the environment variable
        # `AIRFLOW__COSMOS__PRE_DBT_FUSION=1`.
        models_select_key = "models" if settings.pre_dbt_fusion else "select"

        if test_behavior == TestBehavior.BUILD and node.resource_type in SUPPORTED_BUILD_RESOURCES:
            args[models_select_key] = f"{node.resource_name}"
            if test_indirect_selection != TestIndirectSelection.EAGER:
                args["indirect_selection"] = test_indirect_selection.value
            args["on_warning_callback"] = on_warning_callback
            exclude_detached_tests_if_needed(node, args, detached_from_parent)
            task_id, args = _get_task_id_and_args(
                node=node,
                args=args,
                use_task_group=use_task_group,
                normalize_task_id=normalize_task_id,
                normalize_task_display_name=normalize_task_display_name,
                resource_suffix=resource_suffix,
                include_resource_type=True,
                execution_mode=execution_mode,
            )
        elif node.resource_type == DbtResourceType.SOURCE:
            args["select"] = f"source:{node.resource_name}"
            args["on_warning_callback"] = on_warning_callback

            if (source_rendering_behavior == SourceRenderingBehavior.NONE) or (
                source_rendering_behavior == SourceRenderingBehavior.WITH_TESTS_OR_FRESHNESS
                and node.has_freshness is False
                and node.has_test is False
            ):
                return None

            if source_pruning and filtered_nodes and not _is_source_used_by_filtered_nodes(node, filtered_nodes):
                return None
            task_id, args = _get_task_id_and_args(
                node=node,
                args=args,
                use_task_group=use_task_group,
                normalize_task_id=normalize_task_id,
                normalize_task_display_name=normalize_task_display_name,
                resource_suffix=r"source",
                execution_mode=execution_mode,
            )
            if node.has_freshness is False and source_rendering_behavior == SourceRenderingBehavior.ALL:
                # render sources without freshness as empty operators
                # empty operator does not accept custom parameters (e.g., profile_args). recreate the args.
                if "task_display_name" in args:
                    args = {"task_display_name": args["task_display_name"]}
                else:
                    args = {}
                return TaskMetadata(id=task_id, operator_class="airflow.operators.empty.EmptyOperator", arguments=args)
        else:  # DbtResourceType.MODEL, DbtResourceType.SEED and DbtResourceType.SNAPSHOT
            args[models_select_key] = node.resource_name
            task_id, args = _get_task_id_and_args(
                node=node,
                args=args,
                use_task_group=use_task_group,
                normalize_task_id=normalize_task_id,
                normalize_task_display_name=normalize_task_display_name,
                resource_suffix=resource_suffix,
                execution_mode=execution_mode,
            )

        _override_profile_if_needed(args, node.profile_config_to_override)

        task_owner = node.owner

        if not enable_owner_inheritance:
            task_owner = ""

        task_metadata = TaskMetadata(
            id=task_id,
            owner=task_owner,
            operator_class=calculate_operator_class(
                execution_mode=execution_mode, dbt_class=dbt_resource_to_class[node.resource_type]
            ),
            arguments={**args, **node.operator_kwargs_to_override},
            extra_context=extra_context,
        )
        return task_metadata
    else:
        msg = (
            f"Unavailable conversion function for <{node.resource_type}> (node <{node.unique_id}>). "
            "Define a converter function using render_config.node_converters."
        )
        logger.warning(msg)
        return None


def is_detached_test(node: DbtNode) -> bool:
    """
    Identify if node should be rendered detached from the parent. Conditions that should be met:
    * is a test
    * has multiple parents
    """
    if node.resource_type == DbtResourceType.TEST and len(node.depends_on) > 1:
        return True
    return False


def generate_task_or_group(
    dag: DAG,
    task_group: TaskGroup | None,
    node: DbtNode,
    execution_mode: ExecutionMode,
    task_args: dict[str, Any],
    test_behavior: TestBehavior,
    source_rendering_behavior: SourceRenderingBehavior,
    test_indirect_selection: TestIndirectSelection,
    source_pruning: bool = False,
    on_warning_callback: Callable[..., Any] | None = None,
    normalize_task_id: Callable[..., Any] | None = None,
    normalize_task_display_name: Callable[..., Any] | None = None,
    detached_from_parent: dict[str, DbtNode] | None = None,
    enable_owner_inheritance: bool | None = None,
    filtered_nodes: dict[str, DbtNode] | None = None,
    **kwargs: Any,
) -> BaseOperator | TaskGroup | None:
    task_or_group: BaseOperator | TaskGroup | None = None
    detached_from_parent = detached_from_parent or {}

    use_task_group = (
        node.resource_type in TESTABLE_DBT_RESOURCES
        and test_behavior == TestBehavior.AFTER_EACH
        and node.has_test is True
    )

    task_meta = create_task_metadata(
        node=node,
        execution_mode=execution_mode,
        args=task_args,
        dbt_dag_task_group_identifier=_get_dbt_dag_task_group_identifier(dag, task_group),
        use_task_group=use_task_group,
        source_rendering_behavior=source_rendering_behavior,
        source_pruning=source_pruning,
        normalize_task_id=normalize_task_id,
        normalize_task_display_name=normalize_task_display_name,
        test_behavior=test_behavior,
        test_indirect_selection=test_indirect_selection,
        on_warning_callback=on_warning_callback,
        detached_from_parent=detached_from_parent,
        enable_owner_inheritance=enable_owner_inheritance,
        filtered_nodes=filtered_nodes,
    )

    # In most cases, we'll  map one DBT node to one Airflow task
    # The exception are the test nodes, since it would be too slow to run test tasks individually.
    # If test_behaviour=="after_each", each model task will be bundled with a test task, using TaskGroup
    if task_meta and not node.resource_type == DbtResourceType.TEST:
        if use_task_group:
            with TaskGroup(dag=dag, group_id=node.name, parent_group=task_group) as model_task_group:
                task = create_airflow_task(task_meta, dag, task_group=model_task_group)
                test_meta = create_test_task_metadata(
                    "test",
                    execution_mode,
                    test_indirect_selection,
                    task_args=task_args,
                    node=node,
                    on_warning_callback=on_warning_callback,
                    detached_from_parent=detached_from_parent,
                    enable_owner_inheritance=enable_owner_inheritance,
                )
                test_task = create_airflow_task(test_meta, dag, task_group=model_task_group)
                task >> test_task
                task_or_group = model_task_group
        else:
            task_or_group = create_airflow_task(task_meta, dag, task_group=task_group)

    return task_or_group


def _get_dbt_dag_task_group_identifier(dag: DAG, task_group: TaskGroup | None) -> str:
    dag_id = dag.dag_id
    task_group_id = task_group.group_id if task_group else None
    identifiers_list = []
    if dag_id:
        identifiers_list.append(dag_id)
    if task_group_id:
        identifiers_list.append(task_group_id)
    dag_task_group_identifier = "__".join(identifiers_list)

    return dag_task_group_identifier


def _add_dbt_setup_async_task(
    dag: DAG,
    execution_mode: ExecutionMode,
    task_args: dict[str, Any],
    tasks_map: dict[str, Any],
    task_group: TaskGroup | None,
    render_config: RenderConfig | None = None,
    async_py_requirements: list[str] | None = None,
) -> None:
    if execution_mode != ExecutionMode.AIRFLOW_ASYNC:
        return

    if not async_py_requirements:
        raise CosmosValueError("ExecutionConfig.AIRFLOW_ASYNC needs async_py_requirements to be set")

    if render_config is not None:
        task_args["select"] = render_config.select
        task_args["selector"] = render_config.selector
        task_args["exclude"] = render_config.exclude
        task_args["py_requirements"] = async_py_requirements

    setup_task_metadata = TaskMetadata(
        id=DBT_SETUP_ASYNC_TASK_ID,
        operator_class="cosmos.operators._asynchronous.SetupAsyncOperator",
        arguments=task_args,
        extra_context={"dbt_dag_task_group_identifier": _get_dbt_dag_task_group_identifier(dag, task_group)},
    )
    setup_airflow_task = create_airflow_task(setup_task_metadata, dag, task_group=task_group)

    for task_id, task in tasks_map.items():
        if not task.upstream_list:
            setup_airflow_task >> task

    tasks_map[DBT_SETUP_ASYNC_TASK_ID] = setup_airflow_task


def _add_producer_watcher_and_dependencies(
    dag: DAG,
    task_args: dict[str, Any],
    tasks_map: dict[str, Any],
    task_group: TaskGroup | None,
    render_config: RenderConfig | None = None,
    nodes: dict[str, DbtNode] | None = None,
) -> str:
    producer_task_args = task_args.copy()

    if render_config is not None:
        producer_task_args["select"] = render_config.select
        producer_task_args["selector"] = render_config.selector
        producer_task_args["exclude"] = render_config.exclude

<<<<<<< HEAD
        if render_config.test_behavior == TestBehavior.AFTER_ALL:
            producer_task_args["exclude"] = producer_task_args["exclude"] + ["--exclude", "resource_type:test"]

=======
    # First, we create the producer task
>>>>>>> fa81082c
    producer_task_metadata = TaskMetadata(
        id=PRODUCER_WATCHER_TASK_ID,
        operator_class="cosmos.operators.watcher.DbtProducerWatcherOperator",
        arguments=producer_task_args,
    )
    producer_airflow_task = create_airflow_task(producer_task_metadata, dag, task_group=task_group)

    # Second, we need to set the producer task ID in all consumer tasks (and their children tasks)
    for node_id, task_or_taskgroup in tasks_map.items():

        node_tasks = (
            list(task_or_taskgroup.children.values())
            if isinstance(task_or_taskgroup, TaskGroup)
            else [task_or_taskgroup]
        )
        for task in node_tasks:
            task.producer_task_id = producer_airflow_task.task_id  # type: ignore[attr-defined]

        # Third, we want to make the producer task to be the parent of the root dbt nodes, without blocking them from sensing XCom
        # We only managed to do this in the case of DbtDag.
        # The way it is implemented is by setting the trigger_rule to "always" for the consumer tasks, and by having the producer task with a high priority_weight.
        if "DbtDag" in dag.__class__.__name__:

            # Is this dbt node a root of the (subset of the) dbt project?
            # Note: this may happen in one scenarios:
            # - the dbt node not having any `depends_on` within the user-selected `nodes`
            if nodes and node_id in nodes and not set(nodes[node_id].depends_on).intersection(nodes):
                producer_airflow_task >> task_or_taskgroup
                if isinstance(task_or_taskgroup, TaskGroup):
                    taskgroup = task_or_taskgroup
                    always_run_tasks = [
                        task for task in node_tasks if not set(task.upstream_task_ids).intersection(taskgroup.children)
                    ]
                else:
                    always_run_tasks = [task_or_taskgroup]

                for task in always_run_tasks:
                    task.trigger_rule = task_args.get("trigger_rule", "always")  # type: ignore[attr-defined]

    tasks_map[PRODUCER_WATCHER_TASK_ID] = producer_airflow_task
    return producer_airflow_task.task_id


def should_create_detached_nodes(render_config: RenderConfig) -> bool:
    """
    Decide if we should calculate / insert detached nodes into the graph.
    """
    return render_config.should_detach_multiple_parents_tests and render_config.test_behavior in (
        TestBehavior.BUILD,
        TestBehavior.AFTER_EACH,
    )


def identify_detached_nodes(
    nodes: dict[str, DbtNode],
    render_config: RenderConfig,
    detached_nodes: dict[str, DbtNode],
    detached_from_parent: dict[str, list[DbtNode]],
) -> None:
    """
    Given the nodes that represent a dbt project and the test_behavior, identify the detached test nodes
    (test nodes that have multiple dependencies and should run independently).

    Change in-place the dictionaries detached_nodes (detached node ID : node) and detached_from_parent (parent node ID that
    is upstream to this test and the test node).
    """
    if should_create_detached_nodes(render_config):
        for node_id, node in nodes.items():
            if is_detached_test(node):
                detached_nodes[node_id] = node
                for parent_id in node.depends_on:
                    detached_from_parent[parent_id].append(node)


_counter = 0


def calculate_detached_node_name(node: DbtNode) -> str:
    """
    Given a detached test node, calculate its name. It will either be:
     - the name of the test with a "_test" suffix, if this is smaller than 250
     - or detached_{an incremental number}_test
    """
    # Note: this implementation currently relies on the fact that Airflow creates a new process
    # to parse each DAG both in the scheduler and also in the worker nodes. We logged a ticket to improved this:
    # https://github.com/astronomer/astronomer-cosmos/issues/1469
    node_name = f"{node.resource_name.split('.')[0]}_test"
    if not len(node_name) < AIRFLOW_MAX_ID_LENGTH:
        global _counter
        node_name = f"detached_{_counter}_test"
        _counter += 1
    return node_name


def _add_teardown_task(
    dag: DAG,
    execution_mode: ExecutionMode,
    task_args: dict[str, Any],
    tasks_map: dict[str, Any],
    task_group: TaskGroup | None,
    render_config: RenderConfig | None = None,
    async_py_requirements: list[str] | None = None,
) -> None:
    if execution_mode != ExecutionMode.AIRFLOW_ASYNC:
        return

    if not async_py_requirements:
        raise CosmosValueError("ExecutionConfig.AIRFLOW_ASYNC needs async_py_requirements to be set")

    if render_config is not None:
        task_args["select"] = render_config.select
        task_args["selector"] = render_config.selector
        task_args["exclude"] = render_config.exclude
        task_args["py_requirements"] = async_py_requirements

    teardown_task_metadata = TaskMetadata(
        id=DBT_TEARDOWN_ASYNC_TASK_ID,
        operator_class="cosmos.operators._asynchronous.TeardownAsyncOperator",
        arguments=task_args,
        extra_context={"dbt_dag_task_group_identifier": _get_dbt_dag_task_group_identifier(dag, task_group)},
    )
    teardown_airflow_task = create_airflow_task(teardown_task_metadata, dag, task_group=task_group)

    for task_id, task in tasks_map.items():
        if len(task.downstream_list) == 0:
            task >> teardown_airflow_task

    tasks_map[DBT_TEARDOWN_ASYNC_TASK_ID] = teardown_airflow_task


def build_airflow_graph(  # noqa: C901 TODO: https://github.com/astronomer/astronomer-cosmos/issues/1943
    nodes: dict[str, DbtNode],
    dag: DAG,  # Airflow-specific - parent DAG where to associate tasks and (optional) task groups
    execution_mode: ExecutionMode,  # Cosmos-specific - decide what which class to use
    task_args: dict[str, Any],  # Cosmos/DBT - used to instantiate tasks
    test_indirect_selection: TestIndirectSelection,  # Cosmos/DBT - used to set test indirect selection mode
    dbt_project_name: str,  # DBT / Cosmos - used to name test task if mode is after_all,
    render_config: RenderConfig,
    task_group: TaskGroup | None = None,
    on_warning_callback: Callable[..., Any] | None = None,  # argument specific to the DBT test command
    async_py_requirements: list[str] | None = None,
) -> dict[str, Union[TaskGroup, BaseOperator]]:
    """
    Instantiate dbt `nodes` as Airflow tasks within the given `task_group` (optional) or `dag` (mandatory).

    The following arguments affect how each airflow task is instantiated:
    * `execution_mode`
    * `task_args`

    The parameter `test_behavior` influences how many and where test nodes will be added, while the argument
    `on_warning_callback` allows users to set a callback function to be called depending on the test result.
    If the `test_behavior` is None, no test nodes are added. Otherwise, if the `test_behaviour` is `after_all`,
    a single test task will be added after the Cosmos leave tasks, and it is named using `dbt_project_name`.
    Finally, if the `test_behaviour` is `after_each`, a test will be added after each model.

    :param nodes: Dictionary mapping dbt nodes (node.unique_id to node)
    :param dag: Airflow DAG instance
    :param execution_mode: Where Cosmos should run each dbt task (e.g. ExecutionMode.LOCAL, ExecutionMode.KUBERNETES).
        Default is ExecutionMode.LOCAL.
    :param task_args: Arguments to be used to instantiate an Airflow Task
    :param dbt_project_name: Name of the dbt pipeline of interest
    :param task_group: Airflow Task Group instance
    :param on_warning_callback: A callback function called on warnings with additional Context variables “test_names”
    and “test_results” of type List.
    :return: Dictionary mapping dbt nodes (node.unique_id to Airflow task)
    """
    node_converters = render_config.node_converters or {}
    test_behavior = render_config.test_behavior
    source_rendering_behavior = render_config.source_rendering_behavior
    source_pruning = render_config.source_pruning
    normalize_task_id = render_config.normalize_task_id
    normalize_task_display_name = render_config.normalize_task_display_name
    enable_owner_inheritance = render_config.enable_owner_inheritance
    tasks_map: dict[str, Union[TaskGroup, BaseOperator]] = {}
    task_or_group: TaskGroup | BaseOperator

    # Identify test nodes that should be run detached from the associated dbt resource nodes because they
    # have multiple parents
    detached_nodes: dict[str, DbtNode] = OrderedDict()
    detached_from_parent: dict[str, list[DbtNode]] = defaultdict(list)
    identify_detached_nodes(nodes, render_config, detached_nodes, detached_from_parent)

    virtualenv_dir = None
    if execution_mode == ExecutionMode.AIRFLOW_ASYNC:
        virtualenv_dir = task_args.pop("virtualenv_dir", None)

    for node_id, node in nodes.items():
        conversion_function = node_converters.get(node.resource_type, generate_task_or_group)
        if conversion_function != generate_task_or_group:
            logger.warning(
                "The `node_converters` attribute is an experimental feature. "
                "Its syntax and behavior can be changed before a major release."
            )
        logger.debug(f"Converting <{node.unique_id}> using <{conversion_function.__name__}>")
        task_or_group = conversion_function(  # type: ignore
            dag=dag,
            task_group=task_group,
            dbt_project_name=dbt_project_name,
            execution_mode=execution_mode,
            task_args=task_args,
            test_behavior=test_behavior,
            source_rendering_behavior=source_rendering_behavior,
            source_pruning=source_pruning,
            test_indirect_selection=test_indirect_selection,
            on_warning_callback=on_warning_callback,
            normalize_task_id=normalize_task_id,
            normalize_task_display_name=normalize_task_display_name,
            node=node,
            detached_from_parent=detached_from_parent,
            enable_owner_inheritance=enable_owner_inheritance,
            filtered_nodes=nodes,
        )
        if task_or_group is not None:
            logger.debug(f"Conversion of <{node.unique_id}> was successful!")
            tasks_map[node_id] = task_or_group

    # If test_behaviour=="after_all", there will be one test task, run by the end of the DAG
    # The end of a DAG is defined by the DAG leaf tasks (tasks which do not have downstream tasks)
    if test_behavior == TestBehavior.AFTER_ALL:
        test_meta = create_test_task_metadata(
            f"{dbt_project_name}_test",
            execution_mode,
            test_indirect_selection,
            task_args=task_args,
            on_warning_callback=on_warning_callback,
            render_config=render_config,
            enable_owner_inheritance=enable_owner_inheritance,
        )
        test_task = create_airflow_task(test_meta, dag, task_group=task_group)
        leaves_ids = calculate_leaves(tasks_ids=list(tasks_map.keys()), nodes=nodes)
        for leaf_node_id in leaves_ids:
            tasks_map[leaf_node_id] >> test_task
    elif test_behavior in (TestBehavior.BUILD, TestBehavior.AFTER_EACH):
        # Handle detached test nodes
        for node_id, node in detached_nodes.items():
            datached_node_name = calculate_detached_node_name(node)
            test_meta = create_test_task_metadata(
                datached_node_name,
                execution_mode,
                test_indirect_selection,
                task_args=task_args,
                on_warning_callback=on_warning_callback,
                render_config=render_config,
                node=node,
                enable_owner_inheritance=enable_owner_inheritance,
            )
            test_task = create_airflow_task(test_meta, dag, task_group=task_group)
            tasks_map[node_id] = test_task

    create_airflow_task_dependencies(nodes, tasks_map)

    if execution_mode == ExecutionMode.WATCHER:
        _add_producer_watcher_and_dependencies(
            dag=dag,
            task_args=task_args,
            tasks_map=tasks_map,
            task_group=task_group,
            render_config=render_config,
            nodes=nodes,
        )

    if settings.enable_setup_async_task:
        _add_dbt_setup_async_task(
            dag,
            execution_mode,
            {**task_args, "virtualenv_dir": virtualenv_dir},
            tasks_map,
            task_group,
            render_config=render_config,
            async_py_requirements=async_py_requirements,
        )
    if settings.enable_teardown_async_task:
        _add_teardown_task(
            dag,
            execution_mode,
            task_args,
            tasks_map,
            task_group,
            render_config=render_config,
            async_py_requirements=async_py_requirements,
        )
    return tasks_map


def create_airflow_task_dependencies(
    nodes: dict[str, DbtNode],
    tasks_map: dict[str, Union[TaskGroup, BaseOperator]],
) -> None:
    """
    Create the Airflow task dependencies between non-test nodes.
    :param nodes: Dictionary mapping dbt nodes (node.unique_id to node)
    :param tasks_map: Dictionary mapping dbt nodes (node.unique_id to Airflow task)
    """
    for node_id, node in nodes.items():
        for parent_node_id in node.depends_on:
            # depending on the node type, it will not have mapped 1:1 to tasks_map
            if (node_id in tasks_map) and (parent_node_id in tasks_map):
                tasks_map[parent_node_id] >> tasks_map[node_id]<|MERGE_RESOLUTION|>--- conflicted
+++ resolved
@@ -570,13 +570,10 @@
         producer_task_args["selector"] = render_config.selector
         producer_task_args["exclude"] = render_config.exclude
 
-<<<<<<< HEAD
         if render_config.test_behavior == TestBehavior.AFTER_ALL:
             producer_task_args["exclude"] = producer_task_args["exclude"] + ["--exclude", "resource_type:test"]
 
-=======
     # First, we create the producer task
->>>>>>> fa81082c
     producer_task_metadata = TaskMetadata(
         id=PRODUCER_WATCHER_TASK_ID,
         operator_class="cosmos.operators.watcher.DbtProducerWatcherOperator",
