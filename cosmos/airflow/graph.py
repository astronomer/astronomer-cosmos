--- conflicted
+++ resolved
@@ -262,28 +262,12 @@
     execution_mode: ExecutionMode,
     task_args: dict[str, Any],
     tasks_map: dict[str, Any],
-<<<<<<< HEAD
-=======
     task_group: TaskGroup | None,
->>>>>>> 7eb9386d
 ) -> None:
     if execution_mode != ExecutionMode.AIRFLOW_ASYNC:
         return
 
     compile_task_metadata = TaskMetadata(
-<<<<<<< HEAD
-        id=dbt_compile_task_id,
-        operator_class=f"cosmos.operators.airflow_async.DbtCompileAirflowAsyncOperator",
-        arguments=task_args,
-        extra_context={},
-    )
-    compile_airflow_task = create_airflow_task(compile_task_metadata, dag, task_group=None)
-    tasks_map[dbt_compile_task_id] = compile_airflow_task
-
-    for node_id, node in nodes.items():
-        if not node.depends_on and node_id in tasks_map:
-            tasks_map[dbt_compile_task_id] >> tasks_map[node_id]
-=======
         id=DBT_COMPILE_TASK_ID,
         operator_class="cosmos.operators.airflow_async.DbtCompileAirflowAsyncOperator",
         arguments=task_args,
@@ -295,7 +279,6 @@
     for node_id, node in nodes.items():
         if not node.depends_on and node_id in tasks_map:
             tasks_map[DBT_COMPILE_TASK_ID] >> tasks_map[node_id]
->>>>>>> 7eb9386d
 
 
 def build_airflow_graph(
@@ -380,11 +363,7 @@
         for leaf_node_id in leaves_ids:
             tasks_map[leaf_node_id] >> test_task
 
-<<<<<<< HEAD
-    _add_dbt_compile_task(nodes, dag, execution_mode, task_args, tasks_map)
-=======
     _add_dbt_compile_task(nodes, dag, execution_mode, task_args, tasks_map, task_group)
->>>>>>> 7eb9386d
 
     create_airflow_task_dependencies(nodes, tasks_map)
 
