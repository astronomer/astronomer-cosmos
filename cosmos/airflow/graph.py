from __future__ import annotations

from collections import OrderedDict, defaultdict
from copy import deepcopy
from typing import Any, Callable, Union

try:  # Airflow 3
    from airflow.sdk.bases.operator import BaseOperator
except ImportError:  # Airflow 2
    from airflow.models import BaseOperator

from airflow.models.base import ID_LEN as AIRFLOW_MAX_ID_LENGTH
from airflow.models.dag import DAG
from airflow.utils.task_group import TaskGroup

from cosmos import settings
from cosmos.config import RenderConfig
from cosmos.constants import (
    DBT_SETUP_ASYNC_TASK_ID,
    DBT_TEARDOWN_ASYNC_TASK_ID,
    DEFAULT_DBT_RESOURCES,
    PRODUCER_WATCHER_TASK_ID,
    SUPPORTED_BUILD_RESOURCES,
    TESTABLE_DBT_RESOURCES,
    DbtResourceType,
    ExecutionMode,
    SourceRenderingBehavior,
    TestBehavior,
    TestIndirectSelection,
)
from cosmos.core.airflow import get_airflow_task as create_airflow_task
from cosmos.core.graph.entities import Task as TaskMetadata
from cosmos.dbt.graph import DbtNode
from cosmos.exceptions import CosmosValueError
from cosmos.log import get_logger

logger = get_logger(__name__)


def _snake_case_to_camelcase(value: str) -> str:
    """Convert snake_case to CamelCase

    Example: foo_bar_baz -> FooBarBaz

    :param value: Value to convert to CamelCase
    :return: Converted value
    """
    return "".join(x.capitalize() for x in value.lower().split("_"))


def calculate_operator_class(
    execution_mode: ExecutionMode,
    dbt_class: str,
) -> str:
    """
    Given an execution mode and dbt class, return the operator class path to use.

    :param execution_mode: Cosmos execution mode (e.g. local, virtualenv, docker, kubernetes)
    :param dbt_class: The dbt command being used (e.g. DbtSnapshot, DbtRun, DbtSeed)
    :returns: path string to the correspondent Cosmos Airflow operator
    (e.g. cosmos.operators.localDbtSnapshotLocalOperator)
    """
    return (
        f"cosmos.operators.{execution_mode.value}.{dbt_class}{_snake_case_to_camelcase(execution_mode.value)}Operator"
    )


def _is_source_used_by_filtered_nodes(source_node: DbtNode, filtered_nodes: dict[str, DbtNode]) -> bool:
    """
    Check if a source node is referenced by any of the filtered nodes.

    :param source_node: The source node to check
    :param filtered_nodes: Dictionary of filtered nodes
    :returns: True if the source is used by any filtered node, False otherwise
    """
    source_id = source_node.unique_id

    # Check if any filtered node depends on this source
    for node in filtered_nodes.values():
        if source_id in node.depends_on:
            return True

    return False


def calculate_leaves(tasks_ids: list[str], nodes: dict[str, DbtNode]) -> list[str]:
    """
    Return a list of unique_ids for nodes that are not parents (don't have dependencies on other tasks).

    :param tasks_ids: Node/task IDs which are materialized in the Airflow DAG
    :param nodes: Dictionary mapping dbt nodes (node.unique_id to node)
    :returns: List of unique_ids for the nodes that are graph leaves
    """
    parents = []
    leaves = []
    materialized_nodes = [node for node in nodes.values() if node.unique_id in tasks_ids]
    for node in materialized_nodes:
        parents.extend(node.depends_on)
    parents_ids = set(parents)
    for node in materialized_nodes:
        if node.unique_id not in parents_ids:
            leaves.append(node.unique_id)
    return leaves


def exclude_detached_tests_if_needed(
    node: DbtNode,
    task_args: dict[str, str],
    detached_from_parent: dict[str, list[DbtNode]] | None = None,
) -> None:
    """
    Add exclude statements if there are tests associated to the model that should be run detached from the model/tests.

    Change task_args in-place.
    """
    if detached_from_parent is None:
        detached_from_parent = {}
    exclude: list[str] = task_args.get("exclude", [])  # type: ignore
    tests_detached_from_this_node: list[DbtNode] = detached_from_parent.get(node.unique_id, [])  # type: ignore
    for test_node in tests_detached_from_this_node:
        exclude.append(test_node.resource_name.split(".")[0])
    if exclude:
        task_args["exclude"] = exclude  # type: ignore


def _override_profile_if_needed(task_kwargs: dict[str, Any], profile_kwargs_override: dict[str, Any]) -> None:
    """
    Changes in-place the profile configuration if it needs to be overridden.
    """
    if profile_kwargs_override:
        modified_profile_config = deepcopy(task_kwargs["profile_config"])
        modified_profile_kwargs_override = deepcopy(profile_kwargs_override)
        profile_mapping_override = modified_profile_kwargs_override.pop("profile_mapping", {})
        for key, value in modified_profile_kwargs_override.items():
            setattr(modified_profile_config, key, value)
        if modified_profile_config.profile_mapping and profile_mapping_override:
            for key, value in profile_mapping_override.items():
                setattr(modified_profile_config.profile_mapping, key, value)
        task_kwargs["profile_config"] = modified_profile_config


def create_test_task_metadata(
    test_task_name: str,
    execution_mode: ExecutionMode,
    test_indirect_selection: TestIndirectSelection,
    task_args: dict[str, Any],
    on_warning_callback: Callable[..., Any] | None = None,
    node: DbtNode | None = None,
    render_config: RenderConfig | None = None,
    detached_from_parent: dict[str, list[DbtNode]] | None = None,
    enable_owner_inheritance: bool | None = None,
) -> TaskMetadata:
    """
    Create the metadata that will be used to instantiate the Airflow Task that will be used to run the Dbt test node.

    :param test_task_name: Name of the Airflow task to be created
    :param execution_mode: The Cosmos execution mode we're aiming to run the dbt task at (e.g. local)
    :param task_args: Arguments to be used to instantiate an Airflow Task
    :param on_warning_callback: A callback function called on warnings with additional Context variables “test_names”
    and “test_results” of type List.
    :param node: If the test relates to a specific node, the node reference
    :param detached_from_parent: Dictionary that maps node ids and their children tests that should be run detached
    :returns: The metadata necessary to instantiate the source dbt node as an Airflow task.
    """
    task_args = dict(task_args)
    task_args["on_warning_callback"] = on_warning_callback
    extra_context = {}
    detached_from_parent = detached_from_parent or {}
    task_owner = ""

    if test_indirect_selection != TestIndirectSelection.EAGER:
        task_args["indirect_selection"] = test_indirect_selection.value
    if node is not None:
        if node.resource_type == DbtResourceType.SOURCE:
            task_args["select"] = f"source:{node.resource_name}"
        elif is_detached_test(node):
            task_args["select"] = node.resource_name.split(".")[0]
        else:  # tested with node.resource_type == DbtResourceType.SEED or DbtResourceType.SNAPSHOT
            task_args["select"] = node.resource_name

        extra_context = {"dbt_node_config": node.context_dict}
        task_owner = node.owner
    elif render_config is not None:  # TestBehavior.AFTER_ALL
        task_args["select"] = render_config.select
        task_args["selector"] = render_config.selector
        task_args["exclude"] = render_config.exclude

    if node:
        exclude_detached_tests_if_needed(node, task_args, detached_from_parent)
        _override_profile_if_needed(task_args, node.profile_config_to_override)

    if not enable_owner_inheritance:
        task_owner = ""

    args_to_override: dict[str, Any] = {}
    if node:
        args_to_override = node.operator_kwargs_to_override

    return TaskMetadata(
        id=test_task_name,
        owner=task_owner,
        operator_class=calculate_operator_class(
            execution_mode=execution_mode,
            dbt_class="DbtTest",
        ),
        arguments={**task_args, **args_to_override},
        extra_context=extra_context,
    )


def _get_task_id_and_args(
    node: DbtNode,
    args: dict[str, Any],
    use_task_group: bool,
    execution_mode: ExecutionMode,
    normalize_task_id: Callable[..., Any] | None,
    normalize_task_display_name: Callable[..., Any] | None,
    resource_suffix: str,
    include_resource_type: bool = False,
) -> tuple[str, dict[str, Any]]:
    """
    Generate task ID and update args with display name if needed.
    """
    args_update = args
    task_name = f"{node.name}_{resource_suffix}"

    if include_resource_type:
        task_name = f"{node.name}_{node.resource_type.value}_{resource_suffix}"

    if use_task_group:
        task_id = resource_suffix

    elif normalize_task_id and not normalize_task_display_name:
        task_id = normalize_task_id(node)
        args_update["task_display_name"] = task_name
    elif not normalize_task_id and normalize_task_display_name:
        task_id = task_name
        args_update["task_display_name"] = normalize_task_display_name(node)
    elif normalize_task_id and normalize_task_display_name:
        task_id = normalize_task_id(node)
        args_update["task_display_name"] = normalize_task_display_name(node)
    else:
        task_id = task_name

    return task_id, args_update


def create_dbt_resource_to_class(test_behavior: TestBehavior) -> dict[str, str]:
    """
    Return the map from dbt node type to Cosmos class prefix that should be used
    to handle them.
    """

    if test_behavior == TestBehavior.BUILD:
        dbt_resource_to_class = {
            DbtResourceType.MODEL: "DbtBuild",
            DbtResourceType.SNAPSHOT: "DbtBuild",
            DbtResourceType.SEED: "DbtBuild",
            DbtResourceType.TEST: "DbtTest",
            DbtResourceType.SOURCE: "DbtSource",
        }
    else:
        dbt_resource_to_class = {
            DbtResourceType.MODEL: "DbtRun",
            DbtResourceType.SNAPSHOT: "DbtSnapshot",
            DbtResourceType.SEED: "DbtSeed",
            DbtResourceType.TEST: "DbtTest",
            DbtResourceType.SOURCE: "DbtSource",
        }
    return dbt_resource_to_class


def create_task_metadata(
    node: DbtNode,
    execution_mode: ExecutionMode,
    args: dict[str, Any],
    dbt_dag_task_group_identifier: str,
    use_task_group: bool = False,
    source_rendering_behavior: SourceRenderingBehavior = SourceRenderingBehavior.NONE,
    source_pruning: bool = False,
    normalize_task_id: Callable[..., Any] | None = None,
    normalize_task_display_name: Callable[..., Any] | None = None,
    test_behavior: TestBehavior = TestBehavior.AFTER_ALL,
    test_indirect_selection: TestIndirectSelection = TestIndirectSelection.EAGER,
    on_warning_callback: Callable[..., Any] | None = None,
    detached_from_parent: dict[str, list[DbtNode]] | None = None,
    enable_owner_inheritance: bool | None = None,
    filtered_nodes: dict[str, DbtNode] | None = None,
) -> TaskMetadata | None:
    """
    Create the metadata that will be used to instantiate the Airflow Task used to run the Dbt node.

    :param node: The dbt node which we desired to convert into an Airflow Task
    :param execution_mode: Where Cosmos should run each dbt task (e.g. ExecutionMode.LOCAL, ExecutionMode.KUBERNETES).
         Default is ExecutionMode.LOCAL.
    :param args: Arguments to be used to instantiate an Airflow Task
    :param dbt_dag_task_group_identifier: Identifier to refer to the DbtDAG or DbtTaskGroup in the DAG.
    :param use_task_group: It determines whether to use the name as a prefix for the task id or not.
        If it is False, then use the name as a prefix for the task id, otherwise do not.
    :param on_warning_callback: A callback function called on warnings with additional Context variables “test_names”
        and “test_results” of type List. This is param available for dbt test and dbt source freshness command.
    :param detached_from_parent: Dictionary that maps node ids and their children tests that should be run detached
    :returns: The metadata necessary to instantiate the source dbt node as an Airflow task.
    """
    dbt_resource_to_class = create_dbt_resource_to_class(test_behavior)

    # Make a copy to avoid issues with mutable arguments
    args = {**args}

    if DbtResourceType(node.resource_type) in DEFAULT_DBT_RESOURCES and node.resource_type in dbt_resource_to_class:
        extra_context: dict[str, Any] = {
            "dbt_node_config": node.context_dict,
            "dbt_dag_task_group_identifier": dbt_dag_task_group_identifier,
            "package_name": node.package_name,
        }
        resource_suffix_map = {TestBehavior.BUILD: "build", DbtResourceType.MODEL: "run"}
        resource_suffix = (
            resource_suffix_map.get(test_behavior)
            or resource_suffix_map.get(node.resource_type)
            or node.resource_type.value
        )
        # Since Cosmos 1.11, it selects models using --select, instead of --models. The reason for this is that
        # this flag was deprecated in dbt-core 1.10 (https://github.com/dbt-labs/dbt-core/issues/11561)
        # and dbt fusion (2.0.0-beta26) does not support it.
        # Users can still force Cosmos to use `--models` by setting the environment variable
        # `AIRFLOW__COSMOS__PRE_DBT_FUSION=1`.
        models_select_key = "models" if settings.pre_dbt_fusion else "select"

        if test_behavior == TestBehavior.BUILD and node.resource_type in SUPPORTED_BUILD_RESOURCES:
            args[models_select_key] = f"{node.resource_name}"
            if test_indirect_selection != TestIndirectSelection.EAGER:
                args["indirect_selection"] = test_indirect_selection.value
            args["on_warning_callback"] = on_warning_callback
            exclude_detached_tests_if_needed(node, args, detached_from_parent)
            task_id, args = _get_task_id_and_args(
                node=node,
                args=args,
                use_task_group=use_task_group,
                normalize_task_id=normalize_task_id,
                normalize_task_display_name=normalize_task_display_name,
                resource_suffix=resource_suffix,
                include_resource_type=True,
                execution_mode=execution_mode,
            )
        elif node.resource_type == DbtResourceType.SOURCE:
            args["select"] = f"source:{node.resource_name}"
            args["on_warning_callback"] = on_warning_callback

            if (source_rendering_behavior == SourceRenderingBehavior.NONE) or (
                source_rendering_behavior == SourceRenderingBehavior.WITH_TESTS_OR_FRESHNESS
                and node.has_freshness is False
                and node.has_test is False
            ):
                return None

            if source_pruning and filtered_nodes and not _is_source_used_by_filtered_nodes(node, filtered_nodes):
                return None
            task_id, args = _get_task_id_and_args(
                node=node,
                args=args,
                use_task_group=use_task_group,
                normalize_task_id=normalize_task_id,
                normalize_task_display_name=normalize_task_display_name,
                resource_suffix=r"source",
                execution_mode=execution_mode,
            )
            if node.has_freshness is False and source_rendering_behavior == SourceRenderingBehavior.ALL:
                # render sources without freshness as empty operators
                # empty operator does not accept custom parameters (e.g., profile_args). recreate the args.
                if "task_display_name" in args:
                    args = {"task_display_name": args["task_display_name"]}
                else:
                    args = {}
                return TaskMetadata(id=task_id, operator_class="airflow.operators.empty.EmptyOperator", arguments=args)
        else:  # DbtResourceType.MODEL, DbtResourceType.SEED and DbtResourceType.SNAPSHOT
            args[models_select_key] = node.resource_name
            task_id, args = _get_task_id_and_args(
                node=node,
                args=args,
                use_task_group=use_task_group,
                normalize_task_id=normalize_task_id,
                normalize_task_display_name=normalize_task_display_name,
                resource_suffix=resource_suffix,
                execution_mode=execution_mode,
            )

        _override_profile_if_needed(args, node.profile_config_to_override)

        task_owner = node.owner

        if not enable_owner_inheritance:
            task_owner = ""

        task_metadata = TaskMetadata(
            id=task_id,
            owner=task_owner,
            operator_class=calculate_operator_class(
                execution_mode=execution_mode, dbt_class=dbt_resource_to_class[node.resource_type]
            ),
            arguments={**args, **node.operator_kwargs_to_override},
            extra_context=extra_context,
        )
        return task_metadata
    else:
        msg = (
            f"Unavailable conversion function for <{node.resource_type}> (node <{node.unique_id}>). "
            "Define a converter function using render_config.node_converters."
        )
        logger.warning(msg)
        return None


def is_detached_test(node: DbtNode) -> bool:
    """
    Identify if node should be rendered detached from the parent. Conditions that should be met:
    * is a test
    * has multiple parents
    """
    if node.resource_type == DbtResourceType.TEST and len(node.depends_on) > 1:
        return True
    return False


def generate_or_convert_task(
    task_meta: TaskMetadata,
    dag: DAG,
    task_group: TaskGroup | None,
    node: DbtNode,
    resource_type: DbtResourceType,
    execution_mode: ExecutionMode,
    task_args: dict[str, Any],
    test_behavior: TestBehavior,
    source_rendering_behavior: SourceRenderingBehavior,
    test_indirect_selection: TestIndirectSelection,
    on_warning_callback: Callable[..., Any] | None,
    dbt_project_name: str | None = None,
    node_converters: dict[DbtResourceType, Callable[..., Any]] = {},
    normalize_task_id: Callable[..., Any] | None = None,
    detached_from_parent: dict[str, list[DbtNode]] | None = None,
    **kwargs: Any,
) -> BaseOperator:
    """
    Checks if a node_converter was supplied for the given resource type:
      - If yes, attempts to convert the task using the given node_converter
      - If no, creates the task as expected with the supplied task_meta
    Returns the created task
    """
    task: BaseOperator

    conversion_function = node_converters.get(resource_type, None)
    if conversion_function is not None:
        task_id = task_meta.id
        logger.warning(
            "The `node_converters` attribute is an experimental feature. "
            "Its syntax and behavior can be changed before a major release."
        )
        logger.debug(f"Converting node <{node.unique_id}> task <{task_id}> using <{conversion_function.__name__}>")
        task = conversion_function(  # type: ignore
            dag=dag,
            task_group=task_group,
            dbt_project_name=dbt_project_name,
            execution_mode=execution_mode,
            task_args=task_args,
            test_behavior=test_behavior,
            source_rendering_behavior=source_rendering_behavior,
            test_indirect_selection=test_indirect_selection,
            on_warning_callback=on_warning_callback,
            normalize_task_id=normalize_task_id,
            node=node,
            task_id=task_id,
            detached_from_parent=detached_from_parent,
        )
        if task is not None:
            logger.debug(f"Conversion of node <{node.unique_id}> task <{task_id}> was successful!")
    else:
        task = create_airflow_task(task_meta, dag, task_group)
    return task


def generate_task_or_group(
    dag: DAG,
    task_group: TaskGroup | None,
    node: DbtNode,
    execution_mode: ExecutionMode,
    task_args: dict[str, Any],
    test_behavior: TestBehavior,
    source_rendering_behavior: SourceRenderingBehavior,
    test_indirect_selection: TestIndirectSelection,
<<<<<<< HEAD
    on_warning_callback: Callable[..., Any] | None,
    dbt_project_name: str | None = None,
    node_converters: dict[DbtResourceType, Callable[..., Any]] = {},
=======
    source_pruning: bool = False,
    on_warning_callback: Callable[..., Any] | None = None,
>>>>>>> 76486a5d
    normalize_task_id: Callable[..., Any] | None = None,
    normalize_task_display_name: Callable[..., Any] | None = None,
    detached_from_parent: dict[str, list[DbtNode]] | None = None,
    enable_owner_inheritance: bool | None = None,
<<<<<<< HEAD
    node_conversion_by_task_group: bool | None = None,
=======
    filtered_nodes: dict[str, DbtNode] | None = None,
>>>>>>> 76486a5d
    **kwargs: Any,
) -> BaseOperator | TaskGroup | None:
    task_or_group: BaseOperator | TaskGroup | None = None
    detached_from_parent = detached_from_parent or {}
    node_converters = node_converters or {}

    use_task_group = (
        node.resource_type in TESTABLE_DBT_RESOURCES
        and test_behavior == TestBehavior.AFTER_EACH
        and node.has_test is True
    )
    convert_entire_task_group = node_conversion_by_task_group and node.resource_type in node_converters

    task_meta = create_task_metadata(
        node=node,
        execution_mode=execution_mode,
        args=task_args,
        dbt_dag_task_group_identifier=_get_dbt_dag_task_group_identifier(dag, task_group),
        use_task_group=use_task_group,
        source_rendering_behavior=source_rendering_behavior,
        source_pruning=source_pruning,
        normalize_task_id=normalize_task_id,
        normalize_task_display_name=normalize_task_display_name,
        test_behavior=test_behavior,
        test_indirect_selection=test_indirect_selection,
        on_warning_callback=on_warning_callback,
        detached_from_parent=detached_from_parent,
        enable_owner_inheritance=enable_owner_inheritance,
        filtered_nodes=filtered_nodes,
    )

    # In most cases, we'll  map one DBT node to one Airflow task
    # The exception are the test nodes, since it would be too slow to run test tasks individually.
    # If test_behaviour=="after_each", each model task will be bundled with a test task, using TaskGroup
    if task_meta and not node.resource_type == DbtResourceType.TEST:
        if use_task_group and (not convert_entire_task_group):
            with TaskGroup(dag=dag, group_id=node.name, parent_group=task_group) as model_task_group:
                task = generate_or_convert_task(
                    node_converters=node_converters,
                    task_meta=task_meta,
                    dbt_project_name=dbt_project_name,
                    dag=dag,
                    task_group=model_task_group,
                    node=node,
                    resource_type=node.resource_type,
                    execution_mode=execution_mode,
                    task_args=task_args,
                    test_behavior=test_behavior,
                    source_rendering_behavior=source_rendering_behavior,
                    test_indirect_selection=test_indirect_selection,
                    on_warning_callback=on_warning_callback,
                    normalize_task_id=normalize_task_id,
                    detached_from_parent=detached_from_parent,
                )
                test_meta = create_test_task_metadata(
                    "test",
                    execution_mode,
                    test_indirect_selection,
                    task_args=task_args,
                    node=node,
                    on_warning_callback=on_warning_callback,
                    detached_from_parent=detached_from_parent,
                    enable_owner_inheritance=enable_owner_inheritance,
                )
                test_task = generate_or_convert_task(
                    node_converters=node_converters,
                    task_meta=test_meta,
                    dbt_project_name=dbt_project_name,
                    dag=dag,
                    task_group=model_task_group,
                    node=node,
                    resource_type=DbtResourceType.TEST,  # type: ignore
                    execution_mode=execution_mode,
                    task_args=task_args,
                    test_behavior=test_behavior,
                    source_rendering_behavior=source_rendering_behavior,
                    test_indirect_selection=test_indirect_selection,
                    on_warning_callback=on_warning_callback,
                    normalize_task_id=normalize_task_id,
                    detached_from_parent=detached_from_parent,
                )
                task >> test_task
                task_or_group = model_task_group
        else:
            task_or_group = generate_or_convert_task(
                node_converters=node_converters,
                task_meta=task_meta,
                dbt_project_name=dbt_project_name,
                dag=dag,
                task_group=task_group,
                node=node,
                resource_type=node.resource_type,
                execution_mode=execution_mode,
                task_args=task_args,
                test_behavior=test_behavior,
                source_rendering_behavior=source_rendering_behavior,
                test_indirect_selection=test_indirect_selection,
                on_warning_callback=on_warning_callback,
                normalize_task_id=normalize_task_id,
                detached_from_parent=detached_from_parent,
            )

    return task_or_group


def _get_dbt_dag_task_group_identifier(dag: DAG, task_group: TaskGroup | None) -> str:
    dag_id = dag.dag_id
    task_group_id = task_group.group_id if task_group else None
    identifiers_list = []
    if dag_id:
        identifiers_list.append(dag_id)
    if task_group_id:
        identifiers_list.append(task_group_id)
    dag_task_group_identifier = "__".join(identifiers_list)

    return dag_task_group_identifier


def _add_dbt_setup_async_task(
    dag: DAG,
    execution_mode: ExecutionMode,
    task_args: dict[str, Any],
    tasks_map: dict[str, Any],
    task_group: TaskGroup | None,
    render_config: RenderConfig | None = None,
    async_py_requirements: list[str] | None = None,
) -> None:
    if execution_mode != ExecutionMode.AIRFLOW_ASYNC:
        return

    if not async_py_requirements:
        raise CosmosValueError("ExecutionConfig.AIRFLOW_ASYNC needs async_py_requirements to be set")

    if render_config is not None:
        task_args["select"] = render_config.select
        task_args["selector"] = render_config.selector
        task_args["exclude"] = render_config.exclude
        task_args["py_requirements"] = async_py_requirements

    setup_task_metadata = TaskMetadata(
        id=DBT_SETUP_ASYNC_TASK_ID,
        operator_class="cosmos.operators._asynchronous.SetupAsyncOperator",
        arguments=task_args,
        extra_context={"dbt_dag_task_group_identifier": _get_dbt_dag_task_group_identifier(dag, task_group)},
    )
    setup_airflow_task = create_airflow_task(setup_task_metadata, dag, task_group=task_group)

    for task_id, task in tasks_map.items():
        if not task.upstream_list:
            setup_airflow_task >> task

    tasks_map[DBT_SETUP_ASYNC_TASK_ID] = setup_airflow_task


def _add_producer_watcher(
    dag: DAG,
    task_args: dict[str, Any],
    tasks_map: dict[str, Any],
    task_group: TaskGroup | None,
    render_config: RenderConfig | None = None,
) -> str:

    producer_task_args = task_args.copy()

    if render_config is not None:
        producer_task_args["select"] = render_config.select
        producer_task_args["selector"] = render_config.selector
        producer_task_args["exclude"] = render_config.exclude

    producer_task_metadata = TaskMetadata(
        id=PRODUCER_WATCHER_TASK_ID,
        operator_class="cosmos.operators.watcher.DbtProducerWatcherOperator",
        arguments=producer_task_args,
    )
    producer_airflow_task = create_airflow_task(producer_task_metadata, dag, task_group=task_group)
    for task_id, task in tasks_map.items():
        # we want to make the producer task to be the parent of the root dbt nodes, without blocking them from sensing XCom
        if not task.upstream_list:
            producer_airflow_task >> task
            task.trigger_rule = task_args.get("trigger_rule", "always")

    tasks_map[PRODUCER_WATCHER_TASK_ID] = producer_airflow_task
    return producer_airflow_task.task_id


def should_create_detached_nodes(render_config: RenderConfig) -> bool:
    """
    Decide if we should calculate / insert detached nodes into the graph.
    """
    return render_config.should_detach_multiple_parents_tests and render_config.test_behavior in (
        TestBehavior.BUILD,
        TestBehavior.AFTER_EACH,
    )


def identify_detached_nodes(
    nodes: dict[str, DbtNode],
    render_config: RenderConfig,
    detached_nodes: dict[str, DbtNode],
    detached_from_parent: dict[str, list[DbtNode]],
) -> None:
    """
    Given the nodes that represent a dbt project and the test_behavior, identify the detached test nodes
    (test nodes that have multiple dependencies and should run independently).

    Change in-place the dictionaries detached_nodes (detached node ID : node) and detached_from_parent (parent node ID that
    is upstream to this test and the test node).
    """
    if should_create_detached_nodes(render_config):
        for node_id, node in nodes.items():
            if is_detached_test(node):
                detached_nodes[node_id] = node
                for parent_id in node.depends_on:
                    detached_from_parent[parent_id].append(node)


_counter = 0


def calculate_detached_node_name(node: DbtNode) -> str:
    """
    Given a detached test node, calculate its name. It will either be:
     - the name of the test with a "_test" suffix, if this is smaller than 250
     - or detached_{an incremental number}_test
    """
    # Note: this implementation currently relies on the fact that Airflow creates a new process
    # to parse each DAG both in the scheduler and also in the worker nodes. We logged a ticket to improved this:
    # https://github.com/astronomer/astronomer-cosmos/issues/1469
    node_name = f"{node.resource_name.split('.')[0]}_test"
    if not len(node_name) < AIRFLOW_MAX_ID_LENGTH:
        global _counter
        node_name = f"detached_{_counter}_test"
        _counter += 1
    return node_name


def _add_teardown_task(
    dag: DAG,
    execution_mode: ExecutionMode,
    task_args: dict[str, Any],
    tasks_map: dict[str, Any],
    task_group: TaskGroup | None,
    render_config: RenderConfig | None = None,
    async_py_requirements: list[str] | None = None,
) -> None:
    if execution_mode != ExecutionMode.AIRFLOW_ASYNC:
        return

    if not async_py_requirements:
        raise CosmosValueError("ExecutionConfig.AIRFLOW_ASYNC needs async_py_requirements to be set")

    if render_config is not None:
        task_args["select"] = render_config.select
        task_args["selector"] = render_config.selector
        task_args["exclude"] = render_config.exclude
        task_args["py_requirements"] = async_py_requirements

    teardown_task_metadata = TaskMetadata(
        id=DBT_TEARDOWN_ASYNC_TASK_ID,
        operator_class="cosmos.operators._asynchronous.TeardownAsyncOperator",
        arguments=task_args,
        extra_context={"dbt_dag_task_group_identifier": _get_dbt_dag_task_group_identifier(dag, task_group)},
    )
    teardown_airflow_task = create_airflow_task(teardown_task_metadata, dag, task_group=task_group)

    for task_id, task in tasks_map.items():
        if len(task.downstream_list) == 0:
            task >> teardown_airflow_task

    tasks_map[DBT_TEARDOWN_ASYNC_TASK_ID] = teardown_airflow_task


def build_airflow_graph(
    nodes: dict[str, DbtNode],
    dag: DAG,  # Airflow-specific - parent DAG where to associate tasks and (optional) task groups
    execution_mode: ExecutionMode,  # Cosmos-specific - decide what which class to use
    task_args: dict[str, Any],  # Cosmos/DBT - used to instantiate tasks
    test_indirect_selection: TestIndirectSelection,  # Cosmos/DBT - used to set test indirect selection mode
    dbt_project_name: str,  # DBT / Cosmos - used to name test task if mode is after_all,
    render_config: RenderConfig,
    task_group: TaskGroup | None = None,
    on_warning_callback: Callable[..., Any] | None = None,  # argument specific to the DBT test command
    async_py_requirements: list[str] | None = None,
) -> dict[str, Union[TaskGroup, BaseOperator]]:
    """
    Instantiate dbt `nodes` as Airflow tasks within the given `task_group` (optional) or `dag` (mandatory).

    The following arguments affect how each airflow task is instantiated:
    * `execution_mode`
    * `task_args`

    The parameter `test_behavior` influences how many and where test nodes will be added, while the argument
    `on_warning_callback` allows users to set a callback function to be called depending on the test result.
    If the `test_behavior` is None, no test nodes are added. Otherwise, if the `test_behaviour` is `after_all`,
    a single test task will be added after the Cosmos leave tasks, and it is named using `dbt_project_name`.
    Finally, if the `test_behaviour` is `after_each`, a test will be added after each model.

    :param nodes: Dictionary mapping dbt nodes (node.unique_id to node)
    :param dag: Airflow DAG instance
    :param execution_mode: Where Cosmos should run each dbt task (e.g. ExecutionMode.LOCAL, ExecutionMode.KUBERNETES).
        Default is ExecutionMode.LOCAL.
    :param task_args: Arguments to be used to instantiate an Airflow Task
    :param dbt_project_name: Name of the dbt pipeline of interest
    :param task_group: Airflow Task Group instance
    :param on_warning_callback: A callback function called on warnings with additional Context variables “test_names”
    and “test_results” of type List.
    :return: Dictionary mapping dbt nodes (node.unique_id to Airflow task)
    """
    node_converters = render_config.node_converters or {}
    test_behavior = render_config.test_behavior
    source_rendering_behavior = render_config.source_rendering_behavior
    source_pruning = render_config.source_pruning
    normalize_task_id = render_config.normalize_task_id
    normalize_task_display_name = render_config.normalize_task_display_name
    enable_owner_inheritance = render_config.enable_owner_inheritance
    tasks_map: dict[str, Union[TaskGroup, BaseOperator]] = {}
    task_or_group: TaskGroup | BaseOperator | None

    # Identify test nodes that should be run detached from the associated dbt resource nodes because they
    # have multiple parents
    detached_nodes: dict[str, DbtNode] = OrderedDict()
    detached_from_parent: dict[str, list[DbtNode]] = defaultdict(list)
    identify_detached_nodes(nodes, render_config, detached_nodes, detached_from_parent)

    virtualenv_dir = None
    if execution_mode == ExecutionMode.AIRFLOW_ASYNC:
        virtualenv_dir = task_args.pop("virtualenv_dir", None)

    for node_id, node in nodes.items():
        task_or_group = generate_task_or_group(
            dag=dag,
            task_group=task_group,
            node=node,
            execution_mode=execution_mode,
            task_args=task_args,
            test_behavior=test_behavior,
            source_rendering_behavior=source_rendering_behavior,
            source_pruning=source_pruning,
            test_indirect_selection=test_indirect_selection,
            node_converters=node_converters,
            dbt_project_name=dbt_project_name,
            on_warning_callback=on_warning_callback,
            normalize_task_id=normalize_task_id,
            normalize_task_display_name=normalize_task_display_name,
            detached_from_parent=detached_from_parent,
            enable_owner_inheritance=enable_owner_inheritance,
<<<<<<< HEAD
            node_conversion_by_task_group=render_config.node_conversion_by_task_group,
=======
            filtered_nodes=nodes,
>>>>>>> 76486a5d
        )
        if task_or_group is not None:
            tasks_map[node_id] = task_or_group

    if execution_mode == ExecutionMode.WATCHER:
        producer_watcher_task_id = _add_producer_watcher(
            dag,
            task_args,
            tasks_map,
            task_group,
            render_config=render_config,
        )
        task_args["producer_watcher_task_id"] = producer_watcher_task_id

    # If test_behaviour=="after_all", there will be one test task, run by the end of the DAG
    # The end of a DAG is defined by the DAG leaf tasks (tasks which do not have downstream tasks)
    if test_behavior == TestBehavior.AFTER_ALL:
        test_meta = create_test_task_metadata(
            f"{dbt_project_name}_test",
            execution_mode,
            test_indirect_selection,
            task_args=task_args,
            on_warning_callback=on_warning_callback,
            render_config=render_config,
            enable_owner_inheritance=enable_owner_inheritance,
        )
        test_task = generate_or_convert_task(
            node_converters=node_converters,
            task_meta=test_meta,
            dbt_project_name=dbt_project_name,
            dag=dag,
            task_group=task_group,
            node=node,
            resource_type=DbtResourceType.TEST,  # type: ignore
            execution_mode=execution_mode,
            task_args=task_args,
            test_behavior=test_behavior,
            source_rendering_behavior=source_rendering_behavior,
            test_indirect_selection=test_indirect_selection,
            on_warning_callback=on_warning_callback,
            normalize_task_id=normalize_task_id,
            detached_from_parent=detached_from_parent,
            node_conversion_by_task_group=render_config.node_conversion_by_task_group,
        )
        leaves_ids = calculate_leaves(tasks_ids=list(tasks_map.keys()), nodes=nodes)
        for leaf_node_id in leaves_ids:
            tasks_map[leaf_node_id] >> test_task
    elif test_behavior in (TestBehavior.BUILD, TestBehavior.AFTER_EACH):
        # Handle detached test nodes
        for node_id, node in detached_nodes.items():
            datached_node_name = calculate_detached_node_name(node)
            test_meta = create_test_task_metadata(
                datached_node_name,
                execution_mode,
                test_indirect_selection,
                task_args=task_args,
                on_warning_callback=on_warning_callback,
                render_config=render_config,
                node=node,
                enable_owner_inheritance=enable_owner_inheritance,
            )
            test_task = generate_or_convert_task(
                node_converters=node_converters,
                task_meta=test_meta,
                dbt_project_name=dbt_project_name,
                dag=dag,
                task_group=task_group,
                node=node,
                resource_type=node.resource_type,
                execution_mode=execution_mode,
                task_args=task_args,
                test_behavior=test_behavior,
                source_rendering_behavior=source_rendering_behavior,
                test_indirect_selection=test_indirect_selection,
                on_warning_callback=on_warning_callback,
                normalize_task_id=normalize_task_id,
                detached_from_parent=detached_from_parent,
                node_conversion_by_task_group=render_config.node_conversion_by_task_group,
            )
            tasks_map[node_id] = test_task

    create_airflow_task_dependencies(nodes, tasks_map)

    if settings.enable_setup_async_task:
        _add_dbt_setup_async_task(
            dag,
            execution_mode,
            {**task_args, "virtualenv_dir": virtualenv_dir},
            tasks_map,
            task_group,
            render_config=render_config,
            async_py_requirements=async_py_requirements,
        )
    if settings.enable_teardown_async_task:
        _add_teardown_task(
            dag,
            execution_mode,
            task_args,
            tasks_map,
            task_group,
            render_config=render_config,
            async_py_requirements=async_py_requirements,
        )
    return tasks_map


def create_airflow_task_dependencies(
    nodes: dict[str, DbtNode],
    tasks_map: dict[str, Union[TaskGroup, BaseOperator]],
) -> None:
    """
    Create the Airflow task dependencies between non-test nodes.
    :param nodes: Dictionary mapping dbt nodes (node.unique_id to node)
    :param tasks_map: Dictionary mapping dbt nodes (node.unique_id to Airflow task)
    """
    for node_id, node in nodes.items():
        for parent_node_id in node.depends_on:
            # depending on the node type, it will not have mapped 1:1 to tasks_map
            if (node_id in tasks_map) and (parent_node_id in tasks_map):
                tasks_map[parent_node_id] >> tasks_map[node_id]<|MERGE_RESOLUTION|>--- conflicted
+++ resolved
@@ -486,23 +486,16 @@
     test_behavior: TestBehavior,
     source_rendering_behavior: SourceRenderingBehavior,
     test_indirect_selection: TestIndirectSelection,
-<<<<<<< HEAD
-    on_warning_callback: Callable[..., Any] | None,
     dbt_project_name: str | None = None,
     node_converters: dict[DbtResourceType, Callable[..., Any]] = {},
-=======
     source_pruning: bool = False,
     on_warning_callback: Callable[..., Any] | None = None,
->>>>>>> 76486a5d
     normalize_task_id: Callable[..., Any] | None = None,
     normalize_task_display_name: Callable[..., Any] | None = None,
     detached_from_parent: dict[str, list[DbtNode]] | None = None,
     enable_owner_inheritance: bool | None = None,
-<<<<<<< HEAD
     node_conversion_by_task_group: bool | None = None,
-=======
     filtered_nodes: dict[str, DbtNode] | None = None,
->>>>>>> 76486a5d
     **kwargs: Any,
 ) -> BaseOperator | TaskGroup | None:
     task_or_group: BaseOperator | TaskGroup | None = None
@@ -775,7 +768,7 @@
     tasks_map[DBT_TEARDOWN_ASYNC_TASK_ID] = teardown_airflow_task
 
 
-def build_airflow_graph(
+def build_airflow_graph(  # noqa: C901 TODO: https://github.com/astronomer/astronomer-cosmos/issues/1943
     nodes: dict[str, DbtNode],
     dag: DAG,  # Airflow-specific - parent DAG where to associate tasks and (optional) task groups
     execution_mode: ExecutionMode,  # Cosmos-specific - decide what which class to use
@@ -849,11 +842,8 @@
             normalize_task_display_name=normalize_task_display_name,
             detached_from_parent=detached_from_parent,
             enable_owner_inheritance=enable_owner_inheritance,
-<<<<<<< HEAD
             node_conversion_by_task_group=render_config.node_conversion_by_task_group,
-=======
             filtered_nodes=nodes,
->>>>>>> 76486a5d
         )
         if task_or_group is not None:
             tasks_map[node_id] = task_or_group
