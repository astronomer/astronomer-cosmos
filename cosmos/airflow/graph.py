--- conflicted
+++ resolved
@@ -437,11 +437,8 @@
     normalize_task_display_name: Callable[..., Any] | None = None,
     detached_from_parent: dict[str, list[DbtNode]] | None = None,
     enable_owner_inheritance: bool | None = None,
-<<<<<<< HEAD
     exclusions: list[str] | None = None,
-=======
     filtered_nodes: dict[str, DbtNode] | None = None,
->>>>>>> 76486a5d
     **kwargs: Any,
 ) -> BaseOperator | TaskGroup | None:
     task_or_group: BaseOperator | TaskGroup | None = None
@@ -745,11 +742,8 @@
             node=node,
             detached_from_parent=detached_from_parent,
             enable_owner_inheritance=enable_owner_inheritance,
-<<<<<<< HEAD
             exclusions=render_config.exclude,
-=======
             filtered_nodes=nodes,
->>>>>>> 76486a5d
         )
         if task_or_group is not None:
             logger.debug(f"Conversion of <{node.unique_id}> was successful!")
