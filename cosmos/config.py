"""Module that contains all Cosmos config classes."""

from __future__ import annotations

import contextlib
import tempfile
from dataclasses import dataclass, field
from functools import cached_property
from pathlib import Path
from typing import Any, Iterator, Callable

<<<<<<< HEAD

from cosmos.constants import TestBehavior, ExecutionMode, LoadMode
=======
from cosmos.constants import DbtResourceType, TestBehavior, ExecutionMode, LoadMode
>>>>>>> a426dd23
from cosmos.dbt.executable import get_system_dbt
from cosmos.exceptions import CosmosValueError
from cosmos.log import get_logger
from cosmos.profiles import BaseProfileMapping

logger = get_logger(__name__)

DEFAULT_PROFILES_FILE_NAME = "profiles.yml"


@dataclass
class RenderConfig:
    """
    Class for setting general Cosmos config.

    :param emit_datasets: If enabled model nodes emit Airflow Datasets for downstream cross-DAG
    dependencies. Defaults to True
    :param test_behavior: The behavior for running tests. Defaults to after each (model)
    :param load_method: The parsing method for loading the dbt model. Defaults to AUTOMATIC
    :param select: A list of dbt select arguments (e.g. 'config.materialized:incremental')
    :param exclude: A list of dbt exclude arguments (e.g. 'tag:nightly')
    :param dbt_deps: Configure to run dbt deps when using dbt ls for dag parsing
    """

    emit_datasets: bool = True
    test_behavior: TestBehavior = TestBehavior.AFTER_EACH
    load_method: LoadMode = LoadMode.AUTOMATIC
    select: list[str] = field(default_factory=list)
    exclude: list[str] = field(default_factory=list)
    dbt_deps: bool = True
    node_converters: dict[DbtResourceType, Callable[..., Any]] | None = None


@dataclass
class ProjectConfig:
    """
    Class for setting project config.

    :param dbt_project_path: The path to the dbt project directory. Example: /path/to/dbt/project. Defaults to None
    :param models_relative_path: The relative path to the dbt models directory within the project. Defaults to models
    :param seeds_relative_path: The relative path to the dbt seeds directory within the project. Defaults to seeds
    :param snapshots_relative_path: The relative path to the dbt snapshots directory within the project. Defaults to
    snapshots
    :param manifest_path: The absolute path to the dbt manifest file. Defaults to None
    :param project_name: Allows the user to define the project name.
    Required if dbt_project_path is not defined. Defaults to the folder name of dbt_project_path.
    """

    dbt_project_path: str | Path | None = None
    models_relative_path: str | Path = "models"
    seeds_relative_path: str | Path = "seeds"
    snapshots_relative_path: str | Path = "snapshots"
    manifest_path: str | Path | None = None
    project_name: str | None = None

    @cached_property
    def parsed_dbt_project_path(self) -> Path | None:
        return Path(self.dbt_project_path) if self.dbt_project_path else None

    @cached_property
    def parsed_manifest_path(self) -> Path | None:
        return Path(self.manifest_path) if self.manifest_path else None

    def __post_init__(self) -> None:
        "Converts paths to `Path` objects."
        if self.parsed_dbt_project_path:
            self.models_relative_path = self.parsed_dbt_project_path / Path(self.models_relative_path)
            self.seeds_relative_path = self.parsed_dbt_project_path / Path(self.seeds_relative_path)
            self.snapshots_relative_path = self.parsed_dbt_project_path / Path(self.snapshots_relative_path)
            if not self.project_name:
                self.project_name = self.parsed_dbt_project_path.stem

    def validate_project(self) -> None:
        """
        Validates necessary context is present for a project.
        There are 2 cases we need to account for
          1 - the entire dbt project
          2 - the dbt manifest
        Here, we can assume if the project path is provided, we have scenario 1.
        If the project path is not provided, we have a scenario 2
        """

        mandatory_paths = {}

        if self.parsed_dbt_project_path:
            project_yml_path = self.parsed_dbt_project_path / "dbt_project.yml"
            mandatory_paths = {
                "dbt_project.yml": project_yml_path,
                "models directory ": self.models_relative_path,
            }
        elif self.parsed_manifest_path:
            if not self.project_name:
                raise CosmosValueError(
                    "project_name required when manifest_path is present and dbt_project_path is not."
                )
            mandatory_paths = {"manifest file": self.parsed_manifest_path}
        else:
            raise CosmosValueError("dbt_project_path or manifest_path are required parameters.")

        for name, path in mandatory_paths.items():
            if path is None or not Path(path).exists():
                raise CosmosValueError(f"Could not find {name} at {path}")

    def is_manifest_available(self) -> bool:
        """
        Check if the `dbt` project manifest is set and if the file exists.
        """
        if not self.parsed_manifest_path:
            return False

        return self.parsed_manifest_path.exists()


@dataclass
class ProfileConfig:
    """
    Class for setting profile config. Supports two modes of operation:
    1. Using a user-supplied profiles.yml file. If using this mode, set profiles_yml_filepath to the
    path to the file.
    2. Using cosmos to map Airflow connections to dbt profiles. If using this mode, set
    profile_mapping to a subclass of BaseProfileMapping.

    :param profile_name: The name of the dbt profile to use.
    :param target_name: The name of the dbt target to use.
    :param profiles_yml_filepath: The path to a profiles.yml file to use.
    :param profile_mapping: A mapping of Airflow connections to dbt profiles.
    """

    # should always be set to be explicit
    profile_name: str
    target_name: str

    # should be set if using a user-supplied profiles.yml
    profiles_yml_filepath: str | Path | None = None

    # should be set if using cosmos to map Airflow connections to dbt profiles
    profile_mapping: BaseProfileMapping | None = None

    def __post_init__(self) -> None:
        "Validates that we have enough information to render a profile."
        # if using a user-supplied profiles.yml, validate that it exists
        if self.profiles_yml_filepath and not Path(self.profiles_yml_filepath).exists():
            raise CosmosValueError(f"The file {self.profiles_yml_filepath} does not exist.")

    def validate_profile(self) -> None:
        "Validates that we have enough information to render a profile."
        if not self.profiles_yml_filepath and not self.profile_mapping:
            raise CosmosValueError("Either profiles_yml_filepath or profile_mapping must be set to render a profile")

    @contextlib.contextmanager
    def ensure_profile(
        self, desired_profile_path: Path | None = None, use_mock_values: bool = False
    ) -> Iterator[tuple[Path, dict[str, str]]]:
        "Context manager to ensure that there is a profile. If not, create one."
        if self.profiles_yml_filepath:
            logger.info("Using user-supplied profiles.yml at %s", self.profiles_yml_filepath)
            yield Path(self.profiles_yml_filepath), {}

        elif self.profile_mapping:
            profile_contents = self.profile_mapping.get_profile_file_contents(
                profile_name=self.profile_name, target_name=self.target_name, use_mock_values=use_mock_values
            )

            if use_mock_values:
                env_vars = {}
            else:
                env_vars = self.profile_mapping.env_vars

            if desired_profile_path:
                logger.info(
                    "Writing profile to %s with the following contents:\n%s",
                    desired_profile_path,
                    profile_contents,
                )
                # write profile_contents to desired_profile_path using yaml library
                desired_profile_path.write_text(profile_contents)
                yield desired_profile_path, env_vars
            else:
                with tempfile.TemporaryDirectory() as temp_dir:
                    temp_file = Path(temp_dir) / DEFAULT_PROFILES_FILE_NAME
                    logger.info(
                        "Creating temporary profiles.yml at %s with the following contents:\n%s",
                        temp_file,
                        profile_contents,
                    )
                    temp_file.write_text(profile_contents)
                    yield temp_file, env_vars


@dataclass
class ExecutionConfig:
    """
    Contains configuration about how to execute dbt.

    :param execution_mode: The execution mode for dbt. Defaults to local
    :param dbt_executable_path: The path to the dbt executable. Defaults to dbt if
    available on the path.
    """

    execution_mode: ExecutionMode = ExecutionMode.LOCAL
    dbt_executable_path: str | Path = get_system_dbt()<|MERGE_RESOLUTION|>--- conflicted
+++ resolved
@@ -9,12 +9,7 @@
 from pathlib import Path
 from typing import Any, Iterator, Callable
 
-<<<<<<< HEAD
-
-from cosmos.constants import TestBehavior, ExecutionMode, LoadMode
-=======
 from cosmos.constants import DbtResourceType, TestBehavior, ExecutionMode, LoadMode
->>>>>>> a426dd23
 from cosmos.dbt.executable import get_system_dbt
 from cosmos.exceptions import CosmosValueError
 from cosmos.log import get_logger
