--- conflicted
+++ resolved
@@ -104,16 +104,6 @@
         **kwargs: Any,
     ) -> None:
         project_config.validate_project()
-<<<<<<< HEAD
-        profile_config.validate_profile()
-
-        emit_datasets = render_config.emit_datasets
-        dbt_root_path = project_config.dbt_project_path.parent
-        dbt_project_name = project_config.dbt_project_path.name
-        dbt_models_dir = project_config.models_path
-        dbt_seeds_dir = project_config.seeds_path
-        dbt_snapshots_dir = project_config.snapshots_path
-=======
 
         conn_id = profile_config.conn_id
         profile_args = profile_config.profile_args
@@ -125,14 +115,12 @@
         dbt_models_dir = project_config.models_relative_path
         dbt_seeds_dir = project_config.seeds_relative_path
         dbt_snapshots_dir = project_config.snapshots_relative_path
->>>>>>> e1ff9629
         test_behavior = render_config.test_behavior
         select = render_config.select
         exclude = render_config.exclude
         execution_mode = execution_config.execution_mode
         load_mode = render_config.load_method
-<<<<<<< HEAD
-        manifest_path = project_config.manifest_path
+        manifest_path = project_config.parsed_manifest_path
         dbt_executable_path = execution_config.dbt_executable_path
 
         conn_id = "unknown"
@@ -143,11 +131,6 @@
         if profile_config.profile_mapping:
             profile_args = profile_config.profile_mapping.profile_args
 
-=======
-        manifest_path = project_config.parsed_manifest_path
-        dbt_executable_path = execution_config.dbt_executable_path
-
->>>>>>> e1ff9629
         if not operator_args:
             operator_args = {}
 
@@ -165,10 +148,7 @@
             exclude=exclude,
             select=select,
             dbt_cmd=dbt_executable_path,
-<<<<<<< HEAD
             profile_config=profile_config,
-=======
->>>>>>> e1ff9629
         )
         dbt_graph.load(method=load_mode, execution_mode=execution_mode)
 
