--- conflicted
+++ resolved
@@ -34,12 +34,8 @@
         task_id=task.id,
         dag=dag,
         task_group=task_group,
-<<<<<<< HEAD
-        **({} if class_name == "EmptyOperator" else {"extra_context": task.extra_context}),
-=======
         owner=task_owner,
         extra_context=task.extra_context,
->>>>>>> b8a14a3f
         **task.arguments,
     )
 
