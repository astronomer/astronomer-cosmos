from __future__ import annotations

import base64
import datetime
import functools
import itertools
import json
import os
import platform
import tempfile
import warnings
import zlib
from dataclasses import dataclass, field
from functools import cached_property
from pathlib import Path
from subprocess import PIPE, Popen
from typing import TYPE_CHECKING, Any, Dict, Optional

from airflow.models import Variable

if TYPE_CHECKING:
    try:
        from airflow.io.path import ObjectStoragePath
    except ImportError:
        pass

import cosmos.dbt.runner as dbt_runner
from cosmos import cache, settings
from cosmos.cache import (
    _configure_remote_cache_dir,
    _copy_cached_package_lockfile_to_project,
    _get_latest_cached_package_lockfile,
    is_cache_package_lockfile_enabled,
)
from cosmos.config import ExecutionConfig, ProfileConfig, ProjectConfig, RenderConfig
from cosmos.constants import (
    DBT_LOG_DIR_NAME,
    DBT_LOG_FILENAME,
    DBT_LOG_PATH_ENVVAR,
    DBT_TARGET_DIR_NAME,
    DBT_TARGET_PATH_ENVVAR,
    DbtResourceType,
    ExecutionMode,
    InvocationMode,
    LoadMode,
    SourceRenderingBehavior,
)
from cosmos.dbt.parser.project import LegacyDbtProject
from cosmos.dbt.project import (
    copy_dbt_packages,
    create_symlinks,
    environ,
    get_partial_parse_path,
    has_non_empty_dependencies_file,
)
from cosmos.dbt.selector import select_nodes
from cosmos.log import get_logger

logger = get_logger(__name__)


def _normalize_path(path: str) -> str:
    """
    Converts a potentially Windows path string into a Posix-friendly path.
    """
    return Path(path.replace("\\", "/")).as_posix()


class CosmosLoadDbtException(Exception):
    """
    Exception raised while trying to load a `dbt` project as a `DbtGraph` instance.
    """

    pass


@dataclass
class DbtNode:
    """
    Metadata related to a dbt node (e.g. model, seed, snapshot, source).
    """

    unique_id: str
    resource_type: DbtResourceType
    depends_on: list[str]
    file_path: Path
    package_name: str | None = None
    tags: list[str] = field(default_factory=lambda: [])
    config: dict[str, Any] = field(default_factory=lambda: {})
    has_freshness: bool = False
    has_test: bool = False
<<<<<<< HEAD
    has_non_detached_test: bool = False
=======
    downstream: list[str] = field(default_factory=lambda: [])
>>>>>>> b4d8907e

    @property
    def meta(self) -> Dict[str, Any]:
        """
        Extract node-specific configuration declared in the model dbt YAML configuration.
        These will be used while instantiating Airflow tasks.
        """
        meta_cfg = self.config.get("meta") or {}
        value = meta_cfg.get("cosmos", {})
        if not isinstance(value, dict):
            raise CosmosLoadDbtException(
                f"Error parsing dbt node <{self.unique_id}>. Invalid type: 'cosmos' in meta must be a dict."
            )
        return value

    @property
    def operator_kwargs_to_override(self) -> Dict[str, Any]:
        """
        Extract the configuration that will be used to override, at a node level, the keyword arguments passed to create
        the correspondent Airflow task (named `operator_args` at the `DbtDag` or `DbtTaskGroup` level).

        Examples: pool, pool_slots, queue, ...

        :returns: A dictionary containing the Airflow task argument keys and values.
        """
        operator_kwargs = self.meta.get("operator_kwargs", {})
        if not isinstance(operator_kwargs, dict):
            raise CosmosLoadDbtException(
                f"Error parsing dbt node <{self.unique_id}>. Invalid type: 'operator_kwargs' in meta.cosmos must be a dict."
            )
        return operator_kwargs

    @property
    def profile_config_to_override(self) -> Dict[str, Any]:
        """
        Extract the configuration that will be used to override, at a node level, the profile configuration.

        Examples: `profile_name`, `target_name`, `profiles_yml_filepath`.

        :returns: A dictionary containing the profile configuration that should be overridden at a task-level.
        """
        operator_kwargs = self.meta.get("profile_config", {})
        if not isinstance(operator_kwargs, dict):
            raise CosmosLoadDbtException(
                f"Error parsing dbt node <{self.unique_id}>. Invalid type: 'profile_config' in meta.cosmos must be a dict."
            )
        return operator_kwargs

    @property
    def resource_name(self) -> str:
        """
        Use this property to retrieve the resource name for command generation, for instance: ["dbt", "run", "--models", f"{resource_name}"].
        The unique_id format is defined as [<resource_type>.<package>.<resource_name>](https://docs.getdbt.com/reference/artifacts/manifest-json#resource-details).
        For a special case like a versioned model, the unique_id follows this pattern: [model.<package>.<resource_name>.<version>](https://github.com/dbt-labs/dbt-core/blob/main/core/dbt/contracts/graph/node_args.py#L26C3-L31)
        """
        return self.unique_id.split(".", 2)[2]

    @property
    def name(self) -> str:
        """
        Use this property as the task name or task group name.
        Replace period (.) with underscore (_) due to versioned models.
        """
        return self.resource_name.replace(".", "_")

    @property
    def owner(self) -> str:
        config_dict = self.config or {}
        meta_cfg = config_dict.get("meta") or {}
        return str(meta_cfg.get("owner", ""))

    @property
    def context_dict(self) -> dict[str, Any]:
        """
        Returns a dictionary containing all the attributes of the DbtNode object,
        ensuring that the output is JSON serializable so it can be stored in Airflow's db
        """
        return {
            "unique_id": self.unique_id,
            "resource_type": self.resource_type.value,  # convert enum to value
            "depends_on": self.depends_on,
            "file_path": str(self.file_path),  # convert path to string
            "tags": self.tags,
            "config": self.config,
            "has_test": self.has_test,
            "has_non_detached_test": self.has_non_detached_test,
            "resource_name": self.resource_name,
            "name": self.name,
        }


def is_freshness_effective(freshness: Optional[dict[str, Any]]) -> bool:
    """Function to find if a source has null freshness. Scenarios where freshness
    looks like:
    "freshness": {
                "warn_after": {
                    "count": null,
                    "period": null
                },
                "error_after": {
                    "count": null,
                    "period": null
                },
                "filter": null
            }
    should be considered as null, this function ensures that."""
    if freshness is None:
        return False
    for _, value in freshness.items():
        if isinstance(value, dict):
            if any(subvalue is not None for subvalue in value.values()):
                return True
    return False


def run_command_with_subprocess(command: list[str], tmp_dir: Path, env_vars: dict[str, str]) -> str:
    """Run a command in a subprocess, returning the stdout."""
    process = Popen(
        command,
        stdout=PIPE,
        stderr=PIPE,
        cwd=tmp_dir,
        universal_newlines=True,
        env=env_vars,
    )
    stdout, stderr = process.communicate()
    returncode = process.returncode

    if 'Run "dbt deps" to install package dependencies' in stdout and command[1] == "ls":
        raise CosmosLoadDbtException(
            "Unable to run dbt ls command due to missing dbt_packages. Set RenderConfig.dbt_deps=True."
        )

    if returncode or "Error" in stdout.replace("WarnErrorOptions", ""):
        details = f"stderr: {stderr}\nstdout: {stdout}"
        raise CosmosLoadDbtException(f"Unable to run {command} due to the error:\n{details}")

    return stdout


def run_command_with_dbt_runner(command: list[str], tmp_dir: Path | None, env_vars: dict[str, str]) -> str:
    """Run a command with dbtRunner, returning the stdout."""
    response = dbt_runner.run_command(command=command, env=env_vars, cwd=str(tmp_dir))

    stderr = ""
    stdout = ""
    result_list = (
        [json.dumps(item.to_dict()) if hasattr(item, "to_dict") else item for item in response.result]
        if response.result
        else []
    )
    if response.result:
        stdout = "\n".join(result_list)

    if not response.success:
        if response.exception:
            stderr = str(response.exception)
            if 'Run "dbt deps" to install package dependencies' in stderr and command[1] == "ls":
                raise CosmosLoadDbtException(
                    "Unable to run dbt ls command due to missing dbt_packages. Set RenderConfig.dbt_deps=True."
                )
        elif response.result:
            node_names, node_results = dbt_runner.extract_message_by_status(
                response, ["error", "fail", "runtime error"]
            )
            stderr = "\n".join([f"{name}: {result}" for name, result in zip(node_names, node_results)])

    if stderr:
        details = f"stderr: {stderr}\nstdout: {stdout}"
        raise CosmosLoadDbtException(f"Unable to run {command} due to the error:\n{details}")

    return stdout


def run_command(
    command: list[str],
    tmp_dir: Path,
    env_vars: dict[str, str],
    invocation_mode: InvocationMode,
    log_dir: Path | None = None,
) -> str:
    """Run a command either with dbtRunner or Python subprocess, returning the stdout."""

    use_dbt_runner = invocation_mode == InvocationMode.DBT_RUNNER and dbt_runner.is_available()
    runner = "dbt Runner" if use_dbt_runner else "Python subprocess"
    command = [str(arg) if arg is not None else "<None>" for arg in command]
    logger.info("Running command with %s: `%s`", runner, " ".join(command))
    logger.debug("Environment variable keys: %s", env_vars.keys())

    if use_dbt_runner:
        stdout = run_command_with_dbt_runner(command, tmp_dir, env_vars)
    else:
        stdout = run_command_with_subprocess(command, tmp_dir, env_vars)

    logger.debug("dbt ls output: %s", stdout)

    if log_dir is not None:
        log_filepath = log_dir / DBT_LOG_FILENAME
        logger.debug("dbt logs available in: %s", log_filepath)
        if log_filepath.exists():
            with open(log_filepath) as logfile:
                for line in logfile:
                    logger.debug(line.strip())

    return stdout


def parse_dbt_ls_output(project_path: Path | None, ls_stdout: str) -> dict[str, DbtNode]:
    """Parses the output of `dbt ls` into a dictionary of `DbtNode` instances."""
    nodes = {}
    for line in ls_stdout.split("\n"):
        try:
            node_dict = json.loads(line.strip())
        except json.decoder.JSONDecodeError:
            logger.debug("Skipped dbt ls line: %s", line)
        else:
            base_path = (
                project_path.parent / node_dict["package_name"] if node_dict.get("package_name") else project_path  # type: ignore
            )

            try:
                node = DbtNode(
                    unique_id=node_dict["unique_id"],
                    package_name=node_dict.get("package_name"),
                    resource_type=DbtResourceType(node_dict["resource_type"]),
                    depends_on=node_dict.get("depends_on", {}).get("nodes", []),
                    # dbt-core defined the node path via "original_file_path", dbt fusion identifies it via "path"
                    file_path=base_path / (node_dict["original_file_path"] or node_dict.get("path")),
                    tags=node_dict.get("tags") or [],
                    config=node_dict.get("config") or {},
                    has_freshness=(
                        is_freshness_effective(node_dict.get("freshness"))
                        if DbtResourceType(node_dict["resource_type"]) == DbtResourceType.SOURCE
                        else False
                    ),
                )
            except KeyError:
                logger.info("Could not parse following the dbt ls line even though it was a valid JSON `%s`", line)
            else:
                nodes[node.unique_id] = node
                logger.debug("Parsed dbt resource `%s` of type `%s`", node.unique_id, node.resource_type)
    return nodes


class DbtGraph:
    """
    A dbt project graph (represented by `nodes` and `filtered_nodes`).
    Supports different ways of loading the `dbt` project into this representation.

    Different loading methods can result in different `nodes` and `filtered_nodes`.

    Example of how to use:

        dbt_graph = DbtGraph(
            project=ProjectConfig(dbt_project_path=DBT_PROJECT_PATH),
            render_config=RenderConfig(exclude=["*orders*"], select=[]),
            dbt_cmd="/usr/local/bin/dbt"
        )
        dbt_graph.load(method=LoadMode.DBT_LS, execution_mode=ExecutionMode.LOCAL)
    """

    nodes: dict[str, DbtNode] = dict()
    filtered_nodes: dict[str, DbtNode] = dict()
    load_method: LoadMode = LoadMode.AUTOMATIC

    def __init__(
        self,
        project: ProjectConfig,
        render_config: RenderConfig = RenderConfig(),
        execution_config: ExecutionConfig = ExecutionConfig(),
        profile_config: ProfileConfig | None = None,
        cache_dir: Path | None = None,
        cache_identifier: str = "",
        dbt_vars: dict[str, str] | None = None,
        airflow_metadata: dict[str, str] | None = None,
        operator_args: dict[str, Any] | None = None,
    ):
        self.project = project
        self.render_config = render_config
        self.profile_config = profile_config
        self.execution_config = execution_config
        self.cache_dir = cache_dir
        self.airflow_metadata = airflow_metadata or {}
        if cache_identifier:
            self.dbt_ls_cache_key = cache.create_cache_key(cache_identifier)
        else:
            self.dbt_ls_cache_key = ""
        self.dbt_vars = dbt_vars or {}
        self.operator_args = operator_args or {}
        self.log_dir: Path | None = None
        self.should_install_dbt_deps = (
            self.render_config.dbt_deps if isinstance(self.render_config.dbt_deps, bool) else True
        )

    @cached_property
    def env_vars(self) -> dict[str, str]:
        """
        User-defined environment variables, relevant to running dbt ls.
        """
        return self.render_config.env_vars or self.project.env_vars or {}

    @cached_property
    def project_path(self) -> Path:
        """
        Return the user-defined path to their dbt project. Tries to retrieve the configuration from render_config and
        (legacy support) ExecutionConfig, where it was originally defined.
        """
        # we're considering the execution_config only due to backwards compatibility
        path = self.render_config.project_path or self.project.dbt_project_path or self.execution_config.project_path
        if not path:
            raise CosmosLoadDbtException(
                "Unable to load project via dbt ls without RenderConfig.dbt_project_path, ProjectConfig.dbt_project_path or ExecutionConfig.dbt_project_path"
            )
        return path.absolute()

    def _add_vars_arg(self, cmd_args: list[str]) -> None:
        """
        Change args list in-place so they include dbt vars, if they are set.
        """
        if self.dbt_vars:
            cmd_args.extend(["--vars", json.dumps(self.dbt_vars, sort_keys=True)])

    @cached_property
    def dbt_ls_args(self) -> list[str]:
        """
        Flags set while running dbt ls. This information is also used to define the dbt ls cache key.
        """
        ls_args = []
        if self.render_config.exclude:
            ls_args.extend(["--exclude", *self.render_config.exclude])

        if self.render_config.select:
            ls_args.extend(["--select", *self.render_config.select])

        self._add_vars_arg(ls_args)

        if self.render_config.selector:
            ls_args.extend(["--selector", self.render_config.selector])

        if not self.project.partial_parse:
            ls_args.append("--no-partial-parse")

        return ls_args

    @cached_property
    def dbt_ls_cache_key_args(self) -> list[str]:
        """
        Values that are used to represent the dbt ls cache key. If any parts are changed, the dbt ls command will be
        executed and the new value will be stored.
        """
        # if dbt deps, we can consider the md5 of the packages or deps file
        cache_args = list(self.dbt_ls_args)
        env_vars = self.env_vars
        if env_vars:
            envvars_str = json.dumps(env_vars, sort_keys=True)
            cache_args.append(envvars_str)
        if self.render_config.airflow_vars_to_purge_dbt_ls_cache:
            for var_name in self.render_config.airflow_vars_to_purge_dbt_ls_cache:
                airflow_vars = [var_name, Variable.get(var_name, "")]
                cache_args.extend(airflow_vars)

        logger.debug(f"Value of `dbt_ls_cache_key_args` for <{self.dbt_ls_cache_key}>: {cache_args}")
        return cache_args

    def save_dbt_ls_cache(self, dbt_ls_output: str) -> None:
        """
        Store compressed dbt ls output into an Airflow Variable.

        Stores:
        {
            "version": "cache-version",
            "dbt_ls_compressed": "compressed dbt ls output",
            "last_modified": "Isoformat timestamp"
        }
        """
        # This compression reduces the dbt ls output to 10% of the original size
        compressed_data = zlib.compress(dbt_ls_output.encode("utf-8"))
        encoded_data = base64.b64encode(compressed_data)
        dbt_ls_compressed = encoded_data.decode("utf-8")
        cache_dict = {
            "version": cache._calculate_dbt_ls_cache_current_version(
                self.dbt_ls_cache_key, self.project_path, self.dbt_ls_cache_key_args
            ),
            "dbt_ls_compressed": dbt_ls_compressed,
            "last_modified": datetime.datetime.now(datetime.timezone.utc).isoformat(),
            **self.airflow_metadata,
        }
        remote_cache_dir = _configure_remote_cache_dir()
        if remote_cache_dir:
            remote_cache_key_path = remote_cache_dir / self.dbt_ls_cache_key / "dbt_ls_cache.json"
            with remote_cache_key_path.open("w") as fp:
                json.dump(cache_dict, fp)
        else:
            Variable.set(self.dbt_ls_cache_key, cache_dict, serialize_json=True)

    def _get_dbt_ls_remote_cache(self, remote_cache_dir: Path | ObjectStoragePath) -> dict[str, str]:
        """Loads the remote cache for dbt ls."""
        cache_dict: dict[str, str] = {}
        remote_cache_key_path = remote_cache_dir / self.dbt_ls_cache_key / "dbt_ls_cache.json"
        if remote_cache_key_path.exists():
            with remote_cache_key_path.open("r") as fp:
                cache_dict = json.load(fp)
        return cache_dict

    def get_dbt_ls_cache(self) -> dict[str, str]:
        """
        Retrieve previously saved dbt ls cache from an Airflow Variable, decompressing the dbt ls output.

        Outputs:
        {
            "version": "cache-version",
            "dbt_ls": "uncompressed dbt ls output",
            "last_modified": "Isoformat timestamp"
        }
        """
        cache_dict: dict[str, str] = {}

        airflow_variable_exceptions: list[type[BaseException]] = [json.decoder.JSONDecodeError, KeyError]
        try:
            from airflow.sdk.exceptions import AirflowRuntimeError
        except ImportError:
            pass
        else:
            airflow_variable_exceptions.append(AirflowRuntimeError)

        try:
            remote_cache_dir = _configure_remote_cache_dir()
            cache_dict = (
                self._get_dbt_ls_remote_cache(remote_cache_dir)
                if remote_cache_dir
                else Variable.get(self.dbt_ls_cache_key, deserialize_json=True)
            )
        except tuple(airflow_variable_exceptions):
            return cache_dict
        else:
            dbt_ls_compressed = cache_dict.pop("dbt_ls_compressed", None)
            if dbt_ls_compressed:
                encoded_data = base64.b64decode(dbt_ls_compressed.encode())
                cache_dict["dbt_ls"] = zlib.decompress(encoded_data).decode()

        return cache_dict

    def load(
        self,
        method: LoadMode = LoadMode.AUTOMATIC,
        execution_mode: ExecutionMode = ExecutionMode.LOCAL,
    ) -> None:
        """
        Load a `dbt` project into a `DbtGraph`, setting `nodes` and `filtered_nodes` accordingly.

        :param method: How to load `nodes` from a `dbt` project (automatically, using custom parser, using dbt manifest
            or dbt ls)
        :param execution_mode: Where Cosmos should run each dbt task (e.g. ExecutionMode.KUBERNETES)

        Fundamentally, there are two different execution paths
        There is automatic, and manual.
        """
        load_method = {
            LoadMode.CUSTOM: self.load_via_custom_parser,
            LoadMode.DBT_LS: self.load_via_dbt_ls,
            LoadMode.DBT_LS_FILE: self.load_via_dbt_ls_file,
            LoadMode.DBT_LS_CACHE: self.load_via_dbt_ls_cache,
            LoadMode.DBT_MANIFEST: self.load_from_dbt_manifest,
        }

        if method == LoadMode.AUTOMATIC:
            if self.project.is_manifest_available():
                self.load_from_dbt_manifest()
            else:
                if self.profile_config and self.project_path:
                    try:
                        self.load_via_dbt_ls()
                    except FileNotFoundError:
                        self.load_via_custom_parser()
                else:
                    self.load_via_custom_parser()
        else:
            load_method[method]()

        self.update_node_dependency()

        logger.info("Total nodes: %i", len(self.nodes))
        logger.info("Total filtered nodes: %i", len(self.filtered_nodes))

    def run_dbt_ls(
        self, dbt_cmd: str, project_path: Path, tmp_dir: Path, env_vars: dict[str, str]
    ) -> dict[str, DbtNode]:
        """Runs dbt ls command and returns the parsed nodes."""

        # dbt fusion 2.0.0b26 `dbt ls --output json` returns, by default, less keys than dbt-core 1.10.
        # Default keys returned by dbt-core: ['name', 'resource_type', 'package_name', 'original_file_path', 'unique_id', 'alias', 'config', 'tags', 'depends_on']
        # Default keys returned by dbt fusion: ['name', 'package_name', 'path', 'resource_type', 'unique_id']
        # Users can force previous Cosmos behaviour by setting pre_dbt_fusion to True.
        specify_output_keys = (
            not settings.pre_dbt_fusion or self.render_config.source_rendering_behavior != SourceRenderingBehavior.NONE
        )

        if specify_output_keys:
            ls_command = [
                dbt_cmd,
                "ls",
                "--output",
                "json",
                "--output-keys",
                "name",
                "unique_id",
                "resource_type",
                "depends_on",
                "original_file_path",
                "tags",
                "config",
                "freshness",
            ]
        else:
            ls_command = [
                dbt_cmd,
                "ls",
                "--output",
                "json",
            ]

        ls_args = self.dbt_ls_args
        ls_command.extend(self.local_flags)
        ls_command.extend(ls_args)

        stdout = run_command(ls_command, tmp_dir, env_vars, self.render_config.invocation_mode, self.log_dir)

        if self.should_use_dbt_ls_cache():
            self.save_dbt_ls_cache(stdout)

        nodes = parse_dbt_ls_output(project_path, stdout)
        return nodes

    def load_via_dbt_ls(self) -> None:
        """Retrieve the dbt ls cache if enabled and available or run dbt ls"""
        if not self.load_via_dbt_ls_cache():
            self.load_via_dbt_ls_without_cache()

    @functools.lru_cache
    def should_use_dbt_ls_cache(self) -> bool:
        """Identify if Cosmos should use/store dbt ls cache or not."""
        return settings.enable_cache and settings.enable_cache_dbt_ls and bool(self.dbt_ls_cache_key)

    def load_via_dbt_ls_cache(self) -> bool:
        """(Try to) load dbt ls cache from an Airflow Variable"""
        logger.info(f"Trying to parse the dbt project using dbt ls cache {self.dbt_ls_cache_key}...")
        if self.should_use_dbt_ls_cache():
            project_path = self.project_path

            cache_dict = self.get_dbt_ls_cache()
            if not cache_dict:
                logger.info(f"Cosmos performance: Cache miss for {self.dbt_ls_cache_key}")
                return False

            cache_version = cache_dict.get("version")
            dbt_ls_cache = cache_dict.get("dbt_ls")

            current_version = cache._calculate_dbt_ls_cache_current_version(
                self.dbt_ls_cache_key, project_path, self.dbt_ls_cache_key_args
            )

            if dbt_ls_cache and not cache.was_project_modified(cache_version, current_version):
                logger.info(
                    f"Cosmos performance [{platform.node()}|{os.getpid()}]: The cache size for {self.dbt_ls_cache_key} is {len(dbt_ls_cache)}"
                )
                self.load_method = LoadMode.DBT_LS_CACHE

                nodes = parse_dbt_ls_output(project_path=project_path, ls_stdout=dbt_ls_cache)
                self.nodes = nodes
                self.filtered_nodes = nodes
                logger.info(f"Cosmos performance: Cache hit for {self.dbt_ls_cache_key} - {current_version}")
                return True
        logger.info(f"Cosmos performance: Cache miss for {self.dbt_ls_cache_key} - skipped")
        return False

    def should_use_partial_parse_cache(self) -> bool:
        """Identify if Cosmos should use/store dbt partial parse cache or not."""
        return settings.enable_cache_partial_parse and settings.enable_cache and bool(self.cache_dir)

    def run_dbt_deps(self, dbt_cmd: str, dbt_project_path: Path, env: dict[str, str]) -> None:
        """
        Given the dbt command path and the dbt project path, build and run the dbt deps command.
        """
        deps_command = [dbt_cmd, "deps"]
        deps_command.extend(self.local_flags)
        self._add_vars_arg(deps_command)
        run_command(deps_command, dbt_project_path, env, self.render_config.invocation_mode, self.log_dir)

    def _copy_or_create_symbolic_links(self, source_dir_path: Path, dest_dir_path: Path) -> None:
        """
        This method handles creating symbolic links and/or copying files from the original file to a destination folder.

        Create symbolic links related to:
        * overall dbt project

        Handle dbt deps related packages. This may involve:
        * creating a symbolic link
        * copying the dbt deps related files (dbt packages folder and symbolic link)
        * doing nothing

        All these cases may seem counter-intuitive, but they were necessary given the following
        * Running dbt deps can be an expensive operation, specially considering it may run every time a DAG is parsed
        (during scheduling and each time a task is executed). To not run it in a 50 dbt node DAG can save 3 minutes of
        processing in the DAG run.
        * Some users prefer to run `dbt deps` in the CI and "cache it" so Cosmos never runs `dbt deps`
        * Some users want to use the "cached" dbt deps - but they would also like Cosmos to refresh the dependencies,
        so they don't need to deploy Cosmos again.
        * From an operating system perspective, to copy files takes more time than to create symbolic links.

        Also, historically:
        * Cosmos creates symbolic links to files/folders that are not updated by users, since this is compatible with read-only
        dbt project paths and this is cheaper than copying those folders.

        The current settings make sense for Cosmos 1.x and allow users to set things in different ways, while being backwards
        compatible. We should review this for Cosmos 2.x.
        """

        should_not_create_dbt_deps_symbolic_link = self.should_install_dbt_deps or self.project.copy_dbt_packages

        # The value of ignore_dbt_packages tells the function `create_symlinks` that we should not create a symbolic
        # link for the `dbt_packages` folder. This can be desired in one or more of the two circumstances:
        # 1. If we want to freshly install dbt packages (install_dbt_deps = True)
        # 2. If we want to copy the dbt_packages folder instead of creating a symbolic link (copy_dbt_packages = True)
        #
        #  | Use case  | install_dbt_deps | copy_dbt_packages | create_symlinks.ignore_dbt_packages | what happens                 |
        #  | A         | False            | False             | False                               | should create symlink        |
        #  | B         | True             | False             | True                                | should run `dbt deps`        |
        #  | C         | False            | True              | True                                | should copy dbt deps files   |
        #  | D         | True             | True              | True                                | should copy & run `dbt deps` |
        #
        # Use cases description:
        # A. High performance and deps may become outdated: Users run `dbt deps` outside of Cosmos and give pre-generated dbt packages. Dependencies may become outdated.
        # B. Low performance and up-to-date deps: Cosmos always run `dbt deps` from scratch, every time the DAG is parsed (every time the DAG is parsed).
        # C. (Non-practical) Middle performance and deps may become outdated: Users manage `dbt deps` outside of Cosmos and give pre-generated dbt packages. Dependencies may become outdated. More expensive than A, similar behaviour.
        # D. Middle performance and up-to-date deps: Users run `dbt deps` outside of Cosmos and give pre-generated dbt packages. Cosmos runs dbt deps taking into account those user-generated files.

        create_symlinks(source_dir_path, dest_dir_path, ignore_dbt_packages=should_not_create_dbt_deps_symbolic_link)

        if self.project.copy_dbt_packages:
            copy_dbt_packages(source_dir_path, dest_dir_path)

    def load_via_dbt_ls_without_cache(self) -> None:
        """
        This is the most accurate way of loading `dbt` projects and filtering them out, since it uses the `dbt` command
        line for both parsing and filtering the nodes.

        Updates in-place:
        * self.nodes
        * self.filtered_nodes
        """
        self.load_method = LoadMode.DBT_LS
        self.render_config.validate_dbt_command(fallback_cmd=self.execution_config.dbt_executable_path)
        dbt_cmd = self.render_config.dbt_executable_path
        dbt_cmd = dbt_cmd.as_posix() if isinstance(dbt_cmd, Path) else dbt_cmd

        logger.info(f"Trying to parse the dbt project in `{self.render_config.project_path}` using dbt ls...")
        project_path = self.project_path
        if not self.profile_config:
            raise CosmosLoadDbtException("Unable to load project via dbt ls without a profile config.")

        with tempfile.TemporaryDirectory() as tmpdir:
            logger.debug(f"Content of the dbt project dir {project_path}: `{os.listdir(project_path)}`")
            tmpdir_path = Path(tmpdir)

            self._copy_or_create_symbolic_links(project_path, tmpdir_path)

            latest_partial_parse = None
            if self.project.partial_parse:
                if self.should_use_partial_parse_cache() and self.cache_dir:
                    latest_partial_parse = cache._get_latest_partial_parse(project_path, self.cache_dir)
                else:
                    latest_partial_parse = get_partial_parse_path(project_path)

            if latest_partial_parse is not None and latest_partial_parse.exists():
                logger.info("Partial parse is enabled and the latest partial parse file is %s", latest_partial_parse)
                cache._copy_partial_parse_to_project(latest_partial_parse, tmpdir_path)

            with self.profile_config.ensure_profile(
                use_mock_values=self.render_config.enable_mock_profile
            ) as profile_values, environ(self.env_vars):
                (profile_path, env_vars) = profile_values
                env = os.environ.copy()
                env.update(env_vars)

                self.local_flags = [
                    "--project-dir",
                    str(tmpdir),
                    "--profiles-dir",
                    str(profile_path.parent),
                    "--profile",
                    self.profile_config.profile_name,
                    "--target",
                    self.profile_config.target_name,
                ]

                self.target_dir = Path(env.get(DBT_TARGET_PATH_ENVVAR) or tmpdir_path / DBT_TARGET_DIR_NAME)
                env[DBT_TARGET_PATH_ENVVAR] = str(self.target_dir)

                self.log_dir = Path(env.get(DBT_LOG_PATH_ENVVAR) or tmpdir_path / DBT_LOG_DIR_NAME)
                env[DBT_LOG_PATH_ENVVAR] = str(self.log_dir)

                if self.should_install_dbt_deps and has_non_empty_dependencies_file(self.project_path):
                    if is_cache_package_lockfile_enabled(project_path):
                        latest_package_lockfile = _get_latest_cached_package_lockfile(project_path)
                        if latest_package_lockfile:
                            _copy_cached_package_lockfile_to_project(latest_package_lockfile, tmpdir_path)
                    self.run_dbt_deps(dbt_cmd, tmpdir_path, env)

                nodes = self.run_dbt_ls(dbt_cmd, self.project_path, tmpdir_path, env)
                self.nodes = nodes
                self.filtered_nodes = nodes

            if self.should_use_partial_parse_cache():
                partial_parse_file = get_partial_parse_path(tmpdir_path)
                if partial_parse_file.exists() and self.cache_dir:
                    cache._update_partial_parse_cache(partial_parse_file, self.cache_dir)

    def load_via_dbt_ls_file(self) -> None:
        """
        This is between dbt ls and full manifest. It allows to use the output (needs to be json output) of the dbt ls as a
        file stored in the image you run Cosmos on. The advantage is that you can use the parser from LoadMode.DBT_LS without
        actually running dbt ls every time. BUT you will need one dbt ls file for each separate group.

        This technically should increase performance and also removes the necessity to have your whole dbt project copied
        to the airflow image.
        """
        self.load_method = LoadMode.DBT_LS_FILE
        logger.info("Trying to parse the dbt project `%s` using a dbt ls output file...", self.project.project_name)

        if not self.render_config.is_dbt_ls_file_available():
            raise CosmosLoadDbtException(f"Unable to load dbt ls file using {self.render_config.dbt_ls_path}")

        project_path = self.render_config.project_path
        if not project_path:
            raise CosmosLoadDbtException("Unable to load dbt ls file without RenderConfig.project_path")
        with open(self.render_config.dbt_ls_path) as fp:  # type: ignore[arg-type]
            dbt_ls_output = fp.read()
            nodes = parse_dbt_ls_output(project_path=project_path, ls_stdout=dbt_ls_output)

        self.nodes = nodes
        self.filtered_nodes = nodes

    def load_via_custom_parser(self) -> None:
        """
        This is the least accurate way of loading `dbt` projects and filtering them out, since it uses custom Cosmos
        logic, which is usually a subset of what is available in `dbt`.

        Internally, it uses the legacy Cosmos DbtProject representation and converts it to the current
        nodes list representation.

        Updates in-place:
        * self.nodes
        * self.filtered_nodes
        """
        self.load_method = LoadMode.CUSTOM
        warnings.warn(
            "Using `load_method` = `LoadMode.CUSTOM` is deprecated in current version and will"
            " be removed in Cosmos 2.0",
            DeprecationWarning,
        )
        logger.info("Trying to parse the dbt project `%s` using a custom Cosmos method...", self.project.project_name)

        if self.render_config.selector:
            raise CosmosLoadDbtException(
                "RenderConfig.selector is not yet supported when loading dbt projects using the LoadMode.CUSTOM parser."
            )

        if not self.render_config.project_path or not self.execution_config.project_path:
            raise CosmosLoadDbtException(
                "Unable to load dbt project without RenderConfig.dbt_project_path and ExecutionConfig.dbt_project_path"
            )

        project = LegacyDbtProject(
            project_name=self.render_config.project_path.stem,
            dbt_root_path=self.render_config.project_path.parent.as_posix(),
            dbt_models_dir=self.project.models_path.stem if self.project.models_path else "models",
            dbt_seeds_dir=self.project.seeds_path.stem if self.project.seeds_path else "seeds",
            dbt_vars=self.dbt_vars,
        )
        nodes = {}
        models = itertools.chain(
            project.models.items(), project.snapshots.items(), project.seeds.items(), project.tests.items()
        )
        for model_name, model in models:
            config = {item.split(":")[0]: item.split(":")[-1] for item in model.config.config_selectors}
            tags = [selector for selector in model.config.config_selectors if selector.startswith("tags:")]
            node = DbtNode(
                unique_id=f"{model.type.value}.{self.project.project_name}.{model_name}",
                resource_type=DbtResourceType(model.type.value),
                depends_on=list(model.config.upstream_models),
                file_path=Path(
                    model.path.as_posix().replace(
                        self.render_config.project_path.as_posix(), self.execution_config.project_path.as_posix()
                    )
                ),
                tags=tags or [],
                config=config,
            )
            nodes[model_name] = node

        self.nodes = nodes
        self.filtered_nodes = select_nodes(
            project_dir=self.execution_config.project_path,
            nodes=nodes,
            select=self.render_config.select,
            exclude=self.render_config.exclude,
        )

    def load_from_dbt_manifest(self) -> None:
        """
        This approach accurately loads `dbt` projects using the `manifest.yml` file.

        However, since the Manifest does not represent filters, it relies on the Custom Cosmos implementation
        to filter out the nodes relevant to the user (based on self.exclude and self.select).

        Updates in-place:
        * self.nodes
        * self.filtered_nodes
        """
        self.load_method = LoadMode.DBT_MANIFEST
        logger.info("Trying to parse the dbt project `%s` using a dbt manifest...", self.project.project_name)

        if self.render_config.selector:
            raise CosmosLoadDbtException(
                "RenderConfig.selector is not yet supported when loading dbt projects using the LoadMode.DBT_MANIFEST parser."
            )

        if not self.project.is_manifest_available():
            raise CosmosLoadDbtException(f"Unable to load manifest using {self.project.manifest_path}")

        if not self.execution_config.project_path:
            raise CosmosLoadDbtException("Unable to load manifest without ExecutionConfig.dbt_project_path")

        nodes = {}

        if TYPE_CHECKING:
            assert self.project.manifest_path is not None  # pragma: no cover

        with self.project.manifest_path.open() as fp:
            manifest = json.load(fp)

            resources = {**manifest.get("nodes", {}), **manifest.get("sources", {}), **manifest.get("exposures", {})}
            for unique_id, node_dict in resources.items():
                node = DbtNode(
                    unique_id=unique_id,
                    package_name=node_dict.get("package_name"),
                    resource_type=DbtResourceType(node_dict["resource_type"]),
                    depends_on=node_dict.get("depends_on", {}).get("nodes", []),
                    file_path=self.execution_config.project_path / _normalize_path(node_dict["original_file_path"]),
                    tags=node_dict.get("tags") or [],
                    config=node_dict.get("config") or {},
                    has_freshness=(
                        is_freshness_effective(node_dict.get("freshness"))
                        if DbtResourceType(node_dict["resource_type"]) == DbtResourceType.SOURCE
                        else False
                    ),
                )

                nodes[node.unique_id] = node

            self.nodes = nodes
            self.filtered_nodes = select_nodes(
                project_dir=self.execution_config.project_path,
                nodes=nodes,
                select=self.render_config.select,
                exclude=self.render_config.exclude,
            )

    def update_node_dependency(self) -> None:
        """
        This will update the property `has_test` if node has `dbt` test and update the property
        `has_non_detached_test` if there's at least one non-detached `dbt` test

        Updates in-place:
        * self.filtered_nodes
        """
        for _, node in list(self.nodes.items()):
            if node.resource_type == DbtResourceType.TEST:
                for node_id in node.depends_on:
                    if node_id in self.filtered_nodes:
                        self.filtered_nodes[node_id].has_test = True
                        self.filtered_nodes[node.unique_id] = node
<<<<<<< HEAD
                        if (
                            len(node.depends_on) == 1
                            or self.render_config.should_detach_multiple_parents_tests is False
                        ):
                            self.filtered_nodes[node_id].has_non_detached_test = True
=======
            else:
                for parent_node_id in node.depends_on:
                    parent_node = self.nodes.get(parent_node_id)
                    if parent_node is not None:
                        parent_node.downstream.append(node.unique_id)
>>>>>>> b4d8907e
<|MERGE_RESOLUTION|>--- conflicted
+++ resolved
@@ -89,11 +89,8 @@
     config: dict[str, Any] = field(default_factory=lambda: {})
     has_freshness: bool = False
     has_test: bool = False
-<<<<<<< HEAD
     has_non_detached_test: bool = False
-=======
     downstream: list[str] = field(default_factory=lambda: [])
->>>>>>> b4d8907e
 
     @property
     def meta(self) -> Dict[str, Any]:
@@ -976,16 +973,13 @@
                     if node_id in self.filtered_nodes:
                         self.filtered_nodes[node_id].has_test = True
                         self.filtered_nodes[node.unique_id] = node
-<<<<<<< HEAD
                         if (
                             len(node.depends_on) == 1
                             or self.render_config.should_detach_multiple_parents_tests is False
                         ):
                             self.filtered_nodes[node_id].has_non_detached_test = True
-=======
             else:
                 for parent_node_id in node.depends_on:
                     parent_node = self.nodes.get(parent_node_id)
                     if parent_node is not None:
-                        parent_node.downstream.append(node.unique_id)
->>>>>>> b4d8907e
+                        parent_node.downstream.append(node.unique_id)