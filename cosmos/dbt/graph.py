--- conflicted
+++ resolved
@@ -80,21 +80,15 @@
         select: list[str] | None = None,
         dbt_cmd: str = get_system_dbt(),
         profile_config: ProfileConfig | None = None,
-<<<<<<< HEAD
         operator_args: dict[str, Any] | None = None,
-=======
         dbt_deps: bool | None = True,
->>>>>>> 13087d5c
     ):
         self.project = project
         self.exclude = exclude or []
         self.select = select or []
         self.profile_config = profile_config
-<<<<<<< HEAD
         self.operator_args = operator_args or {}
-=======
         self.dbt_deps = dbt_deps
->>>>>>> 13087d5c
 
         # specific to loading using ls
         self.dbt_deps = dbt_deps
