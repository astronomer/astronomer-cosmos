--- conflicted
+++ resolved
@@ -13,11 +13,7 @@
 from functools import cached_property
 from pathlib import Path
 from subprocess import PIPE, Popen
-<<<<<<< HEAD
-from typing import Any, Optional
-=======
-from typing import TYPE_CHECKING, Any
->>>>>>> b8a14a3f
+from typing import TYPE_CHECKING, Any, Optional
 
 from airflow.models import Variable
 
