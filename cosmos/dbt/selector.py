--- conflicted
+++ resolved
@@ -295,19 +295,12 @@
         self.visited_nodes.add(node_id)
 
         if node.resource_type == DbtResourceType.TEST:
-<<<<<<< HEAD
-            parent_id = node.depends_on[-1]
-            if len(node.depends_on) > 1:
-                logger.warning(
-                    f'Test node {node.name} has more than one model dependency {node.depends_on}, selected tags from parent assumed to be {parent_id}.')
-=======
             dependency_ids = [node_id for node_id in node.depends_on if node_id.startswith("model.")]
             parent_id = dependency_ids[-1]
             if len(dependency_ids) > 1:
                 logger.warning(
                     f"Test node {node.name} has more than one model dependency {dependency_ids}, selected tags from parent assumed to be {parent_id}."
                 )
->>>>>>> e7d0a028
             parent_tags = getattr(self.nodes.get(parent_id), "tags", [])
             node.tags = list(set(node.tags + parent_tags))
 
