from __future__ import annotations

from typing import TYPE_CHECKING, Any

from airflow.listeners import hookimpl

if TYPE_CHECKING:
    from airflow.models.taskinstance import TaskInstance


from cosmos import telemetry
from cosmos.constants import InvocationMode
from cosmos.log import get_logger
from cosmos.operators.base import AbstractDbtBase

logger = get_logger(__name__)

TASK_INSTANCE_EVENT = "task_instance"


def _is_cosmos_task(task_instance: TaskInstance) -> bool:
    """Return True if the task instance is powered by Cosmos operators."""

    task = task_instance.task
    module = _operator_module(task_instance)
    return module.startswith("cosmos.") or isinstance(task, AbstractDbtBase)


def _execution_mode_from_task(task_instance: TaskInstance) -> str | None:
    """Extract Cosmos execution mode from the task's module path."""

    module = _operator_module(task_instance)
    parts = module.split(".")
    if len(parts) >= 3 and parts[0] == "cosmos" and parts[1] == "operators":
        return parts[2]
    # TODO: When users subclass Cosmos operators in external modules, encode execution mode directly on the task
    # so telemetry does not rely on module inspection.
    return None


def _operator_module(task_instance: TaskInstance) -> str:
    """Return the module path for the operator backing the given task instance."""

    return getattr(task_instance.task, "_task_module", None) or task_instance.task.__class__.__module__


def _is_cosmos_subclass(task_instance: TaskInstance) -> bool:
    """Return True when the task is a custom subclass extending Cosmos operators."""

    return isinstance(task_instance.task, AbstractDbtBase) and not _operator_module(task_instance).startswith("cosmos.")


def _invocation_mode(task_instance: TaskInstance) -> str | None:
    """Return the invocation mode recorded in Cosmos operators."""

    mode = getattr(task_instance.task, "invocation_mode", None)
    if mode is None:
        return None
    if isinstance(mode, InvocationMode):
        return mode.value
    return str(mode)


def _dbt_command(task_instance: TaskInstance) -> str | None:
    """Return the dbt sub-command encoded on Cosmos operators."""

    task = task_instance.task
    if not isinstance(task, AbstractDbtBase):
        return None

    command = getattr(task, "base_cmd", None)
    if command is None:
        return None

    if isinstance(command, (list, tuple)):
        return " ".join(str(part) for part in command if part is not None)

    return str(command)


def _install_deps(task_instance: TaskInstance) -> bool | None:
    """Return the effective install_deps flag when available."""

    task = task_instance.task
    if not isinstance(task, AbstractDbtBase):
        return None

    install_deps = getattr(task, "install_deps", None)
    if install_deps is None:
        return None

    return bool(install_deps)


def _has_callback(task_instance: TaskInstance) -> bool:
    """Return True when a Cosmos operator includes user-defined callbacks."""

    task = task_instance.task
    if not isinstance(task, AbstractDbtBase):
        return False

    callback = getattr(task, "callback", None)
    if callback is None:
        return False

    if isinstance(callback, (list, tuple)):
        return any(callback)

    return bool(callback)


def get_profile_metrics(task_instance: TaskInstance) -> tuple[str | None, str | None, str | None]:
    """Extract dbt profile-related telemetry metrics for a Cosmos-powered task."""

    if not _is_cosmos_task(task_instance):
        return None, None, None

    profile_config = getattr(task_instance.task, "profile_config", None)

    if not profile_config:
        return None, None, None

    # Determine strategy
    profile_strategy = "yaml_file" if profile_config.profiles_yml_filepath is not None else "mapping"

    # Default
    profile_mapping_class = None

    # Populate mapping class only when strategy is "mapping"
    if profile_strategy == "mapping":
        profile_mapping_class = profile_config.profile_mapping.__class__.__name__

    # Get database or profile type, but don't let telemetry failures break tasks
    try:
        database = profile_config.get_profile_type()
    except Exception as exc:
        logger.debug("Failed to get profile type from profile_config: %s", exc)
        database = None

    return profile_strategy, profile_mapping_class, database


def _build_task_metrics(task_instance: TaskInstance, status: str) -> dict[str, object]:
    """Build telemetry payload for task completion events."""

    profile_strategy, profile_mapping_class, database = get_profile_metrics(task_instance)

    metrics: dict[str, object] = {
        "dag_id": task_instance.dag_id,
        "task_id": task_instance.task_id,
        "status": status,
        "operator_name": task_instance.task.__class__.__name__,
        "is_cosmos_operator_subclass": _is_cosmos_subclass(task_instance),
        "invocation_mode": _invocation_mode(task_instance),
        "execution_mode": _execution_mode_from_task(task_instance),
<<<<<<< HEAD
        "map_index": task_instance.map_index,
        "profile_strategy": profile_strategy,
        "profile_mapping_class": profile_mapping_class,
        "database": database,
=======
        # map_index is -1 for non-mapped tasks, >= 0 for mapped tasks
        "is_mapped_task": task_instance.map_index >= 0,
>>>>>>> 56c2a317
    }

    dbt_command = _dbt_command(task_instance)
    if dbt_command:
        metrics["dbt_command"] = dbt_command

    install_deps = _install_deps(task_instance)
    if install_deps is not None:
        metrics["install_deps"] = install_deps

    metrics["has_callback"] = _has_callback(task_instance)

    dag_run = getattr(task_instance, "dag_run", None)
    if dag_run is not None:
        metrics["dag_run_id"] = dag_run.run_id

    duration = getattr(task_instance, "duration", None)
    if duration is not None:
        metrics["duration"] = duration

    return metrics


@hookimpl
def on_task_instance_success(previous_state: Any, task_instance: TaskInstance, *args: Any, **kwargs: Any) -> None:  # type: ignore[override]
    """Handle task instance success for both Airflow 2 (with session) and Airflow 3 (without session)."""
    if not _is_cosmos_task(task_instance):
        return

    logger.debug("Telemetry task listener success for %s.%s", task_instance.dag_id, task_instance.task_id)
    metrics = _build_task_metrics(task_instance, "success")
    telemetry.emit_usage_metrics_if_enabled(TASK_INSTANCE_EVENT, metrics)


@hookimpl
def on_task_instance_failed(previous_state: Any, task_instance: TaskInstance, *args: Any, **kwargs: Any) -> None:  # type: ignore[override]
    """Handle task instance failure for both Airflow 2 (with session) and Airflow 3 (with error and without session)."""
    if not _is_cosmos_task(task_instance):
        return

    logger.debug("Telemetry task listener failure for %s.%s", task_instance.dag_id, task_instance.task_id)
    metrics = _build_task_metrics(task_instance, "failed")
    telemetry.emit_usage_metrics_if_enabled(TASK_INSTANCE_EVENT, metrics)<|MERGE_RESOLUTION|>--- conflicted
+++ resolved
@@ -153,15 +153,12 @@
         "is_cosmos_operator_subclass": _is_cosmos_subclass(task_instance),
         "invocation_mode": _invocation_mode(task_instance),
         "execution_mode": _execution_mode_from_task(task_instance),
-<<<<<<< HEAD
         "map_index": task_instance.map_index,
         "profile_strategy": profile_strategy,
         "profile_mapping_class": profile_mapping_class,
         "database": database,
-=======
         # map_index is -1 for non-mapped tasks, >= 0 for mapped tasks
         "is_mapped_task": task_instance.map_index >= 0,
->>>>>>> 56c2a317
     }
 
     dbt_command = _dbt_command(task_instance)
