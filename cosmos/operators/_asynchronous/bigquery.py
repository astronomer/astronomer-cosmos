--- conflicted
+++ resolved
@@ -27,12 +27,9 @@
 from cosmos.operators.local import AbstractDbtLocalBase
 from cosmos.settings import remote_target_path, remote_target_path_conn_id
 
-<<<<<<< HEAD
-=======
-AIRFLOW_VERSION = Version(airflow.__version__)
+
 DEFAULT_PRODUCER_ASYNC_TASK_ID = "dbt_setup_async"
 
->>>>>>> bfc24635
 
 def _mock_bigquery_adapter() -> None:
     from typing import Optional, Tuple
