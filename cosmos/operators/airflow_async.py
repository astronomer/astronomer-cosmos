--- conflicted
+++ resolved
@@ -1,20 +1,9 @@
 from __future__ import annotations
 
 import inspect
-<<<<<<< HEAD
-from typing import Any, Sequence
-
-from airflow.providers.google.cloud.operators.bigquery import BigQueryInsertJobOperator
-from airflow.utils.context import Context
-
-from cosmos.config import ProfileConfig
-from cosmos.constants import BIGQUERY_PROFILE_TYPE
-from cosmos.exceptions import CosmosValueError
-=======
 
 from cosmos.config import ProfileConfig
 from cosmos.operators._asynchronous.base import DbtRunAirflowAsyncFactoryOperator
->>>>>>> bdc87463
 from cosmos.operators.base import AbstractDbtBaseOperator
 from cosmos.operators.local import (
     DbtBuildLocalOperator,
@@ -64,19 +53,7 @@
     pass
 
 
-<<<<<<< HEAD
-class DbtRunAirflowAsyncOperator(BigQueryInsertJobOperator, DbtRunLocalOperator):  # type: ignore
-
-    template_fields: Sequence[str] = DbtRunLocalOperator.template_fields + (  # type: ignore[operator]
-        "full_refresh",
-        "project_dir",
-        "gcp_project",
-        "dataset",
-        "location",
-    )
-=======
 class DbtRunAirflowAsyncOperator(DbtRunAirflowAsyncFactoryOperator):  # type: ignore
->>>>>>> bdc87463
 
     def __init__(  # type: ignore
         self,
@@ -85,71 +62,16 @@
         extra_context: dict[str, object] | None = None,
         **kwargs,
     ) -> None:
-<<<<<<< HEAD
-        # dbt task param
-        self.project_dir = project_dir
-        self.full_refresh = full_refresh
-        self.profile_config = profile_config
-        if not self.profile_config or not self.profile_config.profile_mapping:
-            raise CosmosValueError(f"Cosmos async support is only available when using ProfileMapping")
-
-        self.profile_type: str = profile_config.get_profile_type()  # type: ignore
-        if self.profile_type not in _SUPPORTED_DATABASES:
-            raise CosmosValueError(f"Async run are only supported: {_SUPPORTED_DATABASES}")
-
-        # airflow task param
-        self.location = location
-        self.configuration = configuration or {}
-        self.gcp_conn_id = self.profile_config.profile_mapping.conn_id  # type: ignore
-        profile = self.profile_config.profile_mapping.profile
-        self.gcp_project = profile["project"]
-        self.dataset = profile["dataset"]
-
-        # Cosmos attempts to pass many kwargs that BigQueryInsertJobOperator simply does not accept.
-=======
-
         # Cosmos attempts to pass many kwargs that async operator simply does not accept.
->>>>>>> bdc87463
         # We need to pop them.
-        async_op_kwargs = {}
-        cosmos_op_kwargs = {}
+        clean_kwargs = {}
         non_async_args = set(inspect.signature(AbstractDbtBaseOperator.__init__).parameters.keys())
         non_async_args |= set(inspect.signature(DbtLocalBaseOperator.__init__).parameters.keys())
+        non_async_args -= {"task_id"}
+        for arg_key, arg_value in kwargs.items():
+            if arg_key not in non_async_args:
+                clean_kwargs[arg_key] = arg_value
 
-        for arg_key, arg_value in kwargs.items():
-            if arg_key == "task_id":
-                async_op_kwargs[arg_key] = arg_value
-                cosmos_op_kwargs[arg_key] = arg_value
-            elif arg_key not in non_async_args:
-                async_op_kwargs[arg_key] = arg_value
-            else:
-                cosmos_op_kwargs[arg_key] = arg_value
-
-        # The following are the minimum required parameters to run BigQueryInsertJobOperator using the deferrable mode
-<<<<<<< HEAD
-        BigQueryInsertJobOperator.__init__(
-            self,
-            gcp_conn_id=self.gcp_conn_id,
-            configuration=self.configuration,
-            location=self.location,
-            deferrable=True,
-            **async_op_kwargs,
-        )
-
-        DbtRunLocalOperator.__init__(
-            self,
-            project_dir=self.project_dir,
-            profile_config=self.profile_config,
-            **cosmos_op_kwargs,
-        )
-        self.async_context = extra_context or {}
-        self.async_context["profile_type"] = self.profile_type
-        self.async_context["async_operator"] = BigQueryInsertJobOperator
-
-    def execute(self, context: Context) -> Any | None:
-        return self.build_and_run_cmd(context, run_as_async=True, async_context=self.async_context)
-
-=======
         super().__init__(
             project_dir=project_dir,
             profile_config=profile_config,
@@ -157,7 +79,6 @@
             **clean_kwargs,
         )
 
->>>>>>> bdc87463
 
 class DbtTestAirflowAsyncOperator(DbtBaseAirflowAsyncOperator, DbtTestLocalOperator):  # type: ignore
     pass
