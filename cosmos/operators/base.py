from __future__ import annotations

import os
from typing import Any, Sequence, Tuple
from abc import ABCMeta, abstractmethod

import yaml
from airflow.models.baseoperator import BaseOperator
from airflow.utils.context import Context
from airflow.utils.operator_helpers import context_to_airflow_vars

from cosmos.dbt.executable import get_system_dbt
from cosmos.log import get_logger


logger = get_logger(__name__)


class AbstractDbtBaseOperator(BaseOperator, metaclass=ABCMeta):
    """
    Executes a dbt core cli command.

    :param project_dir: Which directory to look in for the dbt_project.yml file. Default is the current working
    directory and its parents.
    :param conn_id: The airflow connection to use as the target
    :param select: dbt optional argument that specifies which nodes to include.
    :param exclude: dbt optional argument that specifies which models to exclude.
    :param selector: dbt optional argument - the selector name to use, as defined in selectors.yml
    :param vars: dbt optional argument - Supply variables to the project. This argument overrides variables
        defined in your dbt_project.yml file. This argument should be a YAML
        string, eg. '{my_variable: my_value}' (templated)
    :param models: dbt optional argument that specifies which nodes to include.
    :param cache_selected_only:
    :param no_version_check: dbt optional argument - If set, skip ensuring dbt's version matches the one specified in
        the dbt_project.yml file ('require-dbt-version')
    :param emit_datasets: Enable emitting inlets and outlets during task execution
    :param fail_fast: dbt optional argument to make dbt exit immediately if a single resource fails to build.
    :param quiet: dbt optional argument to show only error logs in stdout
    :param warn_error: dbt optional argument to convert dbt warnings into errors
    :param db_name: override the target db instead of the one supplied in the airflow connection
    :param schema: override the target schema instead of the one supplied in the airflow connection
    :param env: If env is not None, it must be a dict that defines the
        environment variables for the new process; these are used instead
        of inheriting the current process environment, which is the default
        behavior. (templated)
    :param append_env: If False(default) uses the environment variables passed in env params
        and does not inherit the current process environment. If True, inherits the environment variables
        from current passes and then environment variable passed by the user will either update the existing
        inherited environment variables or the new variables gets appended to it
    :param output_encoding: Output encoding of bash command
    :param skip_exit_code: If task exits with this exit code, leave the task
        in ``skipped`` state (default: 99). If set to ``None``, any non-zero
        exit code will be treated as a failure.
    :param cancel_query_on_kill: If true, then cancel any running queries when the task's on_kill() is executed.
        Otherwise, the query will keep running when the task is killed.
    :param dbt_executable_path: Path to dbt executable can be used with venv
        (i.e. /home/astro/.pyenv/versions/dbt_venv/bin/dbt)
    :param dbt_cmd_flags: List of flags to pass to dbt command
    :param dbt_cmd_global_flags: List of dbt global flags to be passed to the dbt command
    """

    template_fields: Sequence[str] = ("env", "vars")
    global_flags = (
        "project_dir",
        "select",
        "exclude",
        "selector",
        "vars",
        "models",
    )
    global_boolean_flags = (
        "no_version_check",
        "cache_selected_only",
        "fail_fast",
        "quiet",
        "warn_error",
    )

    intercept_flag = True

    @property
    @abstractmethod
    def base_cmd(self) -> list[str]:
        """Override this property to set the dbt sub-command (i.e ls, seed, run, test, etc.) for the operator"""

    def __init__(
        self,
        project_dir: str,
        conn_id: str | None = None,
        select: str | None = None,
        exclude: str | None = None,
        selector: str | None = None,
        vars: dict[str, str] | None = None,
        models: str | None = None,
        emit_datasets: bool = True,
        indirect_selection: str | None = None,
        cache_selected_only: bool = False,
        no_version_check: bool = False,
        fail_fast: bool = False,
        quiet: bool = False,
        warn_error: bool = False,
        db_name: str | None = None,
        schema: str | None = None,
        env: dict[str, Any] | None = None,
        append_env: bool = False,
        output_encoding: str = "utf-8",
        skip_exit_code: int = 99,
        cancel_query_on_kill: bool = True,
        dbt_executable_path: str = get_system_dbt(),
        dbt_cmd_flags: list[str] | None = None,
        dbt_cmd_global_flags: list[str] | None = None,
        **kwargs: Any,
    ) -> None:
        self.project_dir = project_dir
        self.conn_id = conn_id
        self.select = select
        self.exclude = exclude
        self.selector = selector
        self.vars = vars
        self.models = models
        self.emit_datasets = emit_datasets
        self.indirect_selection = indirect_selection
        self.cache_selected_only = cache_selected_only
        self.no_version_check = no_version_check
        self.fail_fast = fail_fast
        self.quiet = quiet
        self.warn_error = warn_error
        self.db_name = db_name
        self.schema = schema
        self.env = env
        self.append_env = append_env
        self.output_encoding = output_encoding
        self.skip_exit_code = skip_exit_code
        self.cancel_query_on_kill = cancel_query_on_kill
        self.dbt_executable_path = dbt_executable_path
        self.dbt_cmd_flags = dbt_cmd_flags
        self.dbt_cmd_global_flags = dbt_cmd_global_flags or []
        super().__init__(**kwargs)

    def get_env(self, context: Context) -> dict[str, str | bytes | os.PathLike[Any]]:
        """
        Builds the set of environment variables to be exposed for the bash command.

        The order of determination is:
            1. If append_env is True, the current process environment.
            2. The Airflow context as environment variables.
            3. The env parameter passed to the Operator

        Note that this also filters out any invalid types that cannot be cast to strings.
        """
        env: dict[str, Any] = {}

        if self.append_env:
            env.update(os.environ)

        # Airflow context as environment variables
        airflow_context_vars = context_to_airflow_vars(context, in_env_var_format=True)
        env.update(airflow_context_vars)

        # env parameter passed to the Operator
        if self.env and isinstance(self.env, dict):
            env.update(self.env)

        # filter out invalid types and give a warning when a value is removed
        accepted_types = (str, bytes, os.PathLike)

        filtered_env: dict[str, str | bytes | os.PathLike[Any]] = {}

        for key, val in env.items():
            if isinstance(key, accepted_types) and isinstance(val, accepted_types):
                filtered_env[key] = val
            else:
                if isinstance(key, accepted_types):
                    logger.warning(
                        "Env var %s was ignored because its key is not a valid type. Must be one of %s",
                        key,
                        accepted_types,
                    )

                if isinstance(val, accepted_types):
                    logger.warning(
                        "Env var %s was ignored because its value is not a valid type. Must be one of %s",
                        key,
                        accepted_types,
                    )

        return filtered_env

    def add_global_flags(self) -> list[str]:
        flags = []
        for global_flag in self.global_flags:
            # for now, skip the project_dir flag
            if global_flag == "project_dir":
                continue

            dbt_name = f"--{global_flag.replace('_', '-')}"
            global_flag_value = self.__getattribute__(global_flag)
            if global_flag_value is not None:
                if isinstance(global_flag_value, dict):
                    yaml_string = yaml.dump(global_flag_value)
                    flags.extend([dbt_name, yaml_string])
                else:
                    flags.extend([dbt_name, str(global_flag_value)])
        for global_boolean_flag in self.global_boolean_flags:
            if self.__getattribute__(global_boolean_flag):
                flags.append(f"--{global_boolean_flag.replace('_', '-')}")
        return flags

    def add_cmd_flags(self) -> list[str]:
        """Allows subclasses to override to add flags for their dbt command"""
        return []

    def build_cmd(
        self,
        context: Context,
        cmd_flags: list[str] | None = None,
    ) -> Tuple[list[str], dict[str, str | bytes | os.PathLike[Any]]]:
        dbt_cmd = [self.dbt_executable_path]

        dbt_cmd.extend(self.dbt_cmd_global_flags)

        dbt_cmd.extend(self.base_cmd)

        if self.indirect_selection:
            dbt_cmd += ["--indirect-selection", self.indirect_selection]

        dbt_cmd.extend(self.add_global_flags())

        # add command specific flags
        if cmd_flags:
            dbt_cmd.extend(cmd_flags)

        # add user-supplied args
        if self.dbt_cmd_flags:
            dbt_cmd.extend(self.dbt_cmd_flags)

        env = self.get_env(context)

        return dbt_cmd, env

    @abstractmethod
    def build_and_run_cmd(self, context: Context, cmd_flags: list[str]) -> Any:
        """Override this method for the operator to execute the dbt command"""

    def execute(self, context: Context) -> Any | None:  # type: ignore
        self.build_and_run_cmd(context=context, cmd_flags=self.add_cmd_flags())

<<<<<<< HEAD
=======

class DbtBuildMixin:
    """Mixin for dbt build command."""

    base_cmd = ["build"]
    ui_color = "#8194E0"

>>>>>>> 928ba836

class DbtLSMixin:
    """
    Executes a dbt core ls command.
    """

    base_cmd = ["ls"]
    ui_color = "#DBCDF6"


class DbtSeedMixin:
    """
    Mixin for dbt seed operation command.

    :param full_refresh: whether to add the flag --full-refresh to the dbt seed command
    """

    base_cmd = ["seed"]
    ui_color = "#F58D7E"

    template_fields: Sequence[str] = ("full_refresh",)

    def __init__(self, full_refresh: bool = False, **kwargs: Any) -> None:
        self.full_refresh = full_refresh
        super().__init__(**kwargs)

    def add_cmd_flags(self) -> list[str]:
        flags = []
        if self.full_refresh is True:
            flags.append("--full-refresh")

        return flags


class DbtSnapshotMixin:
    """Mixin for a dbt snapshot command."""

    base_cmd = ["snapshot"]
    ui_color = "#964B00"


class DbtRunMixin:
    """
    Mixin for dbt run command.

    :param full_refresh: whether to add the flag --full-refresh to the dbt seed command
    """

    base_cmd = ["run"]
    ui_color = "#7352BA"
    ui_fgcolor = "#F4F2FC"

    template_fields: Sequence[str] = ("full_refresh",)

    def __init__(self, full_refresh: bool = False, **kwargs: Any) -> None:
        self.full_refresh = full_refresh
        super().__init__(**kwargs)

    def add_cmd_flags(self) -> list[str]:
        flags = []
        if self.full_refresh is True:
            flags.append("--full-refresh")

        return flags


class DbtTestMixin:
    """Mixin for dbt test command."""

    base_cmd = ["test"]
    ui_color = "#8194E0"

    def __init__(
        self,
        exclude: str | None = None,
        select: str | None = None,
        selector: str | None = None,
        **kwargs: Any,
    ) -> None:
        self.select = select
        self.exclude = exclude
        self.selector = selector
        super().__init__(exclude=exclude, select=select, selector=selector, **kwargs)  # type: ignore

    def add_cmd_flags(self) -> list[str]:
        flags = []
        if self.exclude:
            flags.extend(["--exclude", *self.exclude])

        if self.select:
            flags.extend(["--select", *self.select])

        if self.selector:
            flags.extend(["--selector", self.selector])
        return flags


class DbtRunOperationMixin:
    """
    Mixin for dbt run operation command.

    :param macro_name: name of macro to execute
    :param args: Supply arguments to the macro. This dictionary will be mapped to the keyword arguments defined in the
        selected macro.
    """

    ui_color = "#8194E0"
    template_fields: Sequence[str] = ("args",)

    def __init__(self, macro_name: str, args: dict[str, Any] | None = None, **kwargs: Any) -> None:
        self.macro_name = macro_name
        self.args = args
        super().__init__(**kwargs)

    @property
    def base_cmd(self) -> list[str]:
        return ["run-operation", self.macro_name]

    def add_cmd_flags(self) -> list[str]:
        flags = []
        if self.args is not None:
            flags.append("--args")
            flags.append(yaml.dump(self.args))
        return flags<|MERGE_RESOLUTION|>--- conflicted
+++ resolved
@@ -245,8 +245,6 @@
     def execute(self, context: Context) -> Any | None:  # type: ignore
         self.build_and_run_cmd(context=context, cmd_flags=self.add_cmd_flags())
 
-<<<<<<< HEAD
-=======
 
 class DbtBuildMixin:
     """Mixin for dbt build command."""
@@ -254,7 +252,6 @@
     base_cmd = ["build"]
     ui_color = "#8194E0"
 
->>>>>>> 928ba836
 
 class DbtLSMixin:
     """
