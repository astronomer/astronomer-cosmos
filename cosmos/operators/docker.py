from __future__ import annotations

from typing import Any, Callable, Sequence

from airflow.utils.context import Context

from cosmos.log import get_logger
from cosmos.operators.base import (
    AbstractDbtBaseOperator,
    DbtBuildMixin,
    DbtRunMixin,
    DbtSeedMixin,
    DbtSnapshotMixin,
    DbtTestMixin,
    DbtLSMixin,
    DbtRunOperationMixin,
)

logger = get_logger(__name__)

# docker is an optional dependency, so we need to check if it's installed
try:
    from airflow.providers.docker.operators.docker import DockerOperator
except ImportError:
    raise ImportError(
        "Could not import DockerOperator. Ensure you've installed the docker provider separately or "
        "with with `pip install astronomer-cosmos[...,docker]`."
    )


class DbtDockerBaseOperator(DockerOperator, AbstractDbtBaseOperator):  # type: ignore
    """
    Executes a dbt core cli command in a Docker container.

    """

    template_fields: Sequence[str] = tuple(
        list(AbstractDbtBaseOperator.template_fields) + list(DockerOperator.template_fields)
    )

    intercept_flag = False

    def __init__(
        self,
        image: str,  # Make image a required argument since it's required by DockerOperator
        **kwargs: Any,
    ) -> None:
        super().__init__(image=image, **kwargs)

    def build_and_run_cmd(self, context: Context, cmd_flags: list[str] | None = None) -> Any:
        self.build_command(context, cmd_flags)
        self.log.info(f"Running command: {self.command}")
        result = super().execute(context)
        logger.info(result)

    def build_command(self, context: Context, cmd_flags: list[str] | None = None) -> None:
        # For the first round, we're going to assume that the command is dbt
        # This means that we don't have openlineage support, but we will create a ticket
        # to add that in the future
        self.dbt_executable_path = "dbt"
        dbt_cmd, env_vars = self.build_cmd(context=context, cmd_flags=cmd_flags)
        # set env vars
        self.environment: dict[str, Any] = {**env_vars, **self.environment}
        self.command: list[str] = dbt_cmd

<<<<<<< HEAD
=======

class DbtBuildDockerOperator(DbtBuildMixin, DbtDockerBaseOperator):
    """
    Executes a dbt core build command.
    """

>>>>>>> 928ba836

class DbtLSDockerOperator(DbtLSMixin, DbtDockerBaseOperator):
    """
    Executes a dbt core ls command.
    """


class DbtSeedDockerOperator(DbtSeedMixin, DbtDockerBaseOperator):
    """
    Executes a dbt core seed command.

    :param full_refresh: dbt optional arg - dbt will treat incremental models as table models
    """

    template_fields: Sequence[str] = DbtDockerBaseOperator.template_fields + DbtSeedMixin.template_fields  # type: ignore[operator]


class DbtSnapshotDockerOperator(DbtSnapshotMixin, DbtDockerBaseOperator):
    """
    Executes a dbt core snapshot command.
    """


class DbtRunDockerOperator(DbtRunMixin, DbtDockerBaseOperator):
    """
    Executes a dbt core run command.
    """

    template_fields: Sequence[str] = DbtDockerBaseOperator.template_fields + DbtRunMixin.template_fields  # type: ignore[operator]


class DbtTestDockerOperator(DbtTestMixin, DbtDockerBaseOperator):
    """
    Executes a dbt core test command.
    """

    def __init__(self, on_warning_callback: Callable[..., Any] | None = None, **kwargs: str) -> None:
        super().__init__(**kwargs)
        # as of now, on_warning_callback in docker executor does nothing
        self.on_warning_callback = on_warning_callback


class DbtRunOperationDockerOperator(DbtRunOperationMixin, DbtDockerBaseOperator):
    """
    Executes a dbt core run-operation command.

    :param macro_name: name of macro to execute
    :param args: Supply arguments to the macro. This dictionary will be mapped to the keyword arguments defined in the
        selected macro.
    """

    template_fields: Sequence[str] = DbtDockerBaseOperator.template_fields + DbtRunOperationMixin.template_fields  # type: ignore[operator]<|MERGE_RESOLUTION|>--- conflicted
+++ resolved
@@ -63,15 +63,12 @@
         self.environment: dict[str, Any] = {**env_vars, **self.environment}
         self.command: list[str] = dbt_cmd
 
-<<<<<<< HEAD
-=======
 
 class DbtBuildDockerOperator(DbtBuildMixin, DbtDockerBaseOperator):
     """
     Executes a dbt core build command.
     """
 
->>>>>>> 928ba836
 
 class DbtLSDockerOperator(DbtLSMixin, DbtDockerBaseOperator):
     """
