--- conflicted
+++ resolved
@@ -3,19 +3,13 @@
 import inspect
 import re
 from os import PathLike
-<<<<<<< HEAD
-from typing import Any, Callable, Optional, Sequence
+from typing import TYPE_CHECKING, Any, Callable, Optional, Sequence
 
 from airflow.models import TaskInstance
 from airflow.providers.cncf.kubernetes.backcompat.backwards_compat_converters import (
     convert_env_vars,
 )
 from airflow.providers.cncf.kubernetes.operators.pod import KubernetesPodOperator
-from airflow.utils.context import Context, context_merge
-=======
-from typing import TYPE_CHECKING, Any, Callable, Sequence
-
-from airflow.models import TaskInstance
 from airflow.utils.context import context_merge
 
 if TYPE_CHECKING:  # pragma: no cover
@@ -23,7 +17,6 @@
         from airflow.sdk.definitions.context import Context
     except ImportError:
         from airflow.utils.context import Context  # type: ignore[attr-defined]
->>>>>>> e6f7bb2d
 
 from cosmos.config import ProfileConfig
 from cosmos.dbt.parser.output import extract_log_issues
