from __future__ import annotations

<<<<<<< HEAD
import inspect
=======
from abc import ABC
>>>>>>> 3eb67bd3
from os import PathLike
from typing import Any, Callable, Sequence

from airflow.models import TaskInstance
from airflow.utils.context import Context, context_merge

from cosmos.config import ProfileConfig
from cosmos.dbt.parser.output import extract_log_issues
from cosmos.operators.base import (
    AbstractDbtBase,
    DbtBuildMixin,
    DbtCloneMixin,
    DbtLSMixin,
    DbtRunMixin,
    DbtRunOperationMixin,
    DbtSeedMixin,
    DbtSnapshotMixin,
    DbtSourceMixin,
    DbtTestMixin,
)

DBT_NO_TESTS_MSG = "Nothing to do"
DBT_WARN_MSG = "WARN"

try:
    # apache-airflow-providers-cncf-kubernetes >= 7.4.0
    from airflow.providers.cncf.kubernetes.backcompat.backwards_compat_converters import (
        convert_env_vars,
    )
    from airflow.providers.cncf.kubernetes.operators.pod import KubernetesPodOperator
    from airflow.providers.cncf.kubernetes.utils.pod_manager import OnFinishAction
except ImportError:
    try:
        # apache-airflow-providers-cncf-kubernetes < 7.4.0
        from airflow.providers.cncf.kubernetes.operators.kubernetes_pod import KubernetesPodOperator
    except ImportError:
        raise ImportError(
            "Could not import KubernetesPodOperator. Ensure you've installed the Kubernetes provider "
            "separately or with with `pip install astronomer-cosmos[...,kubernetes]`."
        )


class DbtKubernetesBaseOperator(AbstractDbtBase, KubernetesPodOperator):  # type: ignore
    """
    Executes a dbt core cli command in a Kubernetes Pod.

    """

    template_fields: Sequence[str] = tuple(
        list(AbstractDbtBase.template_fields) + list(KubernetesPodOperator.template_fields)
    )

    intercept_flag = False

    def __init__(self, profile_config: ProfileConfig | None = None, **kwargs: Any) -> None:
        self.profile_config = profile_config
        super().__init__(**kwargs)
        base_operator_args = set(inspect.signature(KubernetesPodOperator.__init__).parameters.keys())
        base_kwargs = {}
        for arg_key, arg_value in kwargs.items():
            if arg_key in base_operator_args:
                base_kwargs[arg_key] = arg_value
        base_kwargs["task_id"] = kwargs["task_id"]
        KubernetesPodOperator.__init__(self, **base_kwargs)

    def build_env_args(self, env: dict[str, str | bytes | PathLike[Any]]) -> None:
        env_vars_dict: dict[str, str] = dict()

        for env_var_key, env_var_value in env.items():
            env_vars_dict[env_var_key] = str(env_var_value)
        for env_var in self.env_vars:
            env_vars_dict[env_var.name] = env_var.value

        self.env_vars: list[Any] = convert_env_vars(env_vars_dict)

    def build_and_run_cmd(
        self,
        context: Context,
        cmd_flags: list[str] | None = None,
        run_as_async: bool = False,
        async_context: dict[str, Any] | None = None,
    ) -> Any:
        self.build_kube_args(context, cmd_flags)
        self.log.info(f"Running command: {self.arguments}")
        result = KubernetesPodOperator.execute(self, context)
        self.log.info(result)

    def build_kube_args(self, context: Context, cmd_flags: list[str] | None = None) -> None:
        # For the first round, we're going to assume that the command is dbt
        # This means that we don't have openlineage support, but we will create a ticket
        # to add that in the future
        self.dbt_executable_path = "dbt"
        dbt_cmd, env_vars = self.build_cmd(context=context, cmd_flags=cmd_flags)

        # Parse ProfileConfig and add additional arguments to the dbt_cmd
        if self.profile_config:
            if self.profile_config.profile_name:
                dbt_cmd.extend(["--profile", self.profile_config.profile_name])
            if self.profile_config.target_name:
                dbt_cmd.extend(["--target", self.profile_config.target_name])

        if self.project_dir:
            dbt_cmd.extend(["--project-dir", str(self.project_dir)])

        # set env vars
        self.build_env_args(env_vars)
        self.arguments = dbt_cmd


class DbtBuildKubernetesOperator(DbtBuildMixin, DbtKubernetesBaseOperator):
    """
    Executes a dbt core build command.
    """

    template_fields: Sequence[str] = DbtKubernetesBaseOperator.template_fields + DbtBuildMixin.template_fields  # type: ignore[operator]

    def __init__(self, *args: Any, **kwargs: Any) -> None:
        super().__init__(*args, **kwargs)


class DbtLSKubernetesOperator(DbtLSMixin, DbtKubernetesBaseOperator):
    """
    Executes a dbt core ls command.
    """

    def __init__(self, *args: Any, **kwargs: Any) -> None:
        super().__init__(*args, **kwargs)


class DbtSeedKubernetesOperator(DbtSeedMixin, DbtKubernetesBaseOperator):
    """
    Executes a dbt core seed command.
    """

    template_fields: Sequence[str] = DbtKubernetesBaseOperator.template_fields + DbtSeedMixin.template_fields  # type: ignore[operator]

    def __init__(self, *args: Any, **kwargs: Any) -> None:
        super().__init__(*args, **kwargs)


class DbtSnapshotKubernetesOperator(DbtSnapshotMixin, DbtKubernetesBaseOperator):
    """
    Executes a dbt core snapshot command.
    """

    def __init__(self, *args: Any, **kwargs: Any) -> None:
        super().__init__(*args, **kwargs)


class DbtWarningKubernetesOperator(DbtKubernetesBaseOperator, ABC):
    def __init__(self, on_warning_callback: Callable[..., Any] | None = None, **kwargs: Any) -> None:
        if not on_warning_callback:
            super().__init__(**kwargs)
        else:
            self.on_warning_callback = on_warning_callback
            self.is_delete_operator_pod_original = kwargs.get("is_delete_operator_pod", None)
            if self.is_delete_operator_pod_original is not None:
                self.on_finish_action_original = (
                    OnFinishAction.DELETE_POD if self.is_delete_operator_pod_original else OnFinishAction.KEEP_POD
                )
            else:
                self.on_finish_action_original = OnFinishAction(kwargs.get("on_finish_action", "delete_pod"))
                self.is_delete_operator_pod_original = self.on_finish_action_original == OnFinishAction.DELETE_POD
            # In order to read the pod logs, we need to keep the pod around.
            # Depending on the on_finish_action & is_delete_operator_pod settings,
            # we will clean up the pod later in the _handle_warnings method, which
            # is called in on_success_callback.
            kwargs["is_delete_operator_pod"] = False
            kwargs["on_finish_action"] = OnFinishAction.KEEP_POD

            # Add a callback to both success and failure callbacks.
            # In case of success, check for a warning in the logs and clean up the pod.
            self.on_success_callback = kwargs.get("on_success_callback", None) or []
            if isinstance(self.on_success_callback, list):
                self.on_success_callback += [self._handle_warnings]
            else:
                self.on_success_callback = [self.on_success_callback, self._handle_warnings]
            kwargs["on_success_callback"] = self.on_success_callback
            # In case of failure, clean up the pod.
            self.on_failure_callback = kwargs.get("on_failure_callback", None) or []
            if isinstance(self.on_failure_callback, list):
                self.on_failure_callback += [self._cleanup_pod]
            else:
                self.on_failure_callback = [self.on_failure_callback, self._cleanup_pod]
            kwargs["on_failure_callback"] = self.on_failure_callback

            super().__init__(**kwargs)

    def _handle_warnings(self, context: Context) -> None:
        """
        Handles warnings by extracting log issues, creating additional context, and calling the
        on_warning_callback with the updated context.

        :param context: The original airflow context in which the build and run command was executed.
        """
        if not (
            isinstance(context["task_instance"], TaskInstance)
            and (
                isinstance(context["task_instance"].task, DbtTestKubernetesOperator)
                or isinstance(context["task_instance"].task, DbtSourceKubernetesOperator)
            )
        ):
            return
        task = context["task_instance"].task
        logs = [
            log.decode("utf-8") for log in task.pod_manager.read_pod_logs(task.pod, "base") if log.decode("utf-8") != ""
        ]

        should_trigger_callback = all(
            [
                logs,
                self.on_warning_callback,
                DBT_NO_TESTS_MSG not in logs[-1],
                DBT_WARN_MSG in logs[-1],
            ]
        )

        if should_trigger_callback:
            warnings = int(logs[-1].split(f"{DBT_WARN_MSG}=")[1].split()[0])
            if warnings > 0:
                test_names, test_results = extract_log_issues(logs)
                context_merge(context, test_names=test_names, test_results=test_results)
                self.on_warning_callback(context)

        self._cleanup_pod(context)

    def _cleanup_pod(self, context: Context) -> None:
        """
        Handles the cleaning up of the pod after success or failure, if
        there is a on_warning_callback function defined.

        :param context: The original airflow context in which the build and run command was executed.
        """
        if not (
            isinstance(context["task_instance"], TaskInstance)
            and (
                isinstance(context["task_instance"].task, DbtTestKubernetesOperator)
                or isinstance(context["task_instance"].task, DbtSourceKubernetesOperator)
            )
        ):
            return
        task = context["task_instance"].task
        if task.pod:
            task.on_finish_action = self.on_finish_action_original
            task.cleanup(pod=task.pod, remote_pod=task.remote_pod)


class DbtTestKubernetesOperator(DbtTestMixin, DbtWarningKubernetesOperator):
    """
    Executes a dbt core test command.
    """

    def __init__(self, *args: Any, **kwargs: Any) -> None:
        super().__init__(*args, **kwargs)


class DbtSourceKubernetesOperator(DbtSourceMixin, DbtWarningKubernetesOperator):
    """
    Executes a dbt source freshness command.
    """

    def __init__(self, *args: Any, **kwargs: Any) -> None:
        super().__init__(*args, **kwargs)


class DbtRunKubernetesOperator(DbtRunMixin, DbtKubernetesBaseOperator):
    """
    Executes a dbt core run command.
    """

    template_fields: Sequence[str] = DbtKubernetesBaseOperator.template_fields + DbtRunMixin.template_fields  # type: ignore[operator]

    def __init__(self, *args: Any, **kwargs: Any) -> None:
        super().__init__(*args, **kwargs)


class DbtRunOperationKubernetesOperator(DbtRunOperationMixin, DbtKubernetesBaseOperator):
    """
    Executes a dbt core run-operation command.
    """

    template_fields: Sequence[str] = DbtKubernetesBaseOperator.template_fields + DbtRunOperationMixin.template_fields  # type: ignore[operator]

    def __init__(self, *args: Any, **kwargs: Any) -> None:
        super().__init__(*args, **kwargs)


class DbtCloneKubernetesOperator(DbtCloneMixin, DbtKubernetesBaseOperator):
    """Executes a dbt core clone command."""

    def __init__(self, *args: Any, **kwargs: Any):
        super().__init__(*args, **kwargs)<|MERGE_RESOLUTION|>--- conflicted
+++ resolved
@@ -1,10 +1,9 @@
 from __future__ import annotations
 
-<<<<<<< HEAD
 import inspect
-=======
+
 from abc import ABC
->>>>>>> 3eb67bd3
+
 from os import PathLike
 from typing import Any, Callable, Sequence
 
