from __future__ import annotations

import inspect
import json
import os
import tempfile
import time
import urllib.parse
import warnings
from abc import ABC, abstractmethod
from functools import cached_property
from pathlib import Path
from typing import TYPE_CHECKING, Any, Callable, Literal, Sequence
from urllib.parse import urlparse

import airflow
import jinja2
from airflow import DAG
from airflow.exceptions import AirflowException, AirflowSkipException

try:  # Airflow 3
    from airflow.sdk.bases.operator import BaseOperator
except ImportError:  # Airflow 2
    from airflow.models import BaseOperator
from airflow.models.taskinstance import TaskInstance
from airflow.utils.context import Context
from airflow.version import version as airflow_version
from attr import define
from packaging.version import Version

from cosmos import cache, settings
from cosmos._utils.importer import load_method_from_module
from cosmos.cache import (
    _copy_cached_package_lockfile_to_project,
    _get_latest_cached_package_lockfile,
    is_cache_package_lockfile_enabled,
)
from cosmos.constants import _AIRFLOW3_MAJOR_VERSION, FILE_SCHEME_AIRFLOW_DEFAULT_CONN_ID_MAP, InvocationMode
from cosmos.dataset import get_dataset_alias_name
from cosmos.dbt.project import get_partial_parse_path, has_non_empty_dependencies_file
from cosmos.exceptions import AirflowCompatibilityError, CosmosDbtRunError, CosmosValueError
from cosmos.settings import (
    remote_target_path,
    remote_target_path_conn_id,
)

try:
    from airflow.datasets import Dataset
    from openlineage.common.provider.dbt.local import DbtLocalArtifactProcessor
except ModuleNotFoundError:
    is_openlineage_available = False
    DbtLocalArtifactProcessor = None
else:
    is_openlineage_available = True

if TYPE_CHECKING:
    from airflow.datasets import Dataset  # noqa: F811
    from dbt.cli.main import dbtRunner, dbtRunnerResult

    try:  # pragma: no cover
        from openlineage.client.event_v2 import RunEvent  # pragma: no cover
    except ImportError:  # pragma: no cover
        from openlineage.client.run import RunEvent  # pragma: no cover


from sqlalchemy.orm import Session

import cosmos.dbt.runner as dbt_runner
from cosmos.config import ProfileConfig
from cosmos.constants import (
    OPENLINEAGE_PRODUCER,
)
from cosmos.dbt.parser.output import (
    extract_freshness_warn_msg,
    extract_log_issues,
    parse_number_of_warnings_subprocess,
)
from cosmos.dbt.project import create_symlinks
from cosmos.hooks.subprocess import (
    FullOutputSubprocessHook,
    FullOutputSubprocessResult,
)
from cosmos.log import get_logger
from cosmos.operators.base import (
    AbstractDbtBase,
    DbtBuildMixin,
    DbtCloneMixin,
    DbtCompileMixin,
    DbtLSMixin,
    DbtRunMixin,
    DbtRunOperationMixin,
    DbtSeedMixin,
    DbtSnapshotMixin,
    DbtSourceMixin,
    DbtTestMixin,
)

AIRFLOW_VERSION = Version(airflow.__version__)

logger = get_logger(__name__)

try:
    from airflow.providers.openlineage.extractors.base import OperatorLineage
except (ImportError, ModuleNotFoundError):
    try:
        from openlineage.airflow.extractors.base import OperatorLineage
    except (ImportError, ModuleNotFoundError):
        logger.warning(
            "To enable emitting Openlineage events, upgrade to Airflow 2.7 or install astronomer-cosmos[openlineage]."
        )
        logger.debug(
            "Further details on lack of Openlineage:",
            stack_info=True,
        )
        is_openlineage_available = False

        @define
        class OperatorLineage:  # type: ignore
            inputs: list[str] = list()
            outputs: list[str] = list()
            run_facets: dict[str, str] = dict()
            job_facets: dict[str, str] = dict()


class AbstractDbtLocalBase(AbstractDbtBase):
    """
    Executes a dbt core cli command locally.

    :param profile_args: Arguments to pass to the profile. See
        :py:class:`cosmos.providers.dbt.core.profiles.BaseProfileMapping`.
    :param profile_config: ProfileConfig Object
    :param install_deps (deprecated): If true, install dependencies before running the command
    :param callback: A callback function called on after a dbt run with a path to the dbt project directory.
    :param target_name: A name to use for the dbt target. If not provided, and no target is found
        in your project's dbt_project.yml, "cosmos_target" is used.
    :param should_store_compiled_sql: If true, store the compiled SQL in the compiled_sql rendered template.
    :param append_env: If True(default), inherits the environment variables
        from current process and then environment variable passed by the user will either update the existing
        inherited environment variables or the new variables gets appended to it.
        If False, only uses the environment variables passed in env params
        and does not inherit the current process environment.
    """

    template_fields: Sequence[str] = AbstractDbtBase.template_fields + ("compiled_sql", "freshness")  # type: ignore[operator]
    template_fields_renderers = {
        "compiled_sql": "sql",
        "freshness": "json",
    }

    def __init__(
        self,
        task_id: str,
        profile_config: ProfileConfig,
        invocation_mode: InvocationMode | None = None,
        install_deps: bool = True,
        callback: Callable[[str], None] | None = None,
        callback_args: dict[str, Any] | None = None,
        should_store_compiled_sql: bool = True,
        should_upload_compiled_sql: bool = False,
        append_env: bool = True,
        **kwargs: Any,
    ) -> None:
        self.task_id = task_id
        self.profile_config = profile_config
        self.callback = callback
        self.callback_args = callback_args or {}
        self.compiled_sql = ""
        self.freshness = ""
        self.should_store_compiled_sql = should_store_compiled_sql
        self.should_upload_compiled_sql = should_upload_compiled_sql
        self.openlineage_events_completes: list[RunEvent] = []
        self.invocation_mode = invocation_mode
        self._dbt_runner: dbtRunner | None = None

        super().__init__(task_id=task_id, **kwargs)

        # For local execution mode, we're consistent with the LoadMode.DBT_LS command in forwarding the environment
        # variables to the subprocess by default. Although this behavior is designed for ExecuteMode.LOCAL and
        # ExecuteMode.VIRTUALENV, it is not desired for the other execution modes to forward the environment variables
        # as it can break existing DAGs.
        self.append_env = append_env

        # We should not spend time trying to install deps if the project doesn't have any dependencies
        self.install_deps = install_deps and has_non_empty_dependencies_file(Path(self.project_dir))

    @cached_property
    def subprocess_hook(self) -> FullOutputSubprocessHook:
        """Returns hook for running the bash command."""
        return FullOutputSubprocessHook()

    @property
    def invoke_dbt(self) -> Callable[..., FullOutputSubprocessResult | dbtRunnerResult]:
        if self.invocation_mode == InvocationMode.SUBPROCESS:
            return self.run_subprocess
        elif self.invocation_mode == InvocationMode.DBT_RUNNER:
            return self.run_dbt_runner
        else:
            raise ValueError(f"Invalid invocation mode: {self.invocation_mode}")

    @property
    def handle_exception(self) -> Callable[..., None]:
        if self.invocation_mode == InvocationMode.SUBPROCESS:
            return self.handle_exception_subprocess
        elif self.invocation_mode == InvocationMode.DBT_RUNNER:
            return self.handle_exception_dbt_runner
        else:
            raise ValueError(f"Invalid invocation mode: {self.invocation_mode}")

    def _discover_invocation_mode(self) -> None:
        """Discovers the invocation mode based on the availability of dbtRunner for import. If dbtRunner is available, it will
        be used since it is faster than subprocess. If dbtRunner is not available, it will fall back to subprocess.
        This method is called at runtime to work in the environment where the operator is running.
        """
        if dbt_runner.is_available():
            self.invocation_mode = InvocationMode.DBT_RUNNER
            self.log.info("dbtRunner is available. Using dbtRunner for invoking dbt.")
        else:
            self.invocation_mode = InvocationMode.SUBPROCESS
            self.log.info("Could not import dbtRunner. Falling back to subprocess for invoking dbt.")

    def handle_exception_subprocess(self, result: FullOutputSubprocessResult) -> None:
        if self.skip_exit_code is not None and result.exit_code == self.skip_exit_code:
            raise AirflowSkipException(f"dbt command returned exit code {self.skip_exit_code}. Skipping.")
        elif result.exit_code != 0:
            self.log.error("\n".join(result.full_output))
            raise AirflowException(f"dbt command failed. The command returned a non-zero exit code {result.exit_code}.")

    def handle_exception_dbt_runner(self, result: dbtRunnerResult) -> None:
        """dbtRunnerResult has an attribute `success` that is False if the command failed."""
        return dbt_runner.handle_exception_if_needed(result)

    def store_compiled_sql(self, tmp_project_dir: str, context: Context) -> None:
        """
        Takes the compiled SQL files from the dbt run and stores them in the compiled_sql rendered template.
        Gets called after every dbt run.
        """
        if not self.should_store_compiled_sql:
            return

        compiled_queries = {}
        # dbt compiles sql files and stores them in the target directory
        for folder_path, _, file_paths in os.walk(os.path.join(tmp_project_dir, "target")):
            for file_path in file_paths:
                if not file_path.endswith(".sql"):
                    continue

                compiled_sql_path = Path(os.path.join(folder_path, file_path))
                compiled_sql = compiled_sql_path.read_text(encoding="utf-8")

                relative_path = str(compiled_sql_path.relative_to(tmp_project_dir))
                compiled_queries[relative_path] = compiled_sql.strip()

        for name, query in compiled_queries.items():
            self.compiled_sql += f"-- {name}\n{query}\n\n"

        self.compiled_sql = self.compiled_sql.strip()

    @staticmethod
    def _configure_remote_target_path() -> tuple[Path, str] | tuple[None, None]:
        """Configure the remote target path if it is provided."""
        if not remote_target_path:
            return None, None

        _configured_target_path = None

        target_path_str = str(remote_target_path)

        remote_conn_id = remote_target_path_conn_id
        if not remote_conn_id:
            target_path_schema = urlparse(target_path_str).scheme
            remote_conn_id = FILE_SCHEME_AIRFLOW_DEFAULT_CONN_ID_MAP.get(target_path_schema, None)  # type: ignore[assignment]
        if remote_conn_id is None:
            return None, None

        if not settings.AIRFLOW_IO_AVAILABLE:
            raise CosmosValueError(
                f"You're trying to specify remote target path {target_path_str}, but the required "
                f"Object Storage feature is unavailable in Airflow version {airflow_version}. Please upgrade to "
                "Airflow 2.8 or later."
            )

        from airflow.io.path import ObjectStoragePath

        _configured_target_path = ObjectStoragePath(target_path_str, conn_id=remote_conn_id)

        if not _configured_target_path.exists():  # type: ignore[no-untyped-call]
            _configured_target_path.mkdir(parents=True, exist_ok=True)

        return _configured_target_path, remote_conn_id

    def _construct_dest_file_path(
        self, dest_target_dir: Path, file_path: str, source_compiled_dir: Path, resource_type: str
    ) -> str:
        """
        Construct the destination path for the compiled SQL files to be uploaded to the remote store.
        """
        dest_target_dir_str = str(dest_target_dir).rstrip("/")
        dag_task_group_identifier = self.extra_context["dbt_dag_task_group_identifier"]
        rel_path = os.path.relpath(file_path, source_compiled_dir).lstrip("/")

        return f"{dest_target_dir_str}/{dag_task_group_identifier}/{resource_type}/{rel_path}"

    def _upload_sql_files(self, tmp_project_dir: str, resource_type: str) -> None:
        start_time = time.time()

        dest_target_dir, dest_conn_id = self._configure_remote_target_path()

        if not dest_target_dir:
            raise CosmosValueError("You're trying to upload SQL files, but the remote target path is not configured. ")

        from airflow.io.path import ObjectStoragePath

        source_run_dir = Path(tmp_project_dir) / f"target/{resource_type}"
        files = [str(file) for file in source_run_dir.rglob("*") if file.is_file()]
        for file_path in files:
            dest_file_path = self._construct_dest_file_path(dest_target_dir, file_path, source_run_dir, resource_type)
            dest_object_storage_path = ObjectStoragePath(dest_file_path, conn_id=dest_conn_id)
            ObjectStoragePath(file_path).copy(dest_object_storage_path)
            self.log.debug("Copied %s to %s", file_path, dest_object_storage_path)

        elapsed_time = time.time() - start_time
        self.log.info("SQL files upload completed in %.2f seconds.", elapsed_time)

    def _delete_sql_files(self, tmp_project_dir: Path, resource_type: str) -> None:
        dest_target_dir, dest_conn_id = self._configure_remote_target_path()
        source_run_dir = Path(tmp_project_dir) / f"target/{resource_type}"
        files = [str(file) for file in source_run_dir.rglob("*") if file.is_file()]
        from airflow.io.path import ObjectStoragePath

        for file_path in files:
            dest_file_path = self._construct_dest_file_path(dest_target_dir, file_path, source_run_dir, resource_type)  # type: ignore
            dest_object_storage_path = ObjectStoragePath(dest_file_path, conn_id=dest_conn_id)
            dest_object_storage_path.unlink()
            self.log.debug("Deleted %s to %s", file_path, dest_object_storage_path)

    def store_freshness_json(self, tmp_project_dir: str, context: Context) -> None:
        """
        Takes the compiled sources.json file from the dbt source freshness and stores it in the freshness rendered template.
        Gets called after every dbt run / source freshness.
        """
        if not self.should_store_compiled_sql:
            return

        sources_json_path = Path(os.path.join(tmp_project_dir, "target", "sources.json"))
        if sources_json_path.exists():
            sources_json_content = sources_json_path.read_text(encoding="utf-8").strip()
            sources_data = json.loads(sources_json_content)
            formatted_sources_json = json.dumps(sources_data, indent=4)
            self.freshness = formatted_sources_json
        else:
            self.freshness = ""

    def _override_rtif(self, context: Context) -> None:
        if AIRFLOW_VERSION.major == _AIRFLOW3_VERSION.major:
            self.overwrite_rtif_after_execution = True
            return

        # Block to override the RTIFs in Airflow 2.x
        from airflow.utils.session import NEW_SESSION, provide_session

        @provide_session
        def _override_rtif_airflow_2_x(session: Session = NEW_SESSION) -> None:
            # need to refresh the rendered task field record in the db because Airflow only does this
            # before executing the task, not after
            from airflow.models.renderedtifields import RenderedTaskInstanceFields

            ti = context["ti"]

            if isinstance(
                ti, TaskInstance
            ):  # verifies ti is a TaskInstance in order to access and use the "task" field
                if TYPE_CHECKING:
                    assert ti.task is not None
                ti.task.template_fields = self.template_fields
                rtif = RenderedTaskInstanceFields(ti, render_templates=False)

                # delete the old records
                session.query(RenderedTaskInstanceFields).filter(
                    RenderedTaskInstanceFields.dag_id == self.dag_id,  # type: ignore[attr-defined]
                    RenderedTaskInstanceFields.task_id == self.task_id,
                    RenderedTaskInstanceFields.run_id == ti.run_id,
                ).delete()
                session.add(rtif)
            else:
                self.log.info("Warning: ti is of type TaskInstancePydantic. Cannot update template_fields.")

        _override_rtif_airflow_2_x()

    def run_subprocess(self, command: list[str], env: dict[str, str], cwd: str) -> FullOutputSubprocessResult:
        self.log.info("Trying to run the command:\n %s\nFrom %s", command, cwd)
        subprocess_result: FullOutputSubprocessResult = self.subprocess_hook.run_command(
            command=command,
            env=env,
            cwd=cwd,
            output_encoding=self.output_encoding,
        )
        self.log.info(subprocess_result.output)
        return subprocess_result

    def run_dbt_runner(self, command: list[str], env: dict[str, str], cwd: str) -> dbtRunnerResult:
        """Invokes the dbt command programmatically."""
        if not dbt_runner.is_available():
            raise CosmosDbtRunError(
                "Could not import dbt core. Ensure that dbt-core >= v1.5 is installed and available in the environment where the operator is running."
            )

        return dbt_runner.run_command(command, env, cwd)

    def _cache_package_lockfile(self, tmp_project_dir: Path) -> None:
        project_dir = Path(self.project_dir)
        if is_cache_package_lockfile_enabled(project_dir):
            latest_package_lockfile = _get_latest_cached_package_lockfile(project_dir)
            if latest_package_lockfile:
                _copy_cached_package_lockfile_to_project(latest_package_lockfile, tmp_project_dir)

    def _read_run_sql_from_target_dir(self, tmp_project_dir: str, sql_context: dict[str, Any]) -> str:
        package_name = sql_context.get("package_name") or Path(self.project_dir).name
        sql_relative_path = sql_context["dbt_node_config"]["file_path"].split(package_name)[-1].lstrip("/")
        run_sql_path = Path(tmp_project_dir) / "target/run" / Path(package_name).name / sql_relative_path

        with run_sql_path.open("r") as sql_file:
            sql_content: str = sql_file.read()
        return sql_content

    def _clone_project(self, tmp_dir_path: Path) -> None:
        self.log.info(
            "Cloning project to writable temp directory %s from %s",
            tmp_dir_path,
            self.project_dir,
        )
        create_symlinks(Path(self.project_dir), tmp_dir_path, self.install_deps)

    def _handle_partial_parse(self, tmp_dir_path: Path) -> None:
        if self.cache_dir is None:
            return
        latest_partial_parse = cache._get_latest_partial_parse(Path(self.project_dir), self.cache_dir)
        self.log.info("Partial parse is enabled and the latest partial parse file is %s", latest_partial_parse)
        if latest_partial_parse is not None:
            cache._copy_partial_parse_to_project(latest_partial_parse, tmp_dir_path)

    def _generate_dbt_flags(self, tmp_project_dir: str, profile_path: Path) -> list[str]:
        return [
            "--project-dir",
            str(tmp_project_dir),
            "--profiles-dir",
            str(profile_path.parent),
            "--profile",
            self.profile_config.profile_name,
            "--target",
            self.profile_config.target_name,
        ]

    def _install_dependencies(
        self, tmp_dir_path: Path, flags: list[str], env: dict[str, str | bytes | os.PathLike[Any]]
    ) -> None:
        self._cache_package_lockfile(tmp_dir_path)
        deps_command = [self.dbt_executable_path, "deps"] + flags
        self.invoke_dbt(command=deps_command, env=env, cwd=tmp_dir_path)

    @staticmethod
    def _mock_dbt_adapter(async_context: dict[str, Any] | None) -> None:
        if not async_context:
            raise CosmosValueError("`async_context` is necessary for running the model asynchronously")
        if "profile_type" not in async_context:
            raise CosmosValueError("`profile_type` needs to be specified in `async_context` when running as async")
        profile_type = async_context["profile_type"]
        module_path = f"cosmos.operators._asynchronous.{profile_type}"
        method_name = f"_mock_{profile_type}_adapter"
        mock_adapter_callable = load_method_from_module(module_path, method_name)
        mock_adapter_callable()

    def _handle_datasets(self, context: Context) -> None:
        inlets = self.get_datasets("inputs")
        outlets = self.get_datasets("outputs")
        self.log.info("Inlets: %s", inlets)
        self.log.info("Outlets: %s", outlets)
        if AIRFLOW_VERSION.major < _AIRFLOW3_MAJOR_VERSION:
            self.register_dataset(inlets, outlets, context)

    def _update_partial_parse_cache(self, tmp_dir_path: Path) -> None:
        if self.cache_dir is None:
            return
        partial_parse_file = get_partial_parse_path(tmp_dir_path)
        if partial_parse_file.exists():
            cache._update_partial_parse_cache(partial_parse_file, self.cache_dir)

    def _handle_post_execution(self, tmp_project_dir: str, context: Context) -> None:
<<<<<<< HEAD
        self.store_freshness_json(tmp_project_dir, context)
        self.store_compiled_sql(tmp_project_dir, context)
        self._override_rtif(context)
=======
        if AIRFLOW_VERSION.major < _AIRFLOW3_MAJOR_VERSION:
            self.store_freshness_json(tmp_project_dir, context)
            self.store_compiled_sql(tmp_project_dir, context)
>>>>>>> eb517e61
        if self.should_upload_compiled_sql:
            self._upload_sql_files(tmp_project_dir, "compiled")
        if self.callback:
            self.callback_args.update({"context": context})
            self.callback(tmp_project_dir, **self.callback_args)

    def _handle_async_execution(self, tmp_project_dir: str, context: Context, async_context: dict[str, Any]) -> None:
        if async_context.get("teardown_task") and settings.enable_teardown_async_task:
            self._delete_sql_files(Path(tmp_project_dir), "run")
            return

        if settings.enable_setup_async_task:
            self._upload_sql_files(tmp_project_dir, "run")
        else:
            sql = self._read_run_sql_from_target_dir(tmp_project_dir, async_context)
            profile_type = async_context["profile_type"]
            module_path = f"cosmos.operators._asynchronous.{profile_type}"
            method_name = f"_configure_{profile_type}_async_op_args"
            async_op_configurator = load_method_from_module(module_path, method_name)
            async_op_configurator(self, sql=sql)
            async_context["async_operator"].execute(self, context)

    def run_command(
        self,
        cmd: list[str],
        env: dict[str, str | bytes | os.PathLike[Any]],
        context: Context,
        run_as_async: bool = False,
        async_context: dict[str, Any] | None = None,
    ) -> FullOutputSubprocessResult | dbtRunnerResult | str:
        """
        Copies the dbt project to a temporary directory and runs the command.
        """
        if not self.invocation_mode:
            self._discover_invocation_mode()

        with tempfile.TemporaryDirectory() as tmp_project_dir:

            tmp_dir_path = Path(tmp_project_dir)
            env = {k: str(v) for k, v in env.items()}
            self._clone_project(tmp_dir_path)

            if self.partial_parse:
                self._handle_partial_parse(tmp_dir_path)

            with self.profile_config.ensure_profile() as profile_values:
                (profile_path, env_vars) = profile_values
                env.update(env_vars)
                self.log.debug("Using environment variables keys: %s", env.keys())

                flags = self._generate_dbt_flags(tmp_project_dir, profile_path)

                if self.install_deps:
                    self._install_dependencies(tmp_dir_path, flags, env)

                if run_as_async and not settings.enable_setup_async_task:
                    self._mock_dbt_adapter(async_context)

                full_cmd = cmd + flags
                result = self.invoke_dbt(
                    command=full_cmd,
                    env=env,
                    cwd=tmp_project_dir,
                )
                if is_openlineage_available and AIRFLOW_VERSION.major < _AIRFLOW3_MAJOR_VERSION:
                    # Airflow 3 does not support associating 'openlineage_events_completes' with task_instance. The
                    # support for this is expected to be worked upon while addressing issue:
                    # https://github.com/astronomer/astronomer-cosmos/issues/1635
                    self.calculate_openlineage_events_completes(env, tmp_dir_path)
                    context[
                        "task_instance"
                    ].openlineage_events_completes = self.openlineage_events_completes  # type: ignore

                if self.emit_datasets:
                    self._handle_datasets(context)

                if self.partial_parse:
                    self._update_partial_parse_cache(tmp_dir_path)

                self._handle_post_execution(tmp_project_dir, context)
                self.handle_exception(result)

                if run_as_async and async_context:
                    self._handle_async_execution(tmp_project_dir, context, async_context)

                return result

    def calculate_openlineage_events_completes(
        self, env: dict[str, str | os.PathLike[Any] | bytes], project_dir: Path
    ) -> None:
        """
        Use openlineage-integration-common to extract lineage events from the artifacts generated after running the dbt
        command. Relies on the following files:
        * profiles
        * {project_dir}/target/manifest.json
        * {project_dir}/target/run_results.json

        Return a list of RunEvents
        """
        # Since openlineage-integration-common relies on the profiles definition, we need to make these newly introduced
        # environment variables to the library. As of 1.0.0, DbtLocalArtifactProcessor did not allow passing environment
        # variables as an argument, so we need to inject them to the system environment variables.
        for key, value in env.items():
            os.environ[key] = str(value)

        openlineage_processor = DbtLocalArtifactProcessor(
            producer=OPENLINEAGE_PRODUCER,
            job_namespace=settings.LINEAGE_NAMESPACE,
            project_dir=project_dir,
            profile_name=self.profile_config.profile_name,
            target=self.profile_config.target_name,
        )
        # Do not raise exception if a command is unsupported, following the openlineage-dbt processor:
        # https://github.com/OpenLineage/OpenLineage/blob/bdcaf828ebc117e0e5ffc5fab44ff8886eb7836b/integration/common/openlineage/common/provider/dbt/processor.py#L141
        openlineage_processor.should_raise_on_unsupported_command = False
        try:
            events = openlineage_processor.parse()
            self.openlineage_events_completes = events.completes
        except (FileNotFoundError, NotImplementedError, ValueError, KeyError, jinja2.exceptions.UndefinedError):
            self.log.debug("Unable to parse OpenLineage events", stack_info=True)

    def get_datasets(self, source: Literal["inputs", "outputs"]) -> list[Dataset]:
        """
        Use openlineage-integration-common to extract lineage events from the artifacts generated after running the dbt
        command. Relies on the following files:
        * profiles
        * {project_dir}/target/manifest.json
        * {project_dir}/target/run_results.json

        Return a list of Dataset URIs (strings).
        """
        uris = []
        for completed in self.openlineage_events_completes:
            for output in getattr(completed, source):
                dataset_uri = output.namespace + "/" + urllib.parse.quote(output.name)
                uris.append(dataset_uri)
        self.log.debug("URIs to be converted to Dataset: %s", uris)

        datasets = []
        try:
            datasets = [Dataset(uri) for uri in uris]
        except ValueError:
            raise AirflowCompatibilityError(
                """
                Apache Airflow 2.9.0 & 2.9.1 introduced a breaking change in Dataset URIs, to be fixed in newer versions:
                https://github.com/apache/airflow/issues/39486

                If you want to use Cosmos with one of these Airflow versions, you will have to disable emission of Datasets:
                By setting ``emit_datasets=False`` in ``RenderConfig``. For more information, see https://astronomer.github.io/astronomer-cosmos/configuration/render-config.html.
                """
            )
        return datasets

    def register_dataset(self, new_inlets: list[Dataset], new_outlets: list[Dataset], context: Context) -> None:
        """
        Register a list of datasets as outlets of the current task, when possible.

        Until Airflow 2.7, there was not a better interface to associate outlets to a task during execution.
        This works in Cosmos with versions before Airflow 2.10 with a few limitations, as described in the ticket:
        https://github.com/astronomer/astronomer-cosmos/issues/522

        Since Airflow 2.10, Cosmos uses DatasetAlias by default, to generate datasets. This resolved the limitations
        described before.

        The only limitation is that with Airflow 2.10.0 and 2.10.1, the `airflow dags test` command will not work
        with DatasetAlias:
        https://github.com/apache/airflow/issues/42495
        """
        from airflow.utils.session import create_session

        if AIRFLOW_VERSION < Version("2.10") or not settings.enable_dataset_alias:
            logger.info("Assigning inlets/outlets without DatasetAlias")
            with create_session() as session:
                self.outlets.extend(new_outlets)  # type: ignore[attr-defined]
                self.inlets.extend(new_inlets)  # type: ignore[attr-defined]
                for task in self.dag.tasks:  # type: ignore[attr-defined]
                    if task.task_id == self.task_id:
                        task.outlets.extend(new_outlets)
                        task.inlets.extend(new_inlets)
                DAG.bulk_write_to_db([self.dag], session=session)  # type: ignore[attr-defined]
                session.commit()
        else:
            logger.info("Assigning inlets/outlets with DatasetAlias")
            dataset_alias_name = get_dataset_alias_name(self.dag, self.task_group, self.task_id)  # type: ignore[attr-defined]
            for outlet in new_outlets:
                context["outlet_events"][dataset_alias_name].add(outlet)

    def get_openlineage_facets_on_complete(self, task_instance: TaskInstance) -> OperatorLineage:
        """
        Collect the input, output, job and run facets for this operator.
        It relies on the calculate_openlineage_events_completes having being called before.

        This method is called by Openlineage even if `execute` fails, because `get_openlineage_facets_on_failure`
        is not implemented.
        """

        inputs = []
        outputs = []
        run_facets: dict[str, Any] = {}
        job_facets: dict[str, Any] = {}

        openlineage_events_completes = None
        if hasattr(self, "openlineage_events_completes"):
            openlineage_events_completes = self.openlineage_events_completes
        elif hasattr(task_instance, "openlineage_events_completes"):
            openlineage_events_completes = task_instance.openlineage_events_completes
        else:
            self.log.info("Unable to emit OpenLineage events due to lack of data.")

        if openlineage_events_completes is not None:
            for completed in openlineage_events_completes:
                [inputs.append(input_) for input_ in completed.inputs if input_ not in inputs]  # type: ignore
                [outputs.append(output) for output in completed.outputs if output not in outputs]  # type: ignore
                run_facets = {**run_facets, **completed.run.facets}
                job_facets = {**job_facets, **completed.job.facets}
        else:
            self.log.info("Unable to emit OpenLineage events due to lack of dependencies or data.")

        return OperatorLineage(
            inputs=inputs,
            outputs=outputs,
            run_facets=run_facets,
            job_facets=job_facets,
        )

    def build_and_run_cmd(
        self,
        context: Context,
        cmd_flags: list[str] | None = None,
        run_as_async: bool = False,
        async_context: dict[str, Any] | None = None,
    ) -> FullOutputSubprocessResult | dbtRunnerResult:
        dbt_cmd, env = self.build_cmd(context=context, cmd_flags=cmd_flags)
        dbt_cmd = dbt_cmd or []
        result = self.run_command(
            cmd=dbt_cmd, env=env, context=context, run_as_async=run_as_async, async_context=async_context
        )
        return result

    def on_kill(self) -> None:
        if self.invocation_mode == InvocationMode.SUBPROCESS:
            if self.cancel_query_on_kill:
                self.subprocess_hook.send_sigint()
            else:
                self.subprocess_hook.send_sigterm()


class DbtLocalBaseOperator(AbstractDbtLocalBase, BaseOperator):  # type: ignore[misc]

    template_fields: Sequence[str] = AbstractDbtLocalBase.template_fields  # type: ignore[operator]

    def __init__(self, *args: Any, **kwargs: Any) -> None:
        # In PR #1474, we refactored cosmos.operators.base.AbstractDbtBase to remove its inheritance from BaseOperator
        # and eliminated the super().__init__() call. This change was made to resolve conflicts in parent class
        # initializations while adding support for ExecutionMode.AIRFLOW_ASYNC. Operators under this mode inherit
        # Airflow provider operators that enable deferrable SQL query execution. Since super().__init__() was removed
        # from AbstractDbtBase and different parent classes require distinct initialization arguments, we explicitly
        # initialize them (including the BaseOperator) here by segregating the required arguments for each parent class.
        abstract_dbt_local_base_kwargs = {}
        base_operator_kwargs = {}
        abstract_dbt_local_base_args_keys = (
            inspect.getfullargspec(AbstractDbtBase.__init__).args
            + inspect.getfullargspec(AbstractDbtLocalBase.__init__).args
        )
        base_operator_args = set(inspect.signature(BaseOperator.__init__).parameters.keys())
        for arg_key, arg_value in kwargs.items():
            if arg_key in abstract_dbt_local_base_args_keys:
                abstract_dbt_local_base_kwargs[arg_key] = arg_value
            if arg_key in base_operator_args:
                base_operator_kwargs[arg_key] = arg_value
        AbstractDbtLocalBase.__init__(self, **abstract_dbt_local_base_kwargs)
        if AIRFLOW_VERSION.major < _AIRFLOW3_MAJOR_VERSION:
            if (
                kwargs.get("emit_datasets", True)
                and settings.enable_dataset_alias
                and AIRFLOW_VERSION >= Version("2.10")
            ):
                from airflow.datasets import DatasetAlias

                # ignoring the type because older versions of Airflow raise the follow error in mypy
                # error: Incompatible types in assignment (expression has type "list[DatasetAlias]", target has type "str")
                dag_id = kwargs.get("dag")
                task_group_id = kwargs.get("task_group")
                base_operator_kwargs["outlets"] = [
                    DatasetAlias(name=get_dataset_alias_name(dag_id, task_group_id, self.task_id))
                ]  # type: ignore
        if "task_id" in base_operator_kwargs:
            base_operator_kwargs.pop("task_id")
        BaseOperator.__init__(self, task_id=self.task_id, **base_operator_kwargs)


class DbtBuildLocalOperator(DbtBuildMixin, DbtLocalBaseOperator):
    """
    Executes a dbt core build command.
    """

    template_fields: Sequence[str] = DbtLocalBaseOperator.template_fields + DbtBuildMixin.template_fields  # type: ignore[operator]

    def __init__(self, *args: Any, on_warning_callback: Callable[..., Any] | None = None, **kwargs: Any) -> None:
        super().__init__(*args, **kwargs)
        self.on_warning_callback = on_warning_callback
        self.extract_issues: Callable[..., tuple[list[str], list[str]]]

    def _handle_warnings(self, result: FullOutputSubprocessResult | dbtRunnerResult, context: Context) -> None:
        """
         Handles warnings by extracting log issues, creating additional context, and calling the
         on_warning_callback with the updated context.

        :param result: The result object from the build and run command.
        :param context: The original airflow context in which the build and run command was executed.
        """
        if self.invocation_mode == InvocationMode.SUBPROCESS:
            self.extract_issues = extract_freshness_warn_msg
        elif self.invocation_mode == InvocationMode.DBT_RUNNER:
            self.extract_issues = dbt_runner.extract_message_by_status

        test_names, test_results = self.extract_issues(result)

        warning_context = dict(context)
        warning_context["test_names"] = test_names
        warning_context["test_results"] = test_results

        self.on_warning_callback and self.on_warning_callback(warning_context)

    def execute(self, context: Context, **kwargs: Any) -> None:
        result = self.build_and_run_cmd(context=context, cmd_flags=self.add_cmd_flags())
        if self.on_warning_callback:
            self._handle_warnings(result, context)


class DbtLSLocalOperator(DbtLSMixin, DbtLocalBaseOperator):
    """
    Executes a dbt core ls command.
    """

    template_fields: Sequence[str] = DbtLocalBaseOperator.template_fields  # type: ignore[operator]

    def __init__(self, *args: Any, **kwargs: Any) -> None:
        super().__init__(*args, **kwargs)


class DbtSeedLocalOperator(DbtSeedMixin, DbtLocalBaseOperator):
    """
    Executes a dbt core seed command.
    """

    template_fields: Sequence[str] = DbtLocalBaseOperator.template_fields + DbtSeedMixin.template_fields  # type: ignore[operator]

    def __init__(self, *args: Any, **kwargs: Any) -> None:
        super().__init__(*args, **kwargs)


class DbtSnapshotLocalOperator(DbtSnapshotMixin, DbtLocalBaseOperator):
    """
    Executes a dbt core snapshot command.
    """

    template_fields: Sequence[str] = DbtLocalBaseOperator.template_fields  # type: ignore[operator]

    def __init__(self, *args: Any, **kwargs: Any) -> None:
        super().__init__(*args, **kwargs)


class DbtSourceLocalOperator(DbtSourceMixin, DbtLocalBaseOperator):
    """
    Executes a dbt source freshness command.
    """

    template_fields: Sequence[str] = DbtLocalBaseOperator.template_fields  # type: ignore[operator]

    def __init__(self, *args: Any, on_warning_callback: Callable[..., Any] | None = None, **kwargs: Any) -> None:
        super().__init__(*args, **kwargs)
        self.on_warning_callback = on_warning_callback
        self.extract_issues: Callable[..., tuple[list[str], list[str]]]

    def _handle_warnings(self, result: FullOutputSubprocessResult | dbtRunnerResult, context: Context) -> None:
        """
         Handles warnings by extracting log issues, creating additional context, and calling the
         on_warning_callback with the updated context.

        :param result: The result object from the build and run command.
        :param context: The original airflow context in which the build and run command was executed.
        """
        if self.invocation_mode == InvocationMode.SUBPROCESS:
            self.extract_issues = extract_freshness_warn_msg
        elif self.invocation_mode == InvocationMode.DBT_RUNNER:
            self.extract_issues = dbt_runner.extract_message_by_status

        test_names, test_results = self.extract_issues(result)

        warning_context = dict(context)
        warning_context["test_names"] = test_names
        warning_context["test_results"] = test_results

        self.on_warning_callback and self.on_warning_callback(warning_context)

    def execute(self, context: Context, **kwargs: Any) -> None:
        result = self.build_and_run_cmd(context=context, cmd_flags=self.add_cmd_flags())
        if self.on_warning_callback:
            self._handle_warnings(result, context)


class DbtRunLocalOperator(DbtRunMixin, DbtLocalBaseOperator):
    """
    Executes a dbt core run command.
    """

    template_fields: Sequence[str] = DbtLocalBaseOperator.template_fields + DbtRunMixin.template_fields  # type: ignore[operator]

    def __init__(self, *args: Any, **kwargs: Any) -> None:
        super().__init__(*args, **kwargs)


class DbtTestLocalOperator(DbtTestMixin, DbtLocalBaseOperator):
    """
    Executes a dbt core test command.
    :param on_warning_callback: A callback function called on warnings with additional Context variables "test_names"
        and "test_results" of type `List`. Each index in "test_names" corresponds to the same index in "test_results".
    """

    template_fields: Sequence[str] = DbtLocalBaseOperator.template_fields  # type: ignore[operator]

    def __init__(
        self,
        on_warning_callback: Callable[..., Any] | None = None,
        **kwargs: Any,
    ) -> None:
        super().__init__(**kwargs)
        self.on_warning_callback = on_warning_callback
        self.extract_issues: Callable[..., tuple[list[str], list[str]]]
        self.parse_number_of_warnings: Callable[..., int]

    def _handle_warnings(self, result: FullOutputSubprocessResult | dbtRunnerResult, context: Context) -> None:
        """
         Handles warnings by extracting log issues, creating additional context, and calling the
         on_warning_callback with the updated context.

        :param result: The result object from the build and run command.
        :param context: The original airflow context in which the build and run command was executed.
        """
        test_names, test_results = self.extract_issues(result)

        warning_context = dict(context)
        warning_context["test_names"] = test_names
        warning_context["test_results"] = test_results

        self.on_warning_callback and self.on_warning_callback(warning_context)

    def _set_test_result_parsing_methods(self) -> None:
        """Sets the extract_issues and parse_number_of_warnings methods based on the invocation mode."""
        if self.invocation_mode == InvocationMode.SUBPROCESS:
            self.extract_issues = lambda result: extract_log_issues(result.full_output)
            self.parse_number_of_warnings = parse_number_of_warnings_subprocess
        elif self.invocation_mode == InvocationMode.DBT_RUNNER:
            self.extract_issues = dbt_runner.extract_message_by_status
            self.parse_number_of_warnings = dbt_runner.parse_number_of_warnings

    def execute(self, context: Context, **kwargs: Any) -> None:
        result = self.build_and_run_cmd(context=context, cmd_flags=self.add_cmd_flags())
        self._set_test_result_parsing_methods()
        number_of_warnings = self.parse_number_of_warnings(result)  # type: ignore
        if self.on_warning_callback and number_of_warnings > 0:
            self._handle_warnings(result, context)


class DbtRunOperationLocalOperator(DbtRunOperationMixin, DbtLocalBaseOperator):
    """
    Executes a dbt core run-operation command.

    :param macro_name: name of macro to execute
    :param args: Supply arguments to the macro. This dictionary will be mapped to the keyword arguments defined in the
        selected macro.
    """

    template_fields: Sequence[str] = DbtLocalBaseOperator.template_fields + DbtRunOperationMixin.template_fields  # type: ignore[operator]

    def __init__(self, *args: Any, **kwargs: Any) -> None:
        super().__init__(*args, **kwargs)


class DbtDocsLocalOperator(DbtLocalBaseOperator):
    """
    Executes `dbt docs generate` command.
    Use the `callback` parameter to specify a callback function to run after the command completes.
    """

    template_fields: Sequence[str] = DbtLocalBaseOperator.template_fields  # type: ignore[operator]

    ui_color = "#8194E0"
    required_files = ["index.html", "manifest.json", "catalog.json"]
    base_cmd = ["docs", "generate"]

    def __init__(self, **kwargs: Any) -> None:
        super().__init__(**kwargs)
        self.check_static_flag()

    def check_static_flag(self) -> None:
        if self.dbt_cmd_flags:
            if "--static" in self.dbt_cmd_flags:
                # For the --static flag we only upload the generated static_index.html file
                self.required_files = ["static_index.html"]
        if self.dbt_cmd_global_flags:
            if "--no-write-json" in self.dbt_cmd_global_flags and "graph.gpickle" in self.required_files:
                self.required_files.remove("graph.gpickle")


class DbtDocsCloudLocalOperator(DbtDocsLocalOperator, ABC):
    """
    Abstract class for operators that upload the generated documentation to cloud storage.
    """

    template_fields: Sequence[str] = DbtDocsLocalOperator.template_fields  # type: ignore[operator]

    def __init__(
        self,
        connection_id: str,
        bucket_name: str,
        folder_dir: str | None = None,
        **kwargs: Any,
    ) -> None:
        """Initializes the operator."""
        self.connection_id = connection_id
        self.bucket_name = bucket_name
        self.folder_dir = folder_dir

        super().__init__(**kwargs)

        # override the callback with our own
        self.callback = self.upload_to_cloud_storage

    @abstractmethod
    def upload_to_cloud_storage(self, project_dir: str, **kwargs: Any) -> None:
        """Abstract method to upload the generated documentation to cloud storage."""


class DbtDocsS3LocalOperator(DbtDocsCloudLocalOperator):
    """
    Executes `dbt docs generate` command and upload to S3 storage.

    :param connection_id: S3's Airflow connection ID
    :param bucket_name: S3's bucket name
    :param folder_dir: This can be used to specify under which directory the generated DBT documentation should be
        uploaded.
    """

    ui_color = "#FF9900"

    def __init__(
        self,
        *args: Any,
        aws_conn_id: str | None = None,
        **kwargs: Any,
    ) -> None:
        if aws_conn_id:
            warnings.warn(
                "Please, use `connection_id` instead of `aws_conn_id`. The argument `aws_conn_id` will be"
                " deprecated in Cosmos 2.0",
                DeprecationWarning,
            )
            kwargs["connection_id"] = aws_conn_id
        super().__init__(*args, **kwargs)

    def upload_to_cloud_storage(self, project_dir: str, **kwargs: Any) -> None:
        """Uploads the generated documentation to S3."""
        self.log.info(
            'Attempting to upload generated docs to S3 using S3Hook("%s")',
            self.connection_id,
        )

        from airflow.providers.amazon.aws.hooks.s3 import S3Hook

        target_dir = f"{project_dir}/target"

        hook = S3Hook(
            self.connection_id,
            extra_args={
                "ContentType": "text/html",
            },
        )

        for filename in self.required_files:
            key = f"{self.folder_dir}/{filename}" if self.folder_dir else filename
            s3_path = f"s3://{self.bucket_name}/{key}"
            self.log.info("Uploading %s to %s", filename, s3_path)

            hook.load_file(
                filename=f"{target_dir}/{filename}",
                bucket_name=self.bucket_name,
                key=key,
                replace=True,
            )


class DbtDocsAzureStorageLocalOperator(DbtDocsCloudLocalOperator):
    """
    Executes `dbt docs generate` command and upload to Azure Blob Storage.

    :param connection_id: Azure Blob Storage's Airflow connection ID
    :param bucket_name: Azure Blob Storage's bucket name
    :param folder_dir: This can be used to specify under which directory the generated DBT documentation should be
        uploaded.
    """

    ui_color = "#007FFF"

    def __init__(
        self,
        *args: Any,
        azure_conn_id: str | None = None,
        container_name: str | None = None,
        **kwargs: Any,
    ) -> None:
        if azure_conn_id:
            warnings.warn(
                "Please, use `connection_id` instead of `azure_conn_id`. The argument `azure_conn_id` will"
                " be deprecated in Cosmos 2.0",
                DeprecationWarning,
            )
            kwargs["connection_id"] = azure_conn_id
        if container_name:
            warnings.warn(
                "Please, use `bucket_name` instead of `container_name`. The argument `container_name` will"
                " be deprecated in Cosmos 2.0",
                DeprecationWarning,
            )
            kwargs["bucket_name"] = container_name
        super().__init__(*args, **kwargs)

    def upload_to_cloud_storage(self, project_dir: str, **kwargs: Any) -> None:
        """Uploads the generated documentation to Azure Blob Storage."""
        self.log.info(
            'Attempting to upload generated docs to Azure Blob Storage using WasbHook(conn_id="%s")',
            self.connection_id,
        )

        from airflow.providers.microsoft.azure.hooks.wasb import WasbHook

        target_dir = f"{project_dir}/target"

        hook = WasbHook(
            self.connection_id,
        )

        for filename in self.required_files:
            self.log.info(
                "Uploading %s to %s",
                filename,
                f"wasb://{self.bucket_name}/{filename}",
            )

            blob_name = f"{self.folder_dir}/{filename}" if self.folder_dir else filename

            hook.load_file(
                file_path=f"{target_dir}/{filename}",
                container_name=self.bucket_name,
                blob_name=blob_name,
                overwrite=True,
            )


class DbtDocsGCSLocalOperator(DbtDocsCloudLocalOperator):
    """
    Executes `dbt docs generate` command and upload to GCS.

    :param connection_id: Google Cloud Storage's Airflow connection ID
    :param bucket_name: Google Cloud Storage's bucket name
    :param folder_dir: This can be used to specify under which directory the generated DBT documentation should be
        uploaded.
    """

    ui_color = "#4772d5"

    def upload_to_cloud_storage(self, project_dir: str, **kwargs: Any) -> None:
        """Uploads the generated documentation to Google Cloud Storage"""
        self.log.info(
            'Attempting to upload generated docs to Storage using GCSHook(conn_id="%s")',
            self.connection_id,
        )

        from airflow.providers.google.cloud.hooks.gcs import GCSHook

        target_dir = f"{project_dir}/target"
        hook = GCSHook(self.connection_id)

        for filename in self.required_files:
            blob_name = f"{self.folder_dir}/{filename}" if self.folder_dir else filename
            self.log.info("Uploading %s to %s", filename, f"gs://{self.bucket_name}/{blob_name}")
            hook.upload(
                filename=f"{target_dir}/{filename}",
                bucket_name=self.bucket_name,
                object_name=blob_name,
            )


class DbtDepsLocalOperator(DbtLocalBaseOperator):
    """
    Executes a dbt core deps command.
    """

    ui_color = "#8194E0"

    def __init__(self, **kwargs: str) -> None:
        raise DeprecationWarning(
            "The DbtDepsOperator has been deprecated. " "Please use the `install_deps` flag in dbt_args instead."
        )


class DbtCompileLocalOperator(DbtCompileMixin, DbtLocalBaseOperator):
    template_fields: Sequence[str] = DbtLocalBaseOperator.template_fields  # type: ignore[operator]

    def __init__(self, *args: Any, **kwargs: Any) -> None:
        kwargs["should_upload_compiled_sql"] = True
        super().__init__(*args, **kwargs)


class DbtCloneLocalOperator(DbtCloneMixin, DbtLocalBaseOperator):
    """
    Executes a dbt core clone command.
    """

    template_fields: Sequence[str] = DbtLocalBaseOperator.template_fields  # type: ignore[operator]

    def __init__(self, *args: Any, **kwargs: Any) -> None:
        super().__init__(*args, **kwargs)<|MERGE_RESOLUTION|>--- conflicted
+++ resolved
@@ -485,15 +485,10 @@
             cache._update_partial_parse_cache(partial_parse_file, self.cache_dir)
 
     def _handle_post_execution(self, tmp_project_dir: str, context: Context) -> None:
-<<<<<<< HEAD
         self.store_freshness_json(tmp_project_dir, context)
         self.store_compiled_sql(tmp_project_dir, context)
         self._override_rtif(context)
-=======
-        if AIRFLOW_VERSION.major < _AIRFLOW3_MAJOR_VERSION:
-            self.store_freshness_json(tmp_project_dir, context)
-            self.store_compiled_sql(tmp_project_dir, context)
->>>>>>> eb517e61
+
         if self.should_upload_compiled_sql:
             self._upload_sql_files(tmp_project_dir, "compiled")
         if self.callback:
