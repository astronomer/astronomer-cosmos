from __future__ import annotations

import base64
<<<<<<< HEAD
import gzip
=======
>>>>>>> 83b6c21b
import inspect
import json
import os
import tempfile
import time
import urllib.parse
import warnings
import zlib
from abc import ABC, abstractmethod
from functools import cached_property
from pathlib import Path
from typing import TYPE_CHECKING, Any, Callable, Literal, Sequence
from urllib.parse import urlparse

import airflow
import jinja2
from airflow import DAG
from airflow.exceptions import AirflowException, AirflowSkipException
from airflow.models.taskinstance import TaskInstance

if TYPE_CHECKING:  # pragma: no cover
    try:
        from airflow.sdk.definitions.context import Context
    except ImportError:
        from airflow.utils.context import Context  # type: ignore[attr-defined]
from airflow.version import version as airflow_version
from attrs import define
from packaging.version import Version

from cosmos import cache, settings
from cosmos._utils.importer import load_method_from_module
from cosmos.cache import (
    _copy_cached_package_lockfile_to_project,
    _get_latest_cached_package_lockfile,
    is_cache_package_lockfile_enabled,
)
from cosmos.constants import (
    _AIRFLOW3_MAJOR_VERSION,
    DBT_DEPENDENCIES_FILE_NAMES,
    FILE_SCHEME_AIRFLOW_DEFAULT_CONN_ID_MAP,
    InvocationMode,
)
from cosmos.dataset import get_dataset_alias_name
from cosmos.dbt.project import (
    copy_dbt_packages,
    copy_manifest_file_if_exists,
    get_partial_parse_path,
    has_non_empty_dependencies_file,
)
from cosmos.exceptions import AirflowCompatibilityError, CosmosDbtRunError, CosmosValueError
from cosmos.settings import (
    remote_target_path,
    remote_target_path_conn_id,
)

try:
    from airflow.sdk.bases.operator import BaseOperator  # Airflow 3
except ImportError:
    from airflow.models import BaseOperator  # Airflow 2

try:  # Airflow 3
    from airflow.sdk.definitions.asset import Asset
except (ModuleNotFoundError, ImportError):  # Airflow 2
    from airflow.datasets import Dataset as Asset  # type: ignore


try:
    import openlineage
    from openlineage.common.provider.dbt.local import DbtLocalArtifactProcessor
except ModuleNotFoundError:
    is_openlineage_available = False
    DbtLocalArtifactProcessor = None
else:
    is_openlineage_available = True

if TYPE_CHECKING:  # pragma: no cover
    import openlineage  # pragma: no cover
    from dbt.cli.main import dbtRunner, dbtRunnerResult

    try:  # pragma: no cover
        from openlineage.client.event_v2 import RunEvent  # pragma: no cover
    except ImportError:  # pragma: no cover
        from openlineage.client.run import RunEvent  # pragma: no cover


from sqlalchemy.orm import Session

import cosmos.dbt.runner as dbt_runner
from cosmos.config import ProfileConfig
from cosmos.constants import (
    OPENLINEAGE_PRODUCER,
)
from cosmos.dbt.parser.output import (
    extract_freshness_warn_msg,
    extract_log_issues,
    parse_number_of_warnings_subprocess,
)
from cosmos.dbt.project import create_symlinks
from cosmos.hooks.subprocess import (
    FullOutputSubprocessHook,
    FullOutputSubprocessResult,
)
from cosmos.log import get_logger
from cosmos.operators.base import (
    AbstractDbtBase,
    DbtBuildMixin,
    DbtCloneMixin,
    DbtCompileMixin,
    DbtLSMixin,
    DbtRunMixin,
    DbtRunOperationMixin,
    DbtSeedMixin,
    DbtSnapshotMixin,
    DbtSourceMixin,
    DbtTestMixin,
    _sanitize_xcom_key,
)

AIRFLOW_VERSION = Version(airflow.__version__)

logger = get_logger(__name__)

try:
    from airflow.providers.openlineage.extractors.base import OperatorLineage
except (ImportError, ModuleNotFoundError):
    try:
        from openlineage.airflow.extractors.base import OperatorLineage
    except (ImportError, ModuleNotFoundError):
        logger.warning(
            "To enable emitting Openlineage events, upgrade to Airflow 2.7 or install astronomer-cosmos[openlineage]."
        )
        logger.debug(
            "Further details on lack of Openlineage:",
            stack_info=True,
        )
        is_openlineage_available = False

        @define
        class OperatorLineage:  # type: ignore
            inputs: list[str] = list()
            outputs: list[str] = list()
            run_facets: dict[str, str] = dict()
            job_facets: dict[str, str] = dict()


class AbstractDbtLocalBase(AbstractDbtBase):
    """
    Executes a dbt core cli command locally.

    :param profile_args: Arguments to pass to the profile. See
        :py:class:`cosmos.providers.dbt.core.profiles.BaseProfileMapping`.
    :param profile_config: ProfileConfig Object
    :param install_deps (deprecated): If true, install dependencies before running the command
    :param copy_dbt_packages: If true, copy pre-existing `dbt_packages` (before running dbt deps)
    :param callback: A callback function called on after a dbt run with a path to the dbt project directory.
    :param manifest_filepath: The path to the user-defined Manifest file. It's "" by default.
    :param target_name: A name to use for the dbt target. If not provided, and no target is found
        in your project's dbt_project.yml, "cosmos_target" is used.
    :param should_store_compiled_sql: If true, store the compiled SQL in the compiled_sql rendered template.
    :param append_env: If True(default), inherits the environment variables
        from current process and then environment variable passed by the user will either update the existing
        inherited environment variables or the new variables gets appended to it.
        If False, only uses the environment variables passed in env params
        and does not inherit the current process environment.
    """

    template_fields: Sequence[str] = AbstractDbtBase.template_fields + ("compiled_sql", "freshness")  # type: ignore[operator]
    template_fields_renderers = {
        "compiled_sql": "sql",
        "freshness": "json",
    }

    def __init__(
        self,
        task_id: str,
        profile_config: ProfileConfig,
        invocation_mode: InvocationMode | None = None,
        install_deps: bool = True,
        copy_dbt_packages: bool = settings.default_copy_dbt_packages,
        manifest_filepath: str = "",
        callback: Callable[[str], None] | list[Callable[[str], None]] | None = None,
        callback_args: dict[str, Any] | None = None,
        should_store_compiled_sql: bool = True,
        should_upload_compiled_sql: bool = False,
        append_env: bool = True,
        **kwargs: Any,
    ) -> None:
        self.task_id = task_id
        self.profile_config = profile_config
        self.callback = callback
        self.callback_args = callback_args or {}
        self.compiled_sql = ""
        self.freshness = ""
        self.should_store_compiled_sql = should_store_compiled_sql
        self.should_upload_compiled_sql = should_upload_compiled_sql
        self.openlineage_events_completes: list[RunEvent] = []
        self.invocation_mode = invocation_mode
        self._dbt_runner: dbtRunner | None = None

        super().__init__(task_id=task_id, **kwargs)

        # For local execution mode, we're consistent with the LoadMode.DBT_LS command in forwarding the environment
        # variables to the subprocess by default. Although this behavior is designed for ExecuteMode.LOCAL and
        # ExecuteMode.VIRTUALENV, it is not desired for the other execution modes to forward the environment variables
        # as it can break existing DAGs.
        self.append_env = append_env

        # We should not spend time trying to install deps if the project doesn't have any dependencies
        self.install_deps = install_deps and has_non_empty_dependencies_file(Path(self.project_dir))
        self.copy_dbt_packages = copy_dbt_packages

        self.manifest_filepath = manifest_filepath

    @cached_property
    def subprocess_hook(self) -> FullOutputSubprocessHook:
        """Returns hook for running the bash command."""
        return FullOutputSubprocessHook()

    @property
    def invoke_dbt(self) -> Callable[..., FullOutputSubprocessResult | dbtRunnerResult]:
        if self.invocation_mode == InvocationMode.SUBPROCESS:
            return self.run_subprocess
        elif self.invocation_mode == InvocationMode.DBT_RUNNER:
            return self.run_dbt_runner
        else:
            raise ValueError(f"Invalid invocation mode: {self.invocation_mode}")

    @property
    def handle_exception(self) -> Callable[..., None]:
        if self.invocation_mode == InvocationMode.SUBPROCESS:
            return self.handle_exception_subprocess
        elif self.invocation_mode == InvocationMode.DBT_RUNNER:
            return self.handle_exception_dbt_runner
        else:
            raise ValueError(f"Invalid invocation mode: {self.invocation_mode}")

    def _discover_invocation_mode(self) -> None:
        """Discovers the invocation mode based on the availability of dbtRunner for import. If dbtRunner is available, it will
        be used since it is faster than subprocess. If dbtRunner is not available, it will fall back to subprocess.
        This method is called at runtime to work in the environment where the operator is running.
        """
        if dbt_runner.is_available():
            self.invocation_mode = InvocationMode.DBT_RUNNER
            self.log.info("dbtRunner is available. Using dbtRunner for invoking dbt.")
        else:
            self.invocation_mode = InvocationMode.SUBPROCESS
            self.log.info("Could not import dbtRunner. Falling back to subprocess for invoking dbt.")

    def handle_exception_subprocess(self, result: FullOutputSubprocessResult) -> None:
        if self.skip_exit_code is not None and result.exit_code == self.skip_exit_code:
            raise AirflowSkipException(f"dbt command returned exit code {self.skip_exit_code}. Skipping.")
        elif result.exit_code != 0:
            self.log.error("\n".join(result.full_output))
            raise AirflowException(f"dbt command failed. The command returned a non-zero exit code {result.exit_code}.")

    def handle_exception_dbt_runner(self, result: dbtRunnerResult) -> None:
        """dbtRunnerResult has an attribute `success` that is False if the command failed."""
        return dbt_runner.handle_exception_if_needed(result)

    def store_compiled_sql(self, tmp_project_dir: str, context: Context) -> None:
        """
        Takes the compiled SQL files from the dbt run and stores them in the compiled_sql rendered template.
        Gets called after every dbt run.
        """
        if not self.should_store_compiled_sql:
            return

        compiled_queries = {}
        # dbt compiles sql files and stores them in the target directory
        for folder_path, _, file_paths in os.walk(os.path.join(tmp_project_dir, "target")):
            for file_path in file_paths:
                if not file_path.endswith(".sql"):
                    continue

                compiled_sql_path = Path(os.path.join(folder_path, file_path))
                compiled_sql = compiled_sql_path.read_text(encoding="utf-8")

                relative_path = str(compiled_sql_path.relative_to(tmp_project_dir))
                compiled_queries[relative_path] = compiled_sql.strip()

        for name, query in compiled_queries.items():
            self.compiled_sql += f"-- {name}\n{query}\n\n"

        self.compiled_sql = self.compiled_sql.strip()

    @staticmethod
    def _configure_remote_target_path() -> tuple[Path, str] | tuple[None, None]:
        """Configure the remote target path if it is provided."""
        if not remote_target_path:
            return None, None

        _configured_target_path = None

        target_path_str = str(remote_target_path)

        remote_conn_id = remote_target_path_conn_id
        if not remote_conn_id:
            target_path_schema = urlparse(target_path_str).scheme
            remote_conn_id = FILE_SCHEME_AIRFLOW_DEFAULT_CONN_ID_MAP.get(target_path_schema, None)  # type: ignore[assignment]
        if remote_conn_id is None:
            logger.info(
                "Remote target connection not set. Please, configure [cosmos][remote_target_path_conn_id] or set the environment variable AIRFLOW__COSMOS__REMOTE_TARGET_PATH_CONN_ID"
            )
            return None, None

        if not settings.AIRFLOW_IO_AVAILABLE:
            raise CosmosValueError(
                f"You're trying to specify remote target path {target_path_str}, but the required "
                f"Object Storage feature is unavailable in Airflow version {airflow_version}. Please upgrade to "
                "Airflow 2.8 or later."
            )

        from airflow.io.path import ObjectStoragePath

        _configured_target_path = ObjectStoragePath(target_path_str, conn_id=remote_conn_id)

        if not _configured_target_path.exists():  # type: ignore[no-untyped-call]
            _configured_target_path.mkdir(parents=True, exist_ok=True)

        return _configured_target_path, remote_conn_id

    def _construct_dest_file_path(
        self, dest_target_dir: Path, file_path: str, source_compiled_dir: Path, resource_type: str
    ) -> str:
        """
        Construct the destination path for the compiled SQL files to be uploaded to the remote store.
        """
        dest_target_dir_str = str(dest_target_dir).rstrip("/")
        dag_task_group_identifier = self.extra_context["dbt_dag_task_group_identifier"]
        rel_path = os.path.relpath(file_path, source_compiled_dir).lstrip("/")
        run_id = self.extra_context["run_id"]

        if settings.upload_sql_to_xcom:
            return f"{dag_task_group_identifier}/{run_id}/{resource_type}/{rel_path}"

        return f"{dest_target_dir_str}/{dag_task_group_identifier}/{run_id}/{resource_type}/{rel_path}"

    def _upload_sql_files(self, tmp_project_dir: str, resource_type: str) -> None:
        start_time = time.time()

        dest_target_dir, dest_conn_id = self._configure_remote_target_path()

        if not dest_target_dir:
            raise CosmosValueError("You're trying to upload SQL files, but the remote target path is not configured. ")

        from airflow.io.path import ObjectStoragePath

        source_run_dir = Path(tmp_project_dir) / f"target/{resource_type}"
        files = [str(file) for file in source_run_dir.rglob("*") if file.is_file()]
        for file_path in files:
            dest_file_path = self._construct_dest_file_path(dest_target_dir, file_path, source_run_dir, resource_type)
            dest_object_storage_path = ObjectStoragePath(dest_file_path, conn_id=dest_conn_id)
            dest_object_storage_path.parent.mkdir(parents=True, exist_ok=True)
            ObjectStoragePath(file_path).copy(dest_object_storage_path)
            self.log.debug("Copied %s to %s", file_path, dest_object_storage_path)

        elapsed_time = time.time() - start_time
        self.log.info("SQL files upload completed in %.2f seconds.", elapsed_time)

    def _upload_sql_files_xcom(self, context: Context, tmp_project_dir: str, resource_type: str) -> None:
        start_time = time.time()
        source_run_dir = Path(tmp_project_dir) / f"target/{resource_type}"
        files = [str(file) for file in source_run_dir.rglob("*") if file.is_file()]
        for file_path in files:
            sql_model_path = os.path.relpath(file_path, source_run_dir).lstrip("/")
            with open(file_path, encoding="utf-8") as f:
                sql_query = f.read()
            compressed_sql = zlib.compress(sql_query.encode("utf-8"))
            compressed_b64_sql = base64.b64encode(compressed_sql).decode("utf-8")
            context["ti"].xcom_push(key=_sanitize_xcom_key(sql_model_path), value=compressed_b64_sql)
            self.log.debug("SQL files %s uploaded to xcom.", sql_model_path)

        elapsed_time = time.time() - start_time
        self.log.info("SQL files upload to xcom completed in %.2f seconds.", elapsed_time)

    def _delete_sql_files(self) -> None:
        """Deletes the entire run-specific directory from the remote target."""
        dest_target_dir, dest_conn_id = self._configure_remote_target_path()
        if not dest_target_dir or not dest_conn_id:
            self.log.warning("Remote target path or connection ID not configured. Skipping deletion.")
            return

        from airflow.io.path import ObjectStoragePath

        dag_task_group_identifier = self.extra_context["dbt_dag_task_group_identifier"]
        run_id = self.extra_context["run_id"]
        run_dir_path_str = f"{str(dest_target_dir).rstrip('/')}/{dag_task_group_identifier}/{run_id}"
        run_dir_path = ObjectStoragePath(run_dir_path_str, conn_id=dest_conn_id)

        if run_dir_path.exists():
            run_dir_path.rmdir(recursive=True)
            self.log.info("Deleted remote run directory: %s", run_dir_path_str)
        else:
            self.log.debug("Remote run directory does not exist, skipping deletion: %s", run_dir_path_str)

    def store_freshness_json(self, tmp_project_dir: str, context: Context) -> None:
        """
        Takes the compiled sources.json file from the dbt source freshness and stores it in the freshness rendered template.
        Gets called after every dbt run / source freshness.
        """
        if not self.should_store_compiled_sql:
            return

        sources_json_path = Path(os.path.join(tmp_project_dir, "target", "sources.json"))
        if sources_json_path.exists():
            sources_json_content = sources_json_path.read_text(encoding="utf-8").strip()
            sources_data = json.loads(sources_json_content)
            formatted_sources_json = json.dumps(sources_data, indent=4)
            self.freshness = formatted_sources_json
        else:
            self.freshness = ""

    def _override_rtif(self, context: Context) -> None:
        if not self.should_store_compiled_sql:
            return

        if AIRFLOW_VERSION.major == _AIRFLOW3_MAJOR_VERSION:
            self.overwrite_rtif_after_execution = True
            return

        # Block to override the RTIFs in Airflow 2.x
        from airflow.utils.session import NEW_SESSION, provide_session

        @provide_session
        def _override_rtif_airflow_2_x(session: Session = NEW_SESSION) -> None:
            # need to refresh the rendered task field record in the db because Airflow only does this
            # before executing the task, not after
            from airflow.models.renderedtifields import RenderedTaskInstanceFields

            ti = context["ti"]

            if isinstance(
                ti, TaskInstance
            ):  # verifies ti is a TaskInstance in order to access and use the "task" field
                if TYPE_CHECKING:
                    assert ti.task is not None
                ti.task.template_fields = self.template_fields
                rtif = RenderedTaskInstanceFields(ti, render_templates=False)

                # delete the old records
                session.query(RenderedTaskInstanceFields).filter(
                    RenderedTaskInstanceFields.dag_id == self.dag_id,  # type: ignore[attr-defined]
                    RenderedTaskInstanceFields.task_id == self.task_id,
                    RenderedTaskInstanceFields.run_id == ti.run_id,
                ).delete()
                session.add(rtif)
            else:
                self.log.info("Warning: ti is of type TaskInstancePydantic. Cannot update template_fields.")

        _override_rtif_airflow_2_x()

    def run_subprocess(self, command: list[str], env: dict[str, str], cwd: str) -> FullOutputSubprocessResult:
        self.log.info("Trying to run the command:\n %s\nFrom %s", command, cwd)
        subprocess_result: FullOutputSubprocessResult = self.subprocess_hook.run_command(
            command=command,
            env=env,
            cwd=cwd,
            output_encoding=self.output_encoding,
        )
        self.log.info(subprocess_result.output)
        return subprocess_result

    def run_dbt_runner(self, command: list[str], env: dict[str, str], cwd: str) -> dbtRunnerResult:
        """Invokes the dbt command programmatically."""
        if not dbt_runner.is_available():
            raise CosmosDbtRunError(
                "Could not import dbt core. Ensure that dbt-core >= v1.5 is installed and available in the environment where the operator is running."
            )

        return dbt_runner.run_command(command, env, cwd)

    def _cache_package_lockfile(self, tmp_project_dir: Path) -> None:
        project_dir = Path(self.project_dir)
        if is_cache_package_lockfile_enabled(project_dir):
            latest_package_lockfile = _get_latest_cached_package_lockfile(project_dir)
            if latest_package_lockfile:
                _copy_cached_package_lockfile_to_project(latest_package_lockfile, tmp_project_dir)

    def _read_run_sql_from_target_dir(self, tmp_project_dir: str, sql_context: dict[str, Any]) -> str:
        package_name = sql_context.get("package_name") or Path(self.project_dir).name
        sql_relative_path = sql_context["dbt_node_config"]["file_path"].split(package_name)[-1].lstrip("/")
        run_sql_path = Path(tmp_project_dir) / "target/run" / Path(package_name).name / sql_relative_path

        with run_sql_path.open("r") as sql_file:
            sql_content: str = sql_file.read()
        return sql_content

    def _clone_project(self, tmp_dir_path: Path) -> None:
        self.log.info(
            "Cloning project to writable temp directory %s from %s",
            tmp_dir_path,
            self.project_dir,
        )
        should_not_create_dbt_deps_symbolic_link = self.install_deps or self.copy_dbt_packages
        create_symlinks(
            Path(self.project_dir), tmp_dir_path, ignore_dbt_packages=should_not_create_dbt_deps_symbolic_link
        )
        if self.copy_dbt_packages:
            self.log.info("Copying dbt packages to temporary folder.")
            copy_dbt_packages(Path(self.project_dir), tmp_dir_path)
            self.log.info("Completed copying dbt packages to temporary folder.")

        copy_manifest_file_if_exists(self.manifest_filepath, Path(tmp_dir_path))

    def _handle_partial_parse(self, tmp_dir_path: Path) -> None:
        if self.cache_dir is None:
            return
        latest_partial_parse = cache._get_latest_partial_parse(Path(self.project_dir), self.cache_dir)
        self.log.info("Partial parse is enabled and the latest partial parse file is %s", latest_partial_parse)
        if latest_partial_parse is not None:
            cache._copy_partial_parse_to_project(latest_partial_parse, tmp_dir_path)

    def _generate_dbt_flags(self, tmp_project_dir: str, profile_path: Path) -> list[str]:
        dbt_flags = [
            "--project-dir",
            str(tmp_project_dir),
            "--profiles-dir",
            str(profile_path.parent),
            "--profile",
            self.profile_config.profile_name,
            "--target",
            self.profile_config.target_name,
        ]
        if self.invocation_mode == InvocationMode.DBT_RUNNER:
            from dbt.version import __version__ as dbt_version

            if Version(dbt_version) >= Version("1.5.6"):
                # PR #1484 introduced the use of dbtRunner during DAG parsing. As a result, invoking dbtRunner again
                # during task execution can lead to task hangs—especially on Airflow 2.x. Investigation revealed that
                # the issue stems from how dbtRunner handles static parsing. Cosmos copies the dbt project to temporary
                # directories, and the use of different temp paths between parsing and execution appears to interfere
                # with dbt's static parsing behavior. As a workaround, passing the --no-static-parser flag avoids these
                # hangs and ensures reliable task execution.
                dbt_flags.append("--no-static-parser")
        return dbt_flags

    def _install_dependencies(
        self, tmp_dir_path: Path, flags: list[str], env: dict[str, str | bytes | os.PathLike[Any]]
    ) -> None:
        self._cache_package_lockfile(tmp_dir_path)
        deps_command = [self.dbt_executable_path, "deps"] + flags

        for filename in DBT_DEPENDENCIES_FILE_NAMES:
            filepath = tmp_dir_path / filename
            if filepath.is_file():
                self.log.debug("Checking for the %s dependencies file.", str(filename))
                self.log.debug("Contents of the <%s> dependencies file:\n %s", str(filepath), str(filepath.read_text()))

        self.invoke_dbt(command=deps_command, env=env, cwd=tmp_dir_path)

    @staticmethod
    def _mock_dbt_adapter(async_context: dict[str, Any] | None) -> None:
        if not async_context:
            raise CosmosValueError("`async_context` is necessary for running the model asynchronously")
        if "profile_type" not in async_context:
            raise CosmosValueError("`profile_type` needs to be specified in `async_context` when running as async")
        profile_type = async_context["profile_type"]
        module_path = f"cosmos.operators._asynchronous.{profile_type}"
        method_name = f"_mock_{profile_type}_adapter"
        mock_adapter_callable = load_method_from_module(module_path, method_name)
        mock_adapter_callable()

    def _handle_datasets(self, context: Context) -> None:
        inlets = self.get_datasets("inputs")
        outlets = self.get_datasets("outputs")
        self.log.info("Inlets: %s", inlets)
        self.log.info("Outlets: %s", outlets)
        self.register_dataset(inlets, outlets, context)

    def _update_partial_parse_cache(self, tmp_dir_path: Path) -> None:
        if self.cache_dir is None:
            return
        partial_parse_file = get_partial_parse_path(tmp_dir_path)
        if partial_parse_file.exists():
            cache._update_partial_parse_cache(partial_parse_file, self.cache_dir)

    def _push_run_results_to_xcom(self, tmp_project_dir: str, context: Context) -> None:
        run_results_path = Path(tmp_project_dir) / "target" / "run_results.json"
        if not run_results_path.is_file():
            raise AirflowException(f"run_results.json not found at {run_results_path}")

        try:
            with run_results_path.open() as fp:
                raw = json.load(fp)
        except json.JSONDecodeError as exc:  # pragma: no cover
            raise AirflowException("Invalid JSON in run_results.json") from exc
        self.log.debug("Loaded run results from %s", run_results_path)

        # results_mapping = {result["unique_id"]: result for result in raw.get("results", [])}
        # compressed = base64.b64encode(gzip.compress(json.dumps(results_mapping).encode())).decode()
        # self.log.debug("Parsed %d entries out of run_results.json", len(results_mapping))

        compressed = base64.b64encode(gzip.compress(json.dumps(raw).encode())).decode()
        context["ti"].xcom_push(key="run_results", value=compressed)

        self.log.info("Pushed run results to XCom")

    def _handle_post_execution(
        self, tmp_project_dir: str, context: Context, push_run_results_to_xcom: bool = False
    ) -> None:
        self.store_freshness_json(tmp_project_dir, context)
        self.store_compiled_sql(tmp_project_dir, context)
        self._override_rtif(context)

        if self.should_upload_compiled_sql:
            self._upload_sql_files(tmp_project_dir, "compiled")

        if push_run_results_to_xcom:
            self._push_run_results_to_xcom(tmp_project_dir, context)

        if self.callback:
            self.callback_args.update({"context": context})
            if isinstance(self.callback, list):
                for callback_fn in self.callback:
                    callback_fn(tmp_project_dir, **self.callback_args)
            else:
                self.callback(tmp_project_dir, **self.callback_args)

    def _handle_async_execution(self, tmp_project_dir: str, context: Context, async_context: dict[str, Any]) -> None:
        if settings.enable_setup_async_task:
            if settings.upload_sql_to_xcom:
                self._upload_sql_files_xcom(context, tmp_project_dir, "run")
            else:
                self._upload_sql_files(tmp_project_dir, "run")
        else:
            sql = self._read_run_sql_from_target_dir(tmp_project_dir, async_context)
            profile_type = async_context["profile_type"]
            module_path = f"cosmos.operators._asynchronous.{profile_type}"
            method_name = f"_configure_{profile_type}_async_op_args"
            async_op_configurator = load_method_from_module(module_path, method_name)
            async_op_configurator(self, sql=sql)
            async_context["async_operator"].execute(self, context)

    def run_command(  # noqa: C901
        self,
        cmd: list[str],
        env: dict[str, str | bytes | os.PathLike[Any]],
        context: Context,
        run_as_async: bool = False,
        async_context: dict[str, Any] | None = None,
        push_run_results_to_xcom: bool = False,
    ) -> FullOutputSubprocessResult | dbtRunnerResult | str:
        """
        Copies the dbt project to a temporary directory and runs the command.
        """
        if not self.invocation_mode:
            self._discover_invocation_mode()

        if self.extra_context.get("run_id") is None:
            self.extra_context["run_id"] = context["run_id"]

        with tempfile.TemporaryDirectory() as tmp_project_dir:
            tmp_dir_path = Path(tmp_project_dir)
            env = {k: str(v) for k, v in env.items()}

            self._clone_project(tmp_dir_path)

            if self.partial_parse:
                self._handle_partial_parse(tmp_dir_path)

            with self.profile_config.ensure_profile() as profile_values:
                (profile_path, env_vars) = profile_values
                env.update(env_vars)
                self.log.debug("Using environment variables keys: %s", env.keys())

                flags = self._generate_dbt_flags(tmp_project_dir, profile_path)

                if self.install_deps:
                    self._install_dependencies(
                        tmp_dir_path, flags + self._process_global_flag("--vars", self.vars), env
                    )

                if run_as_async and not settings.enable_setup_async_task:
                    self._mock_dbt_adapter(async_context)

                full_cmd = cmd + flags
                result = self.invoke_dbt(
                    command=full_cmd,
                    env=env,
                    cwd=tmp_project_dir,
                )
                if is_openlineage_available:
                    self.calculate_openlineage_events_completes(env, tmp_dir_path)
                    if AIRFLOW_VERSION.major < _AIRFLOW3_MAJOR_VERSION:
                        # Airflow 3 does not support associating 'openlineage_events_completes' with task_instance,
                        # in that case we're storing as self.openlineage_events_completes
                        context["task_instance"].openlineage_events_completes = self.openlineage_events_completes  # type: ignore[attr-defined]

                if self.emit_datasets:
                    self._handle_datasets(context)

                if self.partial_parse:
                    self._update_partial_parse_cache(tmp_dir_path)

                self._handle_post_execution(tmp_project_dir, context, push_run_results_to_xcom)
                self.handle_exception(result)

                if run_as_async and async_context:
                    self._handle_async_execution(tmp_project_dir, context, async_context)

                return result

    def calculate_openlineage_events_completes(
        self, env: dict[str, str | os.PathLike[Any] | bytes], project_dir: Path
    ) -> None:
        """
        Use openlineage-integration-common to extract lineage events from the artifacts generated after running the dbt
        command. Relies on the following files:
        * profiles
        * {project_dir}/target/manifest.json
        * {project_dir}/target/run_results.json

        Return a list of RunEvents
        """
        # Since openlineage-integration-common relies on the profiles definition, we need to make these newly introduced
        # environment variables to the library. As of 1.0.0, DbtLocalArtifactProcessor did not allow passing environment
        # variables as an argument, so we need to inject them to the system environment variables.
        for key, value in env.items():
            os.environ[key] = str(value)

        openlineage_processor = DbtLocalArtifactProcessor(
            producer=OPENLINEAGE_PRODUCER,
            job_namespace=settings.LINEAGE_NAMESPACE,
            project_dir=project_dir,
            profile_name=self.profile_config.profile_name,
            target=self.profile_config.target_name,
        )
        # Do not raise exception if a command is unsupported, following the openlineage-dbt processor:
        # https://github.com/OpenLineage/OpenLineage/blob/bdcaf828ebc117e0e5ffc5fab44ff8886eb7836b/integration/common/openlineage/common/provider/dbt/processor.py#L141
        openlineage_processor.should_raise_on_unsupported_command = False
        try:
            events = openlineage_processor.parse()
            self.openlineage_events_completes = events.completes
        except (FileNotFoundError, NotImplementedError, ValueError, KeyError, jinja2.exceptions.UndefinedError):
            self.log.debug("Unable to parse OpenLineage events", stack_info=True)

    @staticmethod
    def _create_asset_uri(openlineage_event: openlineage.client.generated.base.OutputDataset) -> str:
        """
        Create the Airflow Asset or Dataset UIR given an OpenLineage event.
        """
        airflow_2_uri = str(openlineage_event.namespace + "/" + urllib.parse.quote(openlineage_event.name))
        airflow_3_uri = str(
            openlineage_event.namespace + "/" + urllib.parse.quote(openlineage_event.name).replace(".", "/")
        )
        if AIRFLOW_VERSION < Version("3.0.0"):
            if settings.use_dataset_airflow3_uri_standard:
                dataset_uri = airflow_3_uri
            else:
                logger.warning(
                    f"""
                    Airflow 3.0.0 Asset (Dataset) URIs validation rules changed and OpenLineage URIs (standard used by Cosmos) will no longer be valid.
                    Therefore, if using Cosmos with Airflow 3, the Airflow Dataset URIs will be changed to <{airflow_3_uri}>.
                    Previously, with Airflow 2.x, the URI was <{airflow_2_uri}>.
                    If you want to use the Airflow 3 URI standard while still using Airflow 2, please, set:
                        export AIRFLOW__COSMOS__USE_DATASET_AIRFLOW3_URI_STANDARD=1
                    Remember to update any DAGs that are scheduled using this dataset.
                    """
                )
                dataset_uri = airflow_2_uri
        else:
            logger.warning(
                f"""
                Airflow 3.0.0 Asset (Dataset) URIs validation rules changed and OpenLineage URIs (standard used by Cosmos) are no longer accepted.
                Therefore, if using Cosmos with Airflow 3, the Airflow Asset (Dataset) URI is now <{airflow_3_uri}>.
                Before, with Airflow 2.x, the URI used to be <{airflow_2_uri}>.
                Please, change any DAGs that were scheduled using the old standard to the new one.
                """
            )
            dataset_uri = airflow_3_uri
        return dataset_uri

    def get_datasets(self, source: Literal["inputs", "outputs"]) -> list[Asset]:
        """
        Use openlineage-integration-common to extract lineage events from the artifacts generated after running the dbt
        command. Relies on the following files:
        * profiles
        * {project_dir}/target/manifest.json
        * {project_dir}/target/run_results.json

        Return a list of Dataset URIs (strings).
        """
        uris = []

        for completed in self.openlineage_events_completes:
            for output in getattr(completed, source):
                dataset_uri = self._create_asset_uri(output)
                uris.append(dataset_uri)
        self.log.debug("URIs to be converted to Asset: %s", uris)

        assets = [Asset(uri) for uri in uris]

        return assets

    def register_dataset(self, new_inlets: list[Asset], new_outlets: list[Asset], context: Context) -> None:
        """
        Register a list of datasets as outlets of the current task, when possible.

        Until Airflow 2.7, there was not a better interface to associate outlets to a task during execution.
        This works in Cosmos with versions before Airflow 2.10 with a few limitations, as described in the ticket:
        https://github.com/astronomer/astronomer-cosmos/issues/522

        Since Airflow 2.10, Cosmos uses DatasetAlias by default, to generate datasets. This resolved the limitations
        described before.

        The only limitation is that with Airflow 2.10.0 and 2.10.1, the `airflow dags test` command will not work
        with DatasetAlias:
        https://github.com/apache/airflow/issues/42495
        """
        if AIRFLOW_VERSION.major >= 3 and not settings.enable_dataset_alias:
            logger.error("To emit datasets with Airflow 3, the setting `enable_dataset_alias` must be True (default).")
            raise AirflowCompatibilityError(
                "To emit datasets with Airflow 3, the setting `enable_dataset_alias` must be True (default)."
            )
        elif AIRFLOW_VERSION < Version("2.10") or not settings.enable_dataset_alias:
            from airflow.utils.session import create_session

            logger.info("Assigning inlets/outlets without DatasetAlias")
            with create_session() as session:
                self.outlets.extend(new_outlets)  # type: ignore[attr-defined]
                self.inlets.extend(new_inlets)  # type: ignore[attr-defined]
                for task in self.dag.tasks:  # type: ignore[attr-defined]
                    if task.task_id == self.task_id:
                        task.outlets.extend(new_outlets)
                        task.inlets.extend(new_inlets)
                DAG.bulk_write_to_db([self.dag], session=session)  # type: ignore[attr-defined, call-arg, arg-type]
                session.commit()
        else:
            dataset_alias_name = get_dataset_alias_name(self.dag, self.task_group, self.task_id)  # type: ignore[attr-defined]

            if AIRFLOW_VERSION.major == 2:
                logger.info("Assigning inlets/outlets with DatasetAlias in Airflow 2")

                for outlet in new_outlets:
                    context["outlet_events"][dataset_alias_name].add(outlet)  # type: ignore[index]
            else:  # AIRFLOW_VERSION.major == 3
                logger.info("Assigning outlets with DatasetAlias in Airflow 3")
                from airflow.sdk.definitions.asset import AssetAlias

                # This line was necessary in Airflow 3.0.0, but this may become automatic in newer versions
                self.outlets.append(AssetAlias(dataset_alias_name))  # type: ignore[attr-defined, call-arg, arg-type]
                for outlet in new_outlets:
                    context["outlet_events"][AssetAlias(dataset_alias_name)].add(outlet)

    def get_openlineage_facets_on_complete(self, task_instance: TaskInstance) -> OperatorLineage:
        """
        Collect the input, output, job and run facets for this operator.
        It relies on the calculate_openlineage_events_completes having being called before.

        This method is called by Openlineage even if `execute` fails, because `get_openlineage_facets_on_failure`
        is not implemented.
        """

        inputs = []
        outputs = []
        run_facets: dict[str, Any] = {}
        job_facets: dict[str, Any] = {}

        openlineage_events_completes = None
        if hasattr(self, "openlineage_events_completes"):
            openlineage_events_completes = self.openlineage_events_completes
        elif hasattr(task_instance, "openlineage_events_completes"):
            openlineage_events_completes = task_instance.openlineage_events_completes
        else:
            self.log.info("Unable to emit OpenLineage events due to lack of data.")

        if openlineage_events_completes is not None:
            for completed in openlineage_events_completes:
                [inputs.append(input_) for input_ in completed.inputs if input_ not in inputs]  # type: ignore
                [outputs.append(output) for output in completed.outputs if output not in outputs]  # type: ignore
                run_facets = {**run_facets, **completed.run.facets}
                job_facets = {**job_facets, **completed.job.facets}
        else:
            self.log.info("Unable to emit OpenLineage events due to lack of dependencies or data.")

        return OperatorLineage(
            inputs=inputs,
            outputs=outputs,
            run_facets=run_facets,
            job_facets=job_facets,
        )

    def build_and_run_cmd(
        self,
        context: Context,
        cmd_flags: list[str] | None = None,
        run_as_async: bool = False,
        async_context: dict[str, Any] | None = None,
        **kwargs: Any,
    ) -> FullOutputSubprocessResult | dbtRunnerResult:
        # If this is an async run and we're using the setup task, make sure to include the full_refresh flag if set
        if run_as_async and settings.enable_setup_async_task and getattr(self, "full_refresh", False):
            if cmd_flags is None:
                cmd_flags = []
            if "--full-refresh" not in cmd_flags:
                cmd_flags.append("--full-refresh")

        dbt_cmd, env = self.build_cmd(context=context, cmd_flags=cmd_flags)
        dbt_cmd = dbt_cmd or []
        result = self.run_command(
            cmd=dbt_cmd, env=env, context=context, run_as_async=run_as_async, async_context=async_context, **kwargs
        )
        return result

    def on_kill(self) -> None:
        if self.invocation_mode == InvocationMode.SUBPROCESS:
            if self.cancel_query_on_kill:
                self.subprocess_hook.send_sigint()
            else:
                self.subprocess_hook.send_sigterm()


class DbtLocalBaseOperator(AbstractDbtLocalBase, BaseOperator):  # type: ignore[misc]
    template_fields: Sequence[str] = AbstractDbtLocalBase.template_fields  # type: ignore[operator]

    def __init__(self, *args: Any, **kwargs: Any) -> None:
        # In PR #1474, we refactored cosmos.operators.base.AbstractDbtBase to remove its inheritance from BaseOperator
        # and eliminated the super().__init__() call. This change was made to resolve conflicts in parent class
        # initializations while adding support for ExecutionMode.AIRFLOW_ASYNC. Operators under this mode inherit
        # Airflow provider operators that enable deferrable SQL query execution. Since super().__init__() was removed
        # from AbstractDbtBase and different parent classes require distinct initialization arguments, we explicitly
        # initialize them (including the BaseOperator) here by segregating the required arguments for each parent class.
        base_kwargs = {}
        operator_kwargs = {}
        operator_args = {*inspect.signature(BaseOperator.__init__).parameters.keys()}

        default_args = kwargs.get("default_args", {})

        for arg in operator_args:
            try:
                operator_kwargs[arg] = kwargs[arg]
            except KeyError:
                pass

        for arg in {
            *inspect.getfullargspec(AbstractDbtBase.__init__).args,
            *inspect.getfullargspec(AbstractDbtLocalBase.__init__).args,
        }:
            try:
                base_kwargs[arg] = kwargs[arg]
            except KeyError:
                try:
                    base_kwargs[arg] = default_args[arg]
                except KeyError:
                    pass

        AbstractDbtLocalBase.__init__(self, **base_kwargs)
        if AIRFLOW_VERSION.major < _AIRFLOW3_MAJOR_VERSION:
            if (
                kwargs.get("emit_datasets", True)
                and settings.enable_dataset_alias
                and AIRFLOW_VERSION >= Version("2.10")
            ):
                from airflow.datasets import DatasetAlias

                # ignoring the type because older versions of Airflow raise the follow error in mypy
                # error: Incompatible types in assignment (expression has type "list[DatasetAlias]", target has type "str")
                dag_id = kwargs.get("dag")
                task_group_id = kwargs.get("task_group")
                operator_kwargs["outlets"] = [
                    DatasetAlias(name=get_dataset_alias_name(dag_id, task_group_id, self.task_id))
                ]  # type: ignore

        if "task_id" in operator_kwargs:
            operator_kwargs.pop("task_id")
        BaseOperator.__init__(self, task_id=self.task_id, **operator_kwargs)


class DbtBuildLocalOperator(DbtBuildMixin, DbtLocalBaseOperator):
    """
    Executes a dbt core build command.
    """

    template_fields: Sequence[str] = DbtLocalBaseOperator.template_fields + DbtBuildMixin.template_fields  # type: ignore[operator]

    def __init__(self, *args: Any, on_warning_callback: Callable[..., Any] | None = None, **kwargs: Any) -> None:
        super().__init__(*args, **kwargs)
        self.on_warning_callback = on_warning_callback
        self.extract_issues: Callable[..., tuple[list[str], list[str]]]

    def _handle_warnings(self, result: FullOutputSubprocessResult | dbtRunnerResult, context: Context) -> None:
        """
         Handles warnings by extracting log issues, creating additional context, and calling the
         on_warning_callback with the updated context.

        :param result: The result object from the build and run command.
        :param context: The original airflow context in which the build and run command was executed.
        """
        if self.invocation_mode == InvocationMode.SUBPROCESS:
            self.extract_issues = extract_freshness_warn_msg
        elif self.invocation_mode == InvocationMode.DBT_RUNNER:
            self.extract_issues = dbt_runner.extract_message_by_status

        test_names, test_results = self.extract_issues(result)

        warning_context = dict(context)
        warning_context["test_names"] = test_names
        warning_context["test_results"] = test_results

        self.on_warning_callback and self.on_warning_callback(warning_context)

    def execute(self, context: Context, **kwargs: Any) -> None:
        result = self.build_and_run_cmd(context=context, cmd_flags=self.add_cmd_flags(), **kwargs)
        if self.on_warning_callback:
            self._handle_warnings(result, context)


class DbtLSLocalOperator(DbtLSMixin, DbtLocalBaseOperator):
    """
    Executes a dbt core ls command.
    """

    template_fields: Sequence[str] = DbtLocalBaseOperator.template_fields  # type: ignore[operator]

    def __init__(self, *args: Any, **kwargs: Any) -> None:
        super().__init__(*args, **kwargs)


class DbtSeedLocalOperator(DbtSeedMixin, DbtLocalBaseOperator):
    """
    Executes a dbt core seed command.
    """

    template_fields: Sequence[str] = DbtLocalBaseOperator.template_fields + DbtSeedMixin.template_fields  # type: ignore[operator]

    def __init__(self, *args: Any, **kwargs: Any) -> None:
        super().__init__(*args, **kwargs)


class DbtSnapshotLocalOperator(DbtSnapshotMixin, DbtLocalBaseOperator):
    """
    Executes a dbt core snapshot command.
    """

    template_fields: Sequence[str] = DbtLocalBaseOperator.template_fields  # type: ignore[operator]

    def __init__(self, *args: Any, **kwargs: Any) -> None:
        super().__init__(*args, **kwargs)


class DbtSourceLocalOperator(DbtSourceMixin, DbtLocalBaseOperator):
    """
    Executes a dbt source freshness command.
    """

    template_fields: Sequence[str] = DbtLocalBaseOperator.template_fields  # type: ignore[operator]

    def __init__(self, *args: Any, on_warning_callback: Callable[..., Any] | None = None, **kwargs: Any) -> None:
        super().__init__(*args, **kwargs)
        self.on_warning_callback = on_warning_callback
        self.extract_issues: Callable[..., tuple[list[str], list[str]]]

    def _handle_warnings(self, result: FullOutputSubprocessResult | dbtRunnerResult, context: Context) -> None:
        """
         Handles warnings by extracting log issues, creating additional context, and calling the
         on_warning_callback with the updated context.

        :param result: The result object from the build and run command.
        :param context: The original airflow context in which the build and run command was executed.
        """
        if self.invocation_mode == InvocationMode.SUBPROCESS:
            self.extract_issues = extract_freshness_warn_msg
        elif self.invocation_mode == InvocationMode.DBT_RUNNER:
            self.extract_issues = dbt_runner.extract_message_by_status

        test_names, test_results = self.extract_issues(result)

        warning_context = dict(context)
        warning_context["test_names"] = test_names
        warning_context["test_results"] = test_results

        self.on_warning_callback and self.on_warning_callback(warning_context)

    def execute(self, context: Context, **kwargs: Any) -> None:
        result = self.build_and_run_cmd(context=context, cmd_flags=self.add_cmd_flags())
        if self.on_warning_callback:
            self._handle_warnings(result, context)


class DbtRunLocalOperator(DbtRunMixin, DbtLocalBaseOperator):
    """
    Executes a dbt core run command.
    """

    template_fields: Sequence[str] = DbtLocalBaseOperator.template_fields + DbtRunMixin.template_fields  # type: ignore[operator]

    def __init__(self, *args: Any, **kwargs: Any) -> None:
        super().__init__(*args, **kwargs)


class DbtTestLocalOperator(DbtTestMixin, DbtLocalBaseOperator):
    """
    Executes a dbt core test command.
    :param on_warning_callback: A callback function called on warnings with additional Context variables "test_names"
        and "test_results" of type `List`. Each index in "test_names" corresponds to the same index in "test_results".
    """

    template_fields: Sequence[str] = DbtLocalBaseOperator.template_fields  # type: ignore[operator]

    def __init__(
        self,
        on_warning_callback: Callable[..., Any] | None = None,
        **kwargs: Any,
    ) -> None:
        super().__init__(**kwargs)
        self.on_warning_callback = on_warning_callback
        self.extract_issues: Callable[..., tuple[list[str], list[str]]]
        self.parse_number_of_warnings: Callable[..., int]

    def _handle_warnings(self, result: FullOutputSubprocessResult | dbtRunnerResult, context: Context) -> None:
        """
         Handles warnings by extracting log issues, creating additional context, and calling the
         on_warning_callback with the updated context.

        :param result: The result object from the build and run command.
        :param context: The original airflow context in which the build and run command was executed.
        """
        test_names, test_results = self.extract_issues(result)

        warning_context = dict(context)
        warning_context["test_names"] = test_names
        warning_context["test_results"] = test_results

        self.on_warning_callback and self.on_warning_callback(warning_context)

    def _set_test_result_parsing_methods(self) -> None:
        """Sets the extract_issues and parse_number_of_warnings methods based on the invocation mode."""
        if self.invocation_mode == InvocationMode.SUBPROCESS:
            self.extract_issues = lambda result: extract_log_issues(result.full_output)
            self.parse_number_of_warnings = parse_number_of_warnings_subprocess
        elif self.invocation_mode == InvocationMode.DBT_RUNNER:
            self.extract_issues = dbt_runner.extract_message_by_status
            self.parse_number_of_warnings = dbt_runner.parse_number_of_warnings

    def execute(self, context: Context, **kwargs: Any) -> None:
        result = self.build_and_run_cmd(context=context, cmd_flags=self.add_cmd_flags())
        self._set_test_result_parsing_methods()
        number_of_warnings = self.parse_number_of_warnings(result)  # type: ignore
        if self.on_warning_callback and number_of_warnings > 0:
            self._handle_warnings(result, context)


class DbtRunOperationLocalOperator(DbtRunOperationMixin, DbtLocalBaseOperator):
    """
    Executes a dbt core run-operation command.

    :param macro_name: name of macro to execute
    :param args: Supply arguments to the macro. This dictionary will be mapped to the keyword arguments defined in the
        selected macro.
    """

    template_fields: Sequence[str] = DbtLocalBaseOperator.template_fields + DbtRunOperationMixin.template_fields  # type: ignore[operator]

    def __init__(self, *args: Any, **kwargs: Any) -> None:
        super().__init__(*args, **kwargs)


class DbtDocsLocalOperator(DbtLocalBaseOperator):
    """
    Executes `dbt docs generate` command.
    Use the `callback` parameter to specify a callback function to run after the command completes.
    """

    template_fields: Sequence[str] = DbtLocalBaseOperator.template_fields  # type: ignore[operator]

    ui_color = "#8194E0"
    required_files = ["index.html", "manifest.json", "catalog.json"]
    base_cmd = ["docs", "generate"]

    def __init__(self, **kwargs: Any) -> None:
        super().__init__(**kwargs)
        self.check_static_flag()

    def check_static_flag(self) -> None:
        if self.dbt_cmd_flags:
            if "--static" in self.dbt_cmd_flags:
                # For the --static flag we only upload the generated static_index.html file
                self.required_files = ["static_index.html"]
        if self.dbt_cmd_global_flags:
            if "--no-write-json" in self.dbt_cmd_global_flags and "graph.gpickle" in self.required_files:
                self.required_files.remove("graph.gpickle")


class DbtDocsCloudLocalOperator(DbtDocsLocalOperator, ABC):
    """
    Abstract class for operators that upload the generated documentation to cloud storage.
    """

    template_fields: Sequence[str] = DbtDocsLocalOperator.template_fields  # type: ignore[operator]

    def __init__(
        self,
        connection_id: str,
        bucket_name: str,
        folder_dir: str | None = None,
        **kwargs: Any,
    ) -> None:
        """Initializes the operator."""
        self.connection_id = connection_id
        self.bucket_name = bucket_name
        self.folder_dir = folder_dir

        super().__init__(**kwargs)

        # override the callback with our own
        self.callback = self.upload_to_cloud_storage

    @abstractmethod
    def upload_to_cloud_storage(self, project_dir: str, **kwargs: Any) -> None:
        """Abstract method to upload the generated documentation to cloud storage."""


class DbtDocsS3LocalOperator(DbtDocsCloudLocalOperator):
    """
    Executes `dbt docs generate` command and upload to S3 storage.

    :param connection_id: S3's Airflow connection ID
    :param bucket_name: S3's bucket name
    :param folder_dir: This can be used to specify under which directory the generated DBT documentation should be
        uploaded.
    """

    ui_color = "#FF9900"

    def __init__(
        self,
        *args: Any,
        aws_conn_id: str | None = None,
        **kwargs: Any,
    ) -> None:
        if aws_conn_id:
            warnings.warn(
                "Please, use `connection_id` instead of `aws_conn_id`. The argument `aws_conn_id` will be"
                " deprecated in Cosmos 2.0",
                DeprecationWarning,
            )
            kwargs["connection_id"] = aws_conn_id
        super().__init__(*args, **kwargs)

    def upload_to_cloud_storage(self, project_dir: str, **kwargs: Any) -> None:
        """Uploads the generated documentation to S3."""
        self.log.info(
            'Attempting to upload generated docs to S3 using S3Hook("%s")',
            self.connection_id,
        )

        from airflow.providers.amazon.aws.hooks.s3 import S3Hook

        target_dir = f"{project_dir}/target"

        hook = S3Hook(
            self.connection_id,
            extra_args={
                "ContentType": "text/html",
            },
        )

        for filename in self.required_files:
            key = f"{self.folder_dir}/{filename}" if self.folder_dir else filename
            s3_path = f"s3://{self.bucket_name}/{key}"
            self.log.info("Uploading %s to %s", filename, s3_path)

            hook.load_file(
                filename=f"{target_dir}/{filename}",
                bucket_name=self.bucket_name,
                key=key,
                replace=True,
            )


class DbtDocsAzureStorageLocalOperator(DbtDocsCloudLocalOperator):
    """
    Executes `dbt docs generate` command and upload to Azure Blob Storage.

    :param connection_id: Azure Blob Storage's Airflow connection ID
    :param bucket_name: Azure Blob Storage's bucket name
    :param folder_dir: This can be used to specify under which directory the generated DBT documentation should be
        uploaded.
    """

    ui_color = "#007FFF"

    def __init__(
        self,
        *args: Any,
        azure_conn_id: str | None = None,
        container_name: str | None = None,
        **kwargs: Any,
    ) -> None:
        if azure_conn_id:
            warnings.warn(
                "Please, use `connection_id` instead of `azure_conn_id`. The argument `azure_conn_id` will"
                " be deprecated in Cosmos 2.0",
                DeprecationWarning,
            )
            kwargs["connection_id"] = azure_conn_id
        if container_name:
            warnings.warn(
                "Please, use `bucket_name` instead of `container_name`. The argument `container_name` will"
                " be deprecated in Cosmos 2.0",
                DeprecationWarning,
            )
            kwargs["bucket_name"] = container_name
        super().__init__(*args, **kwargs)

    def upload_to_cloud_storage(self, project_dir: str, **kwargs: Any) -> None:
        """Uploads the generated documentation to Azure Blob Storage."""
        self.log.info(
            'Attempting to upload generated docs to Azure Blob Storage using WasbHook(conn_id="%s")',
            self.connection_id,
        )

        from airflow.providers.microsoft.azure.hooks.wasb import WasbHook

        target_dir = f"{project_dir}/target"

        hook = WasbHook(
            self.connection_id,
        )

        for filename in self.required_files:
            self.log.info(
                "Uploading %s to %s",
                filename,
                f"wasb://{self.bucket_name}/{filename}",
            )

            blob_name = f"{self.folder_dir}/{filename}" if self.folder_dir else filename

            hook.load_file(
                file_path=f"{target_dir}/{filename}",
                container_name=self.bucket_name,
                blob_name=blob_name,
                overwrite=True,
            )


class DbtDocsGCSLocalOperator(DbtDocsCloudLocalOperator):
    """
    Executes `dbt docs generate` command and upload to GCS.

    :param connection_id: Google Cloud Storage's Airflow connection ID
    :param bucket_name: Google Cloud Storage's bucket name
    :param folder_dir: This can be used to specify under which directory the generated DBT documentation should be
        uploaded.
    """

    ui_color = "#4772d5"

    def upload_to_cloud_storage(self, project_dir: str, **kwargs: Any) -> None:
        """Uploads the generated documentation to Google Cloud Storage"""
        self.log.info(
            'Attempting to upload generated docs to Storage using GCSHook(conn_id="%s")',
            self.connection_id,
        )

        from airflow.providers.google.cloud.hooks.gcs import GCSHook

        target_dir = f"{project_dir}/target"
        hook = GCSHook(self.connection_id)

        for filename in self.required_files:
            blob_name = f"{self.folder_dir}/{filename}" if self.folder_dir else filename
            self.log.info("Uploading %s to %s", filename, f"gs://{self.bucket_name}/{blob_name}")
            hook.upload(
                filename=f"{target_dir}/{filename}",
                bucket_name=self.bucket_name,
                object_name=blob_name,
            )


class DbtDepsLocalOperator(DbtLocalBaseOperator):
    """
    Executes a dbt core deps command.
    """

    ui_color = "#8194E0"

    def __init__(self, **kwargs: str) -> None:
        raise DeprecationWarning(
            "The DbtDepsOperator has been deprecated. Please use the `install_deps` flag in dbt_args instead."
        )


class DbtCompileLocalOperator(DbtCompileMixin, DbtLocalBaseOperator):
    template_fields: Sequence[str] = DbtLocalBaseOperator.template_fields  # type: ignore[operator]

    def __init__(self, *args: Any, **kwargs: Any) -> None:
        kwargs["should_upload_compiled_sql"] = True
        super().__init__(*args, **kwargs)


class DbtCloneLocalOperator(DbtCloneMixin, DbtLocalBaseOperator):
    """
    Executes a dbt core clone command.
    """

    template_fields: Sequence[str] = DbtLocalBaseOperator.template_fields  # type: ignore[operator]

    def __init__(self, *args: Any, **kwargs: Any) -> None:
        super().__init__(*args, **kwargs)<|MERGE_RESOLUTION|>--- conflicted
+++ resolved
@@ -1,10 +1,7 @@
 from __future__ import annotations
 
 import base64
-<<<<<<< HEAD
 import gzip
-=======
->>>>>>> 83b6c21b
 import inspect
 import json
 import os
