--- conflicted
+++ resolved
@@ -582,33 +582,16 @@
 
     def _push_run_results_to_xcom(self, tmp_project_dir: str, context: Context) -> None:
         run_results_path = Path(tmp_project_dir) / "target" / "run_results.json"
-<<<<<<< HEAD
-        if not run_results_path.is_file():  # pragma: no cover
-=======
-        if not run_results_path.is_file():
->>>>>>> 1a000555
-            raise AirflowException(f"run_results.json not found at {run_results_path}")
+        if not run_results_path.is_file():            raise AirflowException(f"run_results.json not found at {run_results_path}")
 
         try:
             with run_results_path.open() as fp:
                 raw = json.load(fp)
-<<<<<<< HEAD
-        except json.JSONDecodeError as exc:  # pragma: no cover
-            raise AirflowException("Invalid JSON in run_results.json") from exc
-        self.log.debug("Loaded run results from %s", run_results_path)
-
-        # results_mapping = {result["unique_id"]: result for result in raw.get("results", [])}
-        # compressed = base64.b64encode(gzip.compress(json.dumps(results_mapping).encode())).decode()
-        # self.log.debug("Parsed %d entries out of run_results.json", len(results_mapping))
-
-        compressed = base64.b64encode(gzip.compress(json.dumps(raw).encode())).decode()
-=======
         except json.JSONDecodeError as exc:
             raise AirflowException("Invalid JSON in run_results.json") from exc
         self.log.debug("Loaded run results from %s", run_results_path)
 
         compressed = base64.b64encode(zlib.compress(json.dumps(raw).encode())).decode()
->>>>>>> 1a000555
         context["ti"].xcom_push(key="run_results", value=compressed)
 
         self.log.info("Pushed run results to XCom")
