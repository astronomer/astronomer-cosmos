--- conflicted
+++ resolved
@@ -29,16 +29,10 @@
     is_cache_package_lockfile_enabled,
 )
 from cosmos.constants import FILE_SCHEME_AIRFLOW_DEFAULT_CONN_ID_MAP, InvocationMode
-<<<<<<< HEAD
-from cosmos.dbt.project import get_partial_parse_path, has_non_empty_dependencies_file
-from cosmos.exceptions import AirflowCompatibilityError, CosmosValueError
-from cosmos.settings import AIRFLOW_IO_AVAILABLE, LINEAGE_NAMESPACE, remote_target_path, remote_target_path_conn_id
-=======
 from cosmos.dataset import get_dataset_alias_name
 from cosmos.dbt.project import get_partial_parse_path, has_non_empty_dependencies_file
 from cosmos.exceptions import AirflowCompatibilityError, CosmosValueError
-from cosmos.settings import AIRFLOW_IO_AVAILABLE, remote_target_path, remote_target_path_conn_id
->>>>>>> 7eb9386d
+from cosmos.settings import remote_target_path, remote_target_path_conn_id
 
 try:
     from airflow.datasets import Dataset
@@ -297,16 +291,12 @@
 
         remote_conn_id = remote_target_path_conn_id
         if not remote_conn_id:
-<<<<<<< HEAD
-            target_path_schema = target_path_str.split("://")[0]
-=======
             target_path_schema = urlparse(target_path_str).scheme
->>>>>>> 7eb9386d
             remote_conn_id = FILE_SCHEME_AIRFLOW_DEFAULT_CONN_ID_MAP.get(target_path_schema, None)  # type: ignore[assignment]
         if remote_conn_id is None:
             return None, None
 
-        if not AIRFLOW_IO_AVAILABLE:
+        if not settings.AIRFLOW_IO_AVAILABLE:
             raise CosmosValueError(
                 f"You're trying to specify remote target path {target_path_str}, but the required "
                 f"Object Storage feature is unavailable in Airflow version {airflow_version}. Please upgrade to "
@@ -322,8 +312,6 @@
 
         return _configured_target_path, remote_conn_id
 
-<<<<<<< HEAD
-=======
     def _construct_dest_file_path(
         self, dest_target_dir: Path, file_path: str, source_compiled_dir: Path, context: Context
     ) -> str:
@@ -346,7 +334,6 @@
 
         return f"{dest_target_dir_str}/{dag_task_group_identifier}/compiled/{rel_path}"
 
->>>>>>> 7eb9386d
     def upload_compiled_sql(self, tmp_project_dir: str, context: Context) -> None:
         """
         Uploads the compiled SQL files from the dbt compile output to the remote store.
@@ -355,10 +342,7 @@
             return
 
         dest_target_dir, dest_conn_id = self._configure_remote_target_path()
-<<<<<<< HEAD
-
-=======
->>>>>>> 7eb9386d
+
         if not dest_target_dir:
             raise CosmosValueError(
                 "You're trying to upload compiled SQL files, but the remote target path is not configured. "
@@ -368,24 +352,12 @@
 
         source_compiled_dir = Path(tmp_project_dir) / "target" / "compiled"
         files = [str(file) for file in source_compiled_dir.rglob("*") if file.is_file()]
-<<<<<<< HEAD
-
-        for file_path in files:
-            rel_path = os.path.relpath(file_path, source_compiled_dir)
-
-            dest_path = ObjectStoragePath(
-                f"{str(dest_target_dir).rstrip('/')}/{context['dag'].dag_id}/{rel_path.lstrip('/')}",
-                conn_id=dest_conn_id,
-            )
-            ObjectStoragePath(file_path).copy(dest_path)
-            self.log.debug("Copied %s to %s", file_path, dest_path)
-=======
+
         for file_path in files:
             dest_file_path = self._construct_dest_file_path(dest_target_dir, file_path, source_compiled_dir, context)
             dest_object_storage_path = ObjectStoragePath(dest_file_path, conn_id=dest_conn_id)
             ObjectStoragePath(file_path).copy(dest_object_storage_path)
             self.log.debug("Copied %s to %s", file_path, dest_object_storage_path)
->>>>>>> 7eb9386d
 
     @provide_session
     def store_freshness_json(self, tmp_project_dir: str, context: Context, session: Session = NEW_SESSION) -> None:
