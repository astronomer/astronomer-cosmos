--- conflicted
+++ resolved
@@ -225,7 +225,6 @@
         """dbtRunnerResult has an attribute `success` that is False if the command failed."""
         return dbt_runner.handle_exception_if_needed(result)
 
-<<<<<<< HEAD
     @provide_session
     def _refresh_template_fields(self, context: Context, session: Session = NEW_SESSION) -> None:
         from airflow.models.renderedtifields import RenderedTaskInstanceFields
@@ -250,8 +249,6 @@
         else:  # pragma: no cover
             self.log.info("Warning: ti is of type TaskInstancePydantic. Cannot update template_fields.")
 
-=======
->>>>>>> 274f67a9
     def store_compiled_sql(self, tmp_project_dir: str, context: Context) -> None:
         """
         Takes the compiled SQL files from the dbt run and stores them in the compiled_sql rendered template.
@@ -273,10 +270,6 @@
                     if not file_path.endswith(".sql"):
                         continue
 
-<<<<<<< HEAD
-        self.compiled_sql = self.compiled_sql.strip()
-        self._refresh_template_fields(context)
-=======
                     compiled_sql_path = Path(os.path.join(folder_path, file_path))
                     compiled_sql = compiled_sql_path.read_text(encoding="utf-8")
 
@@ -287,33 +280,9 @@
                 self.compiled_sql += f"-- {name}\n{query}\n\n"
 
             self.compiled_sql = self.compiled_sql.strip()
-
-            # need to refresh the rendered task field record in the db because Airflow only does this
-            # before executing the task, not after
-            from airflow.models.renderedtifields import RenderedTaskInstanceFields
-
-            ti = context["ti"]
-
-            if isinstance(
-                ti, TaskInstance
-            ):  # verifies ti is a TaskInstance in order to access and use the "task" field
-                if TYPE_CHECKING:
-                    assert ti.task is not None
-                ti.task.template_fields = self.template_fields
-                rtif = RenderedTaskInstanceFields(ti, render_templates=False)
-
-                # delete the old records
-                session.query(RenderedTaskInstanceFields).filter(
-                    RenderedTaskInstanceFields.dag_id == self.dag_id,  # type: ignore[attr-defined]
-                    RenderedTaskInstanceFields.task_id == self.task_id,
-                    RenderedTaskInstanceFields.run_id == ti.run_id,
-                ).delete()
-                session.add(rtif)
-            else:
-                self.log.info("Warning: ti is of type TaskInstancePydantic. Cannot update template_fields.")
+            self._refresh_template_fields(context)
 
         _store_compiled_sql()
->>>>>>> 274f67a9
 
     @staticmethod
     def _configure_remote_target_path() -> tuple[Path, str] | tuple[None, None]:
