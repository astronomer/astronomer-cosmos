from __future__ import annotations

import inspect
import json
import os
import tempfile
import time
import urllib.parse
import warnings
from abc import ABC, abstractmethod
from functools import cached_property
from pathlib import Path
from typing import TYPE_CHECKING, Any, Callable, Literal, Sequence
from urllib.parse import urlparse

import airflow
import jinja2
from airflow import DAG
from airflow.exceptions import AirflowException, AirflowSkipException
from airflow.models import BaseOperator
from airflow.models.taskinstance import TaskInstance
from airflow.utils.context import Context
from airflow.utils.session import NEW_SESSION, create_session, provide_session
from airflow.version import version as airflow_version
from attr import define
from packaging.version import Version

from cosmos import cache, settings
from cosmos._utils.importer import load_method_from_module
from cosmos.cache import (
    _copy_cached_package_lockfile_to_project,
    _get_latest_cached_package_lockfile,
    is_cache_package_lockfile_enabled,
)
from cosmos.constants import FILE_SCHEME_AIRFLOW_DEFAULT_CONN_ID_MAP, InvocationMode
from cosmos.dataset import get_dataset_alias_name
from cosmos.dbt.project import get_partial_parse_path, has_non_empty_dependencies_file
from cosmos.exceptions import AirflowCompatibilityError, CosmosDbtRunError, CosmosValueError
from cosmos.settings import (
    enable_setup_async_task,
    enable_teardown_async_task,
    remote_target_path,
    remote_target_path_conn_id,
)

try:
    from airflow.datasets import Dataset
    from openlineage.common.provider.dbt.local import DbtLocalArtifactProcessor
except ModuleNotFoundError:
    is_openlineage_available = False
    DbtLocalArtifactProcessor = None
else:
    is_openlineage_available = True

if TYPE_CHECKING:
    from airflow.datasets import Dataset  # noqa: F811
    from dbt.cli.main import dbtRunner, dbtRunnerResult

    try:  # pragma: no cover
        from openlineage.client.event_v2 import RunEvent  # pragma: no cover
    except ImportError:  # pragma: no cover
        from openlineage.client.run import RunEvent  # pragma: no cover


from sqlalchemy.orm import Session

import cosmos.dbt.runner as dbt_runner
from cosmos.config import ProfileConfig
from cosmos.constants import (
    OPENLINEAGE_PRODUCER,
)
from cosmos.dbt.parser.output import (
    extract_freshness_warn_msg,
    extract_log_issues,
    parse_number_of_warnings_subprocess,
)
from cosmos.dbt.project import create_symlinks
from cosmos.hooks.subprocess import (
    FullOutputSubprocessHook,
    FullOutputSubprocessResult,
)
from cosmos.log import get_logger
from cosmos.operators.base import (
    AbstractDbtBase,
    DbtBuildMixin,
    DbtCloneMixin,
    DbtCompileMixin,
    DbtLSMixin,
    DbtRunMixin,
    DbtRunOperationMixin,
    DbtSeedMixin,
    DbtSnapshotMixin,
    DbtSourceMixin,
    DbtTestMixin,
)

AIRFLOW_VERSION = Version(airflow.__version__)

logger = get_logger(__name__)

try:
    from airflow.providers.openlineage.extractors.base import OperatorLineage
except (ImportError, ModuleNotFoundError):
    try:
        from openlineage.airflow.extractors.base import OperatorLineage
    except (ImportError, ModuleNotFoundError):
        logger.warning(
            "To enable emitting Openlineage events, upgrade to Airflow 2.7 or install astronomer-cosmos[openlineage]."
        )
        logger.debug(
            "Further details on lack of Openlineage:",
            stack_info=True,
        )
        is_openlineage_available = False

        @define
        class OperatorLineage:  # type: ignore
            inputs: list[str] = list()
            outputs: list[str] = list()
            run_facets: dict[str, str] = dict()
            job_facets: dict[str, str] = dict()


class AbstractDbtLocalBase(AbstractDbtBase):
    """
    Executes a dbt core cli command locally.

    :param profile_args: Arguments to pass to the profile. See
        :py:class:`cosmos.providers.dbt.core.profiles.BaseProfileMapping`.
    :param profile_config: ProfileConfig Object
    :param install_deps: If true, install dependencies before running the command
    :param callback: A callback function called on after a dbt run with a path to the dbt project directory.
    :param target_name: A name to use for the dbt target. If not provided, and no target is found
        in your project's dbt_project.yml, "cosmos_target" is used.
    :param should_store_compiled_sql: If true, store the compiled SQL in the compiled_sql rendered template.
    :param append_env: If True(default), inherits the environment variables
        from current process and then environment variable passed by the user will either update the existing
        inherited environment variables or the new variables gets appended to it.
        If False, only uses the environment variables passed in env params
        and does not inherit the current process environment.
    """

    template_fields: Sequence[str] = AbstractDbtBase.template_fields + ("compiled_sql", "freshness")  # type: ignore[operator]
    template_fields_renderers = {
        "compiled_sql": "sql",
        "freshness": "json",
    }

    def __init__(
        self,
        task_id: str,
        profile_config: ProfileConfig,
        invocation_mode: InvocationMode | None = None,
        install_deps: bool = False,
        callback: Callable[[str], None] | None = None,
        callback_args: dict[str, Any] | None = None,
        should_store_compiled_sql: bool = True,
        should_upload_compiled_sql: bool = False,
        append_env: bool = True,
        **kwargs: Any,
    ) -> None:
        self.task_id = task_id
        self.profile_config = profile_config
        self.callback = callback
        self.callback_args = callback_args or {}
        self.compiled_sql = ""
        self.freshness = ""
        self.should_store_compiled_sql = should_store_compiled_sql
        self.should_upload_compiled_sql = should_upload_compiled_sql
        self.openlineage_events_completes: list[RunEvent] = []
        self.invocation_mode = invocation_mode
        self._dbt_runner: dbtRunner | None = None

        super().__init__(task_id=task_id, **kwargs)

        # For local execution mode, we're consistent with the LoadMode.DBT_LS command in forwarding the environment
        # variables to the subprocess by default. Although this behavior is designed for ExecuteMode.LOCAL and
        # ExecuteMode.VIRTUALENV, it is not desired for the other execution modes to forward the environment variables
        # as it can break existing DAGs.
        self.append_env = append_env

        # We should not spend time trying to install deps if the project doesn't have any dependencies
        self.install_deps = install_deps and has_non_empty_dependencies_file(Path(self.project_dir))

    @cached_property
    def subprocess_hook(self) -> FullOutputSubprocessHook:
        """Returns hook for running the bash command."""
        return FullOutputSubprocessHook()

    @property
    def invoke_dbt(self) -> Callable[..., FullOutputSubprocessResult | dbtRunnerResult]:
        if self.invocation_mode == InvocationMode.SUBPROCESS:
            return self.run_subprocess
        elif self.invocation_mode == InvocationMode.DBT_RUNNER:
            return self.run_dbt_runner
        else:
            raise ValueError(f"Invalid invocation mode: {self.invocation_mode}")

    @property
    def handle_exception(self) -> Callable[..., None]:
        if self.invocation_mode == InvocationMode.SUBPROCESS:
            return self.handle_exception_subprocess
        elif self.invocation_mode == InvocationMode.DBT_RUNNER:
            return self.handle_exception_dbt_runner
        else:
            raise ValueError(f"Invalid invocation mode: {self.invocation_mode}")

    def _discover_invocation_mode(self) -> None:
        """Discovers the invocation mode based on the availability of dbtRunner for import. If dbtRunner is available, it will
        be used since it is faster than subprocess. If dbtRunner is not available, it will fall back to subprocess.
        This method is called at runtime to work in the environment where the operator is running.
        """
        if dbt_runner.is_available():
            self.invocation_mode = InvocationMode.DBT_RUNNER
            self.log.info("dbtRunner is available. Using dbtRunner for invoking dbt.")
        else:
            self.invocation_mode = InvocationMode.SUBPROCESS
            self.log.info("Could not import dbtRunner. Falling back to subprocess for invoking dbt.")

    def handle_exception_subprocess(self, result: FullOutputSubprocessResult) -> None:
        if self.skip_exit_code is not None and result.exit_code == self.skip_exit_code:
            raise AirflowSkipException(f"dbt command returned exit code {self.skip_exit_code}. Skipping.")
        elif result.exit_code != 0:
            self.log.error("\n".join(result.full_output))
            raise AirflowException(f"dbt command failed. The command returned a non-zero exit code {result.exit_code}.")

    def handle_exception_dbt_runner(self, result: dbtRunnerResult) -> None:
        """dbtRunnerResult has an attribute `success` that is False if the command failed."""
        return dbt_runner.handle_exception_if_needed(result)

    @provide_session
    def store_compiled_sql(self, tmp_project_dir: str, context: Context, session: Session = NEW_SESSION) -> None:
        """
        Takes the compiled SQL files from the dbt run and stores them in the compiled_sql rendered template.
        Gets called after every dbt run.
        """
        if not self.should_store_compiled_sql:
            return

        compiled_queries = {}
        # dbt compiles sql files and stores them in the target directory
        for folder_path, _, file_paths in os.walk(os.path.join(tmp_project_dir, "target")):
            for file_path in file_paths:
                if not file_path.endswith(".sql"):
                    continue

                compiled_sql_path = Path(os.path.join(folder_path, file_path))
                compiled_sql = compiled_sql_path.read_text(encoding="utf-8")

                relative_path = str(compiled_sql_path.relative_to(tmp_project_dir))
                compiled_queries[relative_path] = compiled_sql.strip()

        for name, query in compiled_queries.items():
            self.compiled_sql += f"-- {name}\n{query}\n\n"

        self.compiled_sql = self.compiled_sql.strip()

        # need to refresh the rendered task field record in the db because Airflow only does this
        # before executing the task, not after
        from airflow.models.renderedtifields import RenderedTaskInstanceFields

        ti = context["ti"]

        if isinstance(ti, TaskInstance):  # verifies ti is a TaskInstance in order to access and use the "task" field
            if TYPE_CHECKING:
                assert ti.task is not None
            ti.task.template_fields = self.template_fields
            rtif = RenderedTaskInstanceFields(ti, render_templates=False)

            # delete the old records
            session.query(RenderedTaskInstanceFields).filter(
                RenderedTaskInstanceFields.dag_id == self.dag_id,  # type: ignore[attr-defined]
                RenderedTaskInstanceFields.task_id == self.task_id,
                RenderedTaskInstanceFields.run_id == ti.run_id,
            ).delete()
            session.add(rtif)
        else:
            self.log.info("Warning: ti is of type TaskInstancePydantic. Cannot update template_fields.")

    @staticmethod
    def _configure_remote_target_path() -> tuple[Path, str] | tuple[None, None]:
        """Configure the remote target path if it is provided."""
        if not remote_target_path:
            return None, None

        _configured_target_path = None

        target_path_str = str(remote_target_path)

        remote_conn_id = remote_target_path_conn_id
        if not remote_conn_id:
            target_path_schema = urlparse(target_path_str).scheme
            remote_conn_id = FILE_SCHEME_AIRFLOW_DEFAULT_CONN_ID_MAP.get(target_path_schema, None)  # type: ignore[assignment]
        if remote_conn_id is None:
            return None, None

        if not settings.AIRFLOW_IO_AVAILABLE:
            raise CosmosValueError(
                f"You're trying to specify remote target path {target_path_str}, but the required "
                f"Object Storage feature is unavailable in Airflow version {airflow_version}. Please upgrade to "
                "Airflow 2.8 or later."
            )

        from airflow.io.path import ObjectStoragePath

        _configured_target_path = ObjectStoragePath(target_path_str, conn_id=remote_conn_id)

        if not _configured_target_path.exists():  # type: ignore[no-untyped-call]
            _configured_target_path.mkdir(parents=True, exist_ok=True)

        return _configured_target_path, remote_conn_id

    def _construct_dest_file_path(
        self, dest_target_dir: Path, file_path: str, source_compiled_dir: Path, resource_type: str
    ) -> str:
        """
        Construct the destination path for the compiled SQL files to be uploaded to the remote store.
        """
        dest_target_dir_str = str(dest_target_dir).rstrip("/")
        dag_task_group_identifier = self.extra_context["dbt_dag_task_group_identifier"]
        rel_path = os.path.relpath(file_path, source_compiled_dir).lstrip("/")

        return f"{dest_target_dir_str}/{dag_task_group_identifier}/{resource_type}/{rel_path}"

    def _upload_sql_files(self, tmp_project_dir: str, resource_type: str) -> None:
        start_time = time.time()

        dest_target_dir, dest_conn_id = self._configure_remote_target_path()

        if not dest_target_dir:
            raise CosmosValueError("You're trying to upload SQL files, but the remote target path is not configured. ")

        from airflow.io.path import ObjectStoragePath

        source_run_dir = Path(tmp_project_dir) / f"target/{resource_type}"
        files = [str(file) for file in source_run_dir.rglob("*") if file.is_file()]
        for file_path in files:
            dest_file_path = self._construct_dest_file_path(dest_target_dir, file_path, source_run_dir, resource_type)
            dest_object_storage_path = ObjectStoragePath(dest_file_path, conn_id=dest_conn_id)
            ObjectStoragePath(file_path).copy(dest_object_storage_path)
            self.log.debug("Copied %s to %s", file_path, dest_object_storage_path)

<<<<<<< HEAD
    def _delete_sql_files(self, tmp_project_dir: Path, resource_type: str) -> None:
        dest_target_dir, dest_conn_id = self._configure_remote_target_path()
        source_run_dir = Path(tmp_project_dir) / f"target/{resource_type}"
        files = [str(file) for file in source_run_dir.rglob("*") if file.is_file()]
        from airflow.io.path import ObjectStoragePath

        for file_path in files:
            dest_file_path = self._construct_dest_file_path(dest_target_dir, file_path, source_run_dir, resource_type)  # type: ignore
            dest_object_storage_path = ObjectStoragePath(dest_file_path, conn_id=dest_conn_id)
            dest_object_storage_path.unlink()
            self.log.debug("Deleted %s to %s", file_path, dest_object_storage_path)
=======
        elapsed_time = time.time() - start_time
        self.log.info("SQL files upload completed in %.2f seconds.", elapsed_time)
>>>>>>> a43a9913

    @provide_session
    def store_freshness_json(self, tmp_project_dir: str, context: Context, session: Session = NEW_SESSION) -> None:
        """
        Takes the compiled sources.json file from the dbt source freshness and stores it in the freshness rendered template.
        Gets called after every dbt run / source freshness.
        """
        if not self.should_store_compiled_sql:
            return

        sources_json_path = Path(os.path.join(tmp_project_dir, "target", "sources.json"))

        if sources_json_path.exists():
            sources_json_content = sources_json_path.read_text(encoding="utf-8").strip()

            sources_data = json.loads(sources_json_content)

            formatted_sources_json = json.dumps(sources_data, indent=4)

            self.freshness = formatted_sources_json

        else:
            self.freshness = ""

    def run_subprocess(self, command: list[str], env: dict[str, str], cwd: str) -> FullOutputSubprocessResult:
        self.log.info("Trying to run the command:\n %s\nFrom %s", command, cwd)
        subprocess_result: FullOutputSubprocessResult = self.subprocess_hook.run_command(
            command=command,
            env=env,
            cwd=cwd,
            output_encoding=self.output_encoding,
        )
        self.log.info(subprocess_result.output)
        return subprocess_result

    def run_dbt_runner(self, command: list[str], env: dict[str, str], cwd: str) -> dbtRunnerResult:
        """Invokes the dbt command programmatically."""
        if not dbt_runner.is_available():
            raise CosmosDbtRunError(
                "Could not import dbt core. Ensure that dbt-core >= v1.5 is installed and available in the environment where the operator is running."
            )

        return dbt_runner.run_command(command, env, cwd)

    def _cache_package_lockfile(self, tmp_project_dir: Path) -> None:
        project_dir = Path(self.project_dir)
        if is_cache_package_lockfile_enabled(project_dir):
            latest_package_lockfile = _get_latest_cached_package_lockfile(project_dir)
            if latest_package_lockfile:
                _copy_cached_package_lockfile_to_project(latest_package_lockfile, tmp_project_dir)

    def _read_run_sql_from_target_dir(self, tmp_project_dir: str, sql_context: dict[str, Any]) -> str:
        sql_relative_path = sql_context["dbt_node_config"]["file_path"].split(str(self.project_dir))[-1].lstrip("/")
        run_sql_path = Path(tmp_project_dir) / "target/run" / Path(self.project_dir).name / sql_relative_path
        with run_sql_path.open("r") as sql_file:
            sql_content: str = sql_file.read()
        return sql_content

    def _clone_project(self, tmp_dir_path: Path) -> None:
        self.log.info(
            "Cloning project to writable temp directory %s from %s",
            tmp_dir_path,
            self.project_dir,
        )
        create_symlinks(Path(self.project_dir), tmp_dir_path, self.install_deps)

    def _handle_partial_parse(self, tmp_dir_path: Path) -> None:
        if self.cache_dir is None:
            return
        latest_partial_parse = cache._get_latest_partial_parse(Path(self.project_dir), self.cache_dir)
        self.log.info("Partial parse is enabled and the latest partial parse file is %s", latest_partial_parse)
        if latest_partial_parse is not None:
            cache._copy_partial_parse_to_project(latest_partial_parse, tmp_dir_path)

    def _generate_dbt_flags(self, tmp_project_dir: str, profile_path: Path) -> list[str]:
        return [
            "--project-dir",
            str(tmp_project_dir),
            "--profiles-dir",
            str(profile_path.parent),
            "--profile",
            self.profile_config.profile_name,
            "--target",
            self.profile_config.target_name,
        ]

    def _install_dependencies(
        self, tmp_dir_path: Path, flags: list[str], env: dict[str, str | bytes | os.PathLike[Any]]
    ) -> None:
        self._cache_package_lockfile(tmp_dir_path)
        deps_command = [self.dbt_executable_path, "deps"] + flags
        self.invoke_dbt(command=deps_command, env=env, cwd=tmp_dir_path)

    @staticmethod
    def _mock_dbt_adapter(async_context: dict[str, Any] | None) -> None:
        if not async_context:
            raise CosmosValueError("`async_context` is necessary for running the model asynchronously")
        if "profile_type" not in async_context:
            raise CosmosValueError("`profile_type` needs to be specified in `async_context` when running as async")
        profile_type = async_context["profile_type"]
        module_path = f"cosmos.operators._asynchronous.{profile_type}"
        method_name = f"_mock_{profile_type}_adapter"
        mock_adapter_callable = load_method_from_module(module_path, method_name)
        mock_adapter_callable()

    def _handle_datasets(self, context: Context) -> None:
        inlets = self.get_datasets("inputs")
        outlets = self.get_datasets("outputs")
        self.log.info("Inlets: %s", inlets)
        self.log.info("Outlets: %s", outlets)
        self.register_dataset(inlets, outlets, context)

    def _update_partial_parse_cache(self, tmp_dir_path: Path) -> None:
        if self.cache_dir is None:
            return
        partial_parse_file = get_partial_parse_path(tmp_dir_path)
        if partial_parse_file.exists():
            cache._update_partial_parse_cache(partial_parse_file, self.cache_dir)

    def _handle_post_execution(self, tmp_project_dir: str, context: Context) -> None:
        self.store_freshness_json(tmp_project_dir, context)
        self.store_compiled_sql(tmp_project_dir, context)
        if self.should_upload_compiled_sql:
            self._upload_sql_files(tmp_project_dir, "compiled")
        if self.callback:
            self.callback_args.update({"context": context})
            self.callback(tmp_project_dir, **self.callback_args)

    def _handle_async_execution(self, tmp_project_dir: str, context: Context, async_context: dict[str, Any]) -> None:
        if async_context.get("teardown_task") and enable_teardown_async_task:
            self._delete_sql_files(Path(tmp_project_dir), "run")
            return

        if enable_setup_async_task:
            self._upload_sql_files(tmp_project_dir, "run")
        else:
            sql = self._read_run_sql_from_target_dir(tmp_project_dir, async_context)
            profile_type = async_context["profile_type"]
            module_path = f"cosmos.operators._asynchronous.{profile_type}"
            method_name = f"_configure_{profile_type}_async_op_args"
            async_op_configurator = load_method_from_module(module_path, method_name)
            async_op_configurator(self, sql=sql)
            async_context["async_operator"].execute(self, context)

    def run_command(
        self,
        cmd: list[str],
        env: dict[str, str | bytes | os.PathLike[Any]],
        context: Context,
        run_as_async: bool = False,
        async_context: dict[str, Any] | None = None,
    ) -> FullOutputSubprocessResult | dbtRunnerResult | str:
        """
        Copies the dbt project to a temporary directory and runs the command.
        """
        if not self.invocation_mode:
            self._discover_invocation_mode()

        with tempfile.TemporaryDirectory() as tmp_project_dir:

            tmp_dir_path = Path(tmp_project_dir)
            env = {k: str(v) for k, v in env.items()}
            self._clone_project(tmp_dir_path)

            if self.partial_parse:
                self._handle_partial_parse(tmp_dir_path)

            with self.profile_config.ensure_profile() as profile_values:
                (profile_path, env_vars) = profile_values
                env.update(env_vars)
                self.log.debug("Using environment variables keys: %s", env.keys())

                flags = self._generate_dbt_flags(tmp_project_dir, profile_path)

                if self.install_deps:
                    self._install_dependencies(tmp_dir_path, flags, env)

                if run_as_async:
                    self._mock_dbt_adapter(async_context)

                full_cmd = cmd + flags
                result = self.invoke_dbt(
                    command=full_cmd,
                    env=env,
                    cwd=tmp_project_dir,
                )
                if is_openlineage_available:
                    self.calculate_openlineage_events_completes(env, tmp_dir_path)
                    context[
                        "task_instance"
                    ].openlineage_events_completes = self.openlineage_events_completes  # type: ignore

                if self.emit_datasets:
                    self._handle_datasets(context)

                if self.partial_parse:
                    self._update_partial_parse_cache(tmp_dir_path)

                self._handle_post_execution(tmp_project_dir, context)
                self.handle_exception(result)

                if run_as_async and async_context:
                    self._handle_async_execution(tmp_project_dir, context, async_context)

                return result

    def calculate_openlineage_events_completes(
        self, env: dict[str, str | os.PathLike[Any] | bytes], project_dir: Path
    ) -> None:
        """
        Use openlineage-integration-common to extract lineage events from the artifacts generated after running the dbt
        command. Relies on the following files:
        * profiles
        * {project_dir}/target/manifest.json
        * {project_dir}/target/run_results.json

        Return a list of RunEvents
        """
        # Since openlineage-integration-common relies on the profiles definition, we need to make these newly introduced
        # environment variables to the library. As of 1.0.0, DbtLocalArtifactProcessor did not allow passing environment
        # variables as an argument, so we need to inject them to the system environment variables.
        for key, value in env.items():
            os.environ[key] = str(value)

        openlineage_processor = DbtLocalArtifactProcessor(
            producer=OPENLINEAGE_PRODUCER,
            job_namespace=settings.LINEAGE_NAMESPACE,
            project_dir=project_dir,
            profile_name=self.profile_config.profile_name,
            target=self.profile_config.target_name,
        )
        # Do not raise exception if a command is unsupported, following the openlineage-dbt processor:
        # https://github.com/OpenLineage/OpenLineage/blob/bdcaf828ebc117e0e5ffc5fab44ff8886eb7836b/integration/common/openlineage/common/provider/dbt/processor.py#L141
        openlineage_processor.should_raise_on_unsupported_command = False
        try:
            events = openlineage_processor.parse()
            self.openlineage_events_completes = events.completes
        except (FileNotFoundError, NotImplementedError, ValueError, KeyError, jinja2.exceptions.UndefinedError):
            self.log.debug("Unable to parse OpenLineage events", stack_info=True)

    def get_datasets(self, source: Literal["inputs", "outputs"]) -> list[Dataset]:
        """
        Use openlineage-integration-common to extract lineage events from the artifacts generated after running the dbt
        command. Relies on the following files:
        * profiles
        * {project_dir}/target/manifest.json
        * {project_dir}/target/run_results.json

        Return a list of Dataset URIs (strings).
        """
        uris = []
        for completed in self.openlineage_events_completes:
            for output in getattr(completed, source):
                dataset_uri = output.namespace + "/" + urllib.parse.quote(output.name)
                uris.append(dataset_uri)
        self.log.debug("URIs to be converted to Dataset: %s", uris)

        datasets = []
        try:
            datasets = [Dataset(uri) for uri in uris]
        except ValueError:
            raise AirflowCompatibilityError(
                """
                Apache Airflow 2.9.0 & 2.9.1 introduced a breaking change in Dataset URIs, to be fixed in newer versions:
                https://github.com/apache/airflow/issues/39486

                If you want to use Cosmos with one of these Airflow versions, you will have to disable emission of Datasets:
                By setting ``emit_datasets=False`` in ``RenderConfig``. For more information, see https://astronomer.github.io/astronomer-cosmos/configuration/render-config.html.
                """
            )
        return datasets

    def register_dataset(self, new_inlets: list[Dataset], new_outlets: list[Dataset], context: Context) -> None:
        """
        Register a list of datasets as outlets of the current task, when possible.

        Until Airflow 2.7, there was not a better interface to associate outlets to a task during execution.
        This works in Cosmos with versions before Airflow 2.10 with a few limitations, as described in the ticket:
        https://github.com/astronomer/astronomer-cosmos/issues/522

        Since Airflow 2.10, Cosmos uses DatasetAlias by default, to generate datasets. This resolved the limitations
        described before.

        The only limitation is that with Airflow 2.10.0 and 2.10.1, the `airflow dags test` command will not work
        with DatasetAlias:
        https://github.com/apache/airflow/issues/42495
        """
        if AIRFLOW_VERSION < Version("2.10") or not settings.enable_dataset_alias:
            logger.info("Assigning inlets/outlets without DatasetAlias")
            with create_session() as session:
                self.outlets.extend(new_outlets)  # type: ignore[attr-defined]
                self.inlets.extend(new_inlets)  # type: ignore[attr-defined]
                for task in self.dag.tasks:  # type: ignore[attr-defined]
                    if task.task_id == self.task_id:
                        task.outlets.extend(new_outlets)
                        task.inlets.extend(new_inlets)
                DAG.bulk_write_to_db([self.dag], session=session)  # type: ignore[attr-defined]
                session.commit()
        else:
            logger.info("Assigning inlets/outlets with DatasetAlias")
            dataset_alias_name = get_dataset_alias_name(self.dag, self.task_group, self.task_id)  # type: ignore[attr-defined]
            for outlet in new_outlets:
                context["outlet_events"][dataset_alias_name].add(outlet)

    def get_openlineage_facets_on_complete(self, task_instance: TaskInstance) -> OperatorLineage:
        """
        Collect the input, output, job and run facets for this operator.
        It relies on the calculate_openlineage_events_completes having being called before.

        This method is called by Openlineage even if `execute` fails, because `get_openlineage_facets_on_failure`
        is not implemented.
        """

        inputs = []
        outputs = []
        run_facets: dict[str, Any] = {}
        job_facets: dict[str, Any] = {}

        openlineage_events_completes = None
        if hasattr(self, "openlineage_events_completes"):
            openlineage_events_completes = self.openlineage_events_completes
        elif hasattr(task_instance, "openlineage_events_completes"):
            openlineage_events_completes = task_instance.openlineage_events_completes
        else:
            self.log.info("Unable to emit OpenLineage events due to lack of data.")

        if openlineage_events_completes is not None:
            for completed in openlineage_events_completes:
                [inputs.append(input_) for input_ in completed.inputs if input_ not in inputs]  # type: ignore
                [outputs.append(output) for output in completed.outputs if output not in outputs]  # type: ignore
                run_facets = {**run_facets, **completed.run.facets}
                job_facets = {**job_facets, **completed.job.facets}
        else:
            self.log.info("Unable to emit OpenLineage events due to lack of dependencies or data.")

        return OperatorLineage(
            inputs=inputs,
            outputs=outputs,
            run_facets=run_facets,
            job_facets=job_facets,
        )

    def build_and_run_cmd(
        self,
        context: Context,
        cmd_flags: list[str] | None = None,
        run_as_async: bool = False,
        async_context: dict[str, Any] | None = None,
    ) -> FullOutputSubprocessResult | dbtRunnerResult:
        dbt_cmd, env = self.build_cmd(context=context, cmd_flags=cmd_flags)
        dbt_cmd = dbt_cmd or []
        result = self.run_command(
            cmd=dbt_cmd, env=env, context=context, run_as_async=run_as_async, async_context=async_context
        )
        return result

    def on_kill(self) -> None:
        if self.invocation_mode == InvocationMode.SUBPROCESS:
            if self.cancel_query_on_kill:
                self.subprocess_hook.send_sigint()
            else:
                self.subprocess_hook.send_sigterm()


class DbtLocalBaseOperator(AbstractDbtLocalBase, BaseOperator):

    template_fields: Sequence[str] = AbstractDbtLocalBase.template_fields  # type: ignore[operator]

    def __init__(self, *args: Any, **kwargs: Any) -> None:
        # In PR #1474, we refactored cosmos.operators.base.AbstractDbtBase to remove its inheritance from BaseOperator
        # and eliminated the super().__init__() call. This change was made to resolve conflicts in parent class
        # initializations while adding support for ExecutionMode.AIRFLOW_ASYNC. Operators under this mode inherit
        # Airflow provider operators that enable deferrable SQL query execution. Since super().__init__() was removed
        # from AbstractDbtBase and different parent classes require distinct initialization arguments, we explicitly
        # initialize them (including the BaseOperator) here by segregating the required arguments for each parent class.
        abstract_dbt_local_base_kwargs = {}
        base_operator_kwargs = {}
        abstract_dbt_local_base_args_keys = (
            inspect.getfullargspec(AbstractDbtBase.__init__).args
            + inspect.getfullargspec(AbstractDbtLocalBase.__init__).args
        )
        base_operator_args = set(inspect.signature(BaseOperator.__init__).parameters.keys())
        for arg_key, arg_value in kwargs.items():
            if arg_key in abstract_dbt_local_base_args_keys:
                abstract_dbt_local_base_kwargs[arg_key] = arg_value
            if arg_key in base_operator_args:
                base_operator_kwargs[arg_key] = arg_value
        AbstractDbtLocalBase.__init__(self, **abstract_dbt_local_base_kwargs)
        if kwargs.get("emit_datasets", True) and settings.enable_dataset_alias and AIRFLOW_VERSION >= Version("2.10"):
            from airflow.datasets import DatasetAlias

            # ignoring the type because older versions of Airflow raise the follow error in mypy
            # error: Incompatible types in assignment (expression has type "list[DatasetAlias]", target has type "str")
            dag_id = kwargs.get("dag")
            task_group_id = kwargs.get("task_group")
            base_operator_kwargs["outlets"] = [
                DatasetAlias(name=get_dataset_alias_name(dag_id, task_group_id, self.task_id))
            ]  # type: ignore
        BaseOperator.__init__(self, **base_operator_kwargs)


class DbtBuildLocalOperator(DbtBuildMixin, DbtLocalBaseOperator):
    """
    Executes a dbt core build command.
    """

    template_fields: Sequence[str] = DbtLocalBaseOperator.template_fields + DbtBuildMixin.template_fields  # type: ignore[operator]

    def __init__(self, *args: Any, **kwargs: Any) -> None:
        super().__init__(*args, **kwargs)


class DbtLSLocalOperator(DbtLSMixin, DbtLocalBaseOperator):
    """
    Executes a dbt core ls command.
    """

    template_fields: Sequence[str] = DbtLocalBaseOperator.template_fields  # type: ignore[operator]

    def __init__(self, *args: Any, **kwargs: Any) -> None:
        super().__init__(*args, **kwargs)


class DbtSeedLocalOperator(DbtSeedMixin, DbtLocalBaseOperator):
    """
    Executes a dbt core seed command.
    """

    template_fields: Sequence[str] = DbtLocalBaseOperator.template_fields + DbtSeedMixin.template_fields  # type: ignore[operator]

    def __init__(self, *args: Any, **kwargs: Any) -> None:
        super().__init__(*args, **kwargs)


class DbtSnapshotLocalOperator(DbtSnapshotMixin, DbtLocalBaseOperator):
    """
    Executes a dbt core snapshot command.
    """

    template_fields: Sequence[str] = DbtLocalBaseOperator.template_fields  # type: ignore[operator]

    def __init__(self, *args: Any, **kwargs: Any) -> None:
        super().__init__(*args, **kwargs)


class DbtSourceLocalOperator(DbtSourceMixin, DbtLocalBaseOperator):
    """
    Executes a dbt source freshness command.
    """

    template_fields: Sequence[str] = DbtLocalBaseOperator.template_fields  # type: ignore[operator]

    def __init__(self, *args: Any, on_warning_callback: Callable[..., Any] | None = None, **kwargs: Any) -> None:
        super().__init__(*args, **kwargs)
        self.on_warning_callback = on_warning_callback
        self.extract_issues: Callable[..., tuple[list[str], list[str]]]

    def _handle_warnings(self, result: FullOutputSubprocessResult | dbtRunnerResult, context: Context) -> None:
        """
         Handles warnings by extracting log issues, creating additional context, and calling the
         on_warning_callback with the updated context.

        :param result: The result object from the build and run command.
        :param context: The original airflow context in which the build and run command was executed.
        """
        if self.invocation_mode == InvocationMode.SUBPROCESS:
            self.extract_issues = extract_freshness_warn_msg
        elif self.invocation_mode == InvocationMode.DBT_RUNNER:
            self.extract_issues = dbt_runner.extract_message_by_status

        test_names, test_results = self.extract_issues(result)

        warning_context = dict(context)
        warning_context["test_names"] = test_names
        warning_context["test_results"] = test_results

        self.on_warning_callback and self.on_warning_callback(warning_context)

    def execute(self, context: Context, **kwargs: Any) -> None:
        result = self.build_and_run_cmd(context=context, cmd_flags=self.add_cmd_flags())
        if self.on_warning_callback:
            self._handle_warnings(result, context)


class DbtRunLocalOperator(DbtRunMixin, DbtLocalBaseOperator):
    """
    Executes a dbt core run command.
    """

    template_fields: Sequence[str] = DbtLocalBaseOperator.template_fields + DbtRunMixin.template_fields  # type: ignore[operator]

    def __init__(self, *args: Any, **kwargs: Any) -> None:
        super().__init__(*args, **kwargs)


class DbtTestLocalOperator(DbtTestMixin, DbtLocalBaseOperator):
    """
    Executes a dbt core test command.
    :param on_warning_callback: A callback function called on warnings with additional Context variables "test_names"
        and "test_results" of type `List`. Each index in "test_names" corresponds to the same index in "test_results".
    """

    template_fields: Sequence[str] = DbtLocalBaseOperator.template_fields  # type: ignore[operator]

    def __init__(
        self,
        on_warning_callback: Callable[..., Any] | None = None,
        **kwargs: Any,
    ) -> None:
        super().__init__(**kwargs)
        self.on_warning_callback = on_warning_callback
        self.extract_issues: Callable[..., tuple[list[str], list[str]]]
        self.parse_number_of_warnings: Callable[..., int]

    def _handle_warnings(self, result: FullOutputSubprocessResult | dbtRunnerResult, context: Context) -> None:
        """
         Handles warnings by extracting log issues, creating additional context, and calling the
         on_warning_callback with the updated context.

        :param result: The result object from the build and run command.
        :param context: The original airflow context in which the build and run command was executed.
        """
        test_names, test_results = self.extract_issues(result)

        warning_context = dict(context)
        warning_context["test_names"] = test_names
        warning_context["test_results"] = test_results

        self.on_warning_callback and self.on_warning_callback(warning_context)

    def _set_test_result_parsing_methods(self) -> None:
        """Sets the extract_issues and parse_number_of_warnings methods based on the invocation mode."""
        if self.invocation_mode == InvocationMode.SUBPROCESS:
            self.extract_issues = lambda result: extract_log_issues(result.full_output)
            self.parse_number_of_warnings = parse_number_of_warnings_subprocess
        elif self.invocation_mode == InvocationMode.DBT_RUNNER:
            self.extract_issues = dbt_runner.extract_message_by_status
            self.parse_number_of_warnings = dbt_runner.parse_number_of_warnings

    def execute(self, context: Context, **kwargs: Any) -> None:
        result = self.build_and_run_cmd(context=context, cmd_flags=self.add_cmd_flags())
        self._set_test_result_parsing_methods()
        number_of_warnings = self.parse_number_of_warnings(result)  # type: ignore
        if self.on_warning_callback and number_of_warnings > 0:
            self._handle_warnings(result, context)


class DbtRunOperationLocalOperator(DbtRunOperationMixin, DbtLocalBaseOperator):
    """
    Executes a dbt core run-operation command.

    :param macro_name: name of macro to execute
    :param args: Supply arguments to the macro. This dictionary will be mapped to the keyword arguments defined in the
        selected macro.
    """

    template_fields: Sequence[str] = DbtLocalBaseOperator.template_fields + DbtRunOperationMixin.template_fields  # type: ignore[operator]

    def __init__(self, *args: Any, **kwargs: Any) -> None:
        super().__init__(*args, **kwargs)


class DbtDocsLocalOperator(DbtLocalBaseOperator):
    """
    Executes `dbt docs generate` command.
    Use the `callback` parameter to specify a callback function to run after the command completes.
    """

    template_fields: Sequence[str] = DbtLocalBaseOperator.template_fields  # type: ignore[operator]

    ui_color = "#8194E0"
    required_files = ["index.html", "manifest.json", "catalog.json"]
    base_cmd = ["docs", "generate"]

    def __init__(self, **kwargs: Any) -> None:
        super().__init__(**kwargs)
        self.check_static_flag()

    def check_static_flag(self) -> None:
        if self.dbt_cmd_flags:
            if "--static" in self.dbt_cmd_flags:
                # For the --static flag we only upload the generated static_index.html file
                self.required_files = ["static_index.html"]
        if self.dbt_cmd_global_flags:
            if "--no-write-json" in self.dbt_cmd_global_flags and "graph.gpickle" in self.required_files:
                self.required_files.remove("graph.gpickle")


class DbtDocsCloudLocalOperator(DbtDocsLocalOperator, ABC):
    """
    Abstract class for operators that upload the generated documentation to cloud storage.
    """

    template_fields: Sequence[str] = DbtDocsLocalOperator.template_fields  # type: ignore[operator]

    def __init__(
        self,
        connection_id: str,
        bucket_name: str,
        folder_dir: str | None = None,
        **kwargs: Any,
    ) -> None:
        """Initializes the operator."""
        self.connection_id = connection_id
        self.bucket_name = bucket_name
        self.folder_dir = folder_dir

        super().__init__(**kwargs)

        # override the callback with our own
        self.callback = self.upload_to_cloud_storage

    @abstractmethod
    def upload_to_cloud_storage(self, project_dir: str, **kwargs: Any) -> None:
        """Abstract method to upload the generated documentation to cloud storage."""


class DbtDocsS3LocalOperator(DbtDocsCloudLocalOperator):
    """
    Executes `dbt docs generate` command and upload to S3 storage.

    :param connection_id: S3's Airflow connection ID
    :param bucket_name: S3's bucket name
    :param folder_dir: This can be used to specify under which directory the generated DBT documentation should be
        uploaded.
    """

    ui_color = "#FF9900"

    def __init__(
        self,
        *args: Any,
        aws_conn_id: str | None = None,
        **kwargs: Any,
    ) -> None:
        if aws_conn_id:
            warnings.warn(
                "Please, use `connection_id` instead of `aws_conn_id`. The argument `aws_conn_id` will be"
                " deprecated in Cosmos 2.0",
                DeprecationWarning,
            )
            kwargs["connection_id"] = aws_conn_id
        super().__init__(*args, **kwargs)

    def upload_to_cloud_storage(self, project_dir: str, **kwargs: Any) -> None:
        """Uploads the generated documentation to S3."""
        self.log.info(
            'Attempting to upload generated docs to S3 using S3Hook("%s")',
            self.connection_id,
        )

        from airflow.providers.amazon.aws.hooks.s3 import S3Hook

        target_dir = f"{project_dir}/target"

        hook = S3Hook(
            self.connection_id,
            extra_args={
                "ContentType": "text/html",
            },
        )

        for filename in self.required_files:
            key = f"{self.folder_dir}/{filename}" if self.folder_dir else filename
            s3_path = f"s3://{self.bucket_name}/{key}"
            self.log.info("Uploading %s to %s", filename, s3_path)

            hook.load_file(
                filename=f"{target_dir}/{filename}",
                bucket_name=self.bucket_name,
                key=key,
                replace=True,
            )


class DbtDocsAzureStorageLocalOperator(DbtDocsCloudLocalOperator):
    """
    Executes `dbt docs generate` command and upload to Azure Blob Storage.

    :param connection_id: Azure Blob Storage's Airflow connection ID
    :param bucket_name: Azure Blob Storage's bucket name
    :param folder_dir: This can be used to specify under which directory the generated DBT documentation should be
        uploaded.
    """

    ui_color = "#007FFF"

    def __init__(
        self,
        *args: Any,
        azure_conn_id: str | None = None,
        container_name: str | None = None,
        **kwargs: Any,
    ) -> None:
        if azure_conn_id:
            warnings.warn(
                "Please, use `connection_id` instead of `azure_conn_id`. The argument `azure_conn_id` will"
                " be deprecated in Cosmos 2.0",
                DeprecationWarning,
            )
            kwargs["connection_id"] = azure_conn_id
        if container_name:
            warnings.warn(
                "Please, use `bucket_name` instead of `container_name`. The argument `container_name` will"
                " be deprecated in Cosmos 2.0",
                DeprecationWarning,
            )
            kwargs["bucket_name"] = container_name
        super().__init__(*args, **kwargs)

    def upload_to_cloud_storage(self, project_dir: str, **kwargs: Any) -> None:
        """Uploads the generated documentation to Azure Blob Storage."""
        self.log.info(
            'Attempting to upload generated docs to Azure Blob Storage using WasbHook(conn_id="%s")',
            self.connection_id,
        )

        from airflow.providers.microsoft.azure.hooks.wasb import WasbHook

        target_dir = f"{project_dir}/target"

        hook = WasbHook(
            self.connection_id,
        )

        for filename in self.required_files:
            self.log.info(
                "Uploading %s to %s",
                filename,
                f"wasb://{self.bucket_name}/{filename}",
            )

            blob_name = f"{self.folder_dir}/{filename}" if self.folder_dir else filename

            hook.load_file(
                file_path=f"{target_dir}/{filename}",
                container_name=self.bucket_name,
                blob_name=blob_name,
                overwrite=True,
            )


class DbtDocsGCSLocalOperator(DbtDocsCloudLocalOperator):
    """
    Executes `dbt docs generate` command and upload to GCS.

    :param connection_id: Google Cloud Storage's Airflow connection ID
    :param bucket_name: Google Cloud Storage's bucket name
    :param folder_dir: This can be used to specify under which directory the generated DBT documentation should be
        uploaded.
    """

    ui_color = "#4772d5"

    def upload_to_cloud_storage(self, project_dir: str, **kwargs: Any) -> None:
        """Uploads the generated documentation to Google Cloud Storage"""
        self.log.info(
            'Attempting to upload generated docs to Storage using GCSHook(conn_id="%s")',
            self.connection_id,
        )

        from airflow.providers.google.cloud.hooks.gcs import GCSHook

        target_dir = f"{project_dir}/target"
        hook = GCSHook(self.connection_id)

        for filename in self.required_files:
            blob_name = f"{self.folder_dir}/{filename}" if self.folder_dir else filename
            self.log.info("Uploading %s to %s", filename, f"gs://{self.bucket_name}/{blob_name}")
            hook.upload(
                filename=f"{target_dir}/{filename}",
                bucket_name=self.bucket_name,
                object_name=blob_name,
            )


class DbtDepsLocalOperator(DbtLocalBaseOperator):
    """
    Executes a dbt core deps command.
    """

    ui_color = "#8194E0"

    def __init__(self, **kwargs: str) -> None:
        raise DeprecationWarning(
            "The DbtDepsOperator has been deprecated. " "Please use the `install_deps` flag in dbt_args instead."
        )


class DbtCompileLocalOperator(DbtCompileMixin, DbtLocalBaseOperator):
    template_fields: Sequence[str] = DbtLocalBaseOperator.template_fields  # type: ignore[operator]

    def __init__(self, *args: Any, **kwargs: Any) -> None:
        kwargs["should_upload_compiled_sql"] = True
        super().__init__(*args, **kwargs)


class DbtCloneLocalOperator(DbtCloneMixin, DbtLocalBaseOperator):
    """
    Executes a dbt core clone command.
    """

    template_fields: Sequence[str] = DbtLocalBaseOperator.template_fields  # type: ignore[operator]

    def __init__(self, *args: Any, **kwargs: Any) -> None:
        super().__init__(*args, **kwargs)<|MERGE_RESOLUTION|>--- conflicted
+++ resolved
@@ -339,8 +339,10 @@
             dest_object_storage_path = ObjectStoragePath(dest_file_path, conn_id=dest_conn_id)
             ObjectStoragePath(file_path).copy(dest_object_storage_path)
             self.log.debug("Copied %s to %s", file_path, dest_object_storage_path)
-
-<<<<<<< HEAD
+        
+        elapsed_time = time.time() - start_time
+        self.log.info("SQL files upload completed in %.2f seconds.", elapsed_time)
+
     def _delete_sql_files(self, tmp_project_dir: Path, resource_type: str) -> None:
         dest_target_dir, dest_conn_id = self._configure_remote_target_path()
         source_run_dir = Path(tmp_project_dir) / f"target/{resource_type}"
@@ -352,10 +354,6 @@
             dest_object_storage_path = ObjectStoragePath(dest_file_path, conn_id=dest_conn_id)
             dest_object_storage_path.unlink()
             self.log.debug("Deleted %s to %s", file_path, dest_object_storage_path)
-=======
-        elapsed_time = time.time() - start_time
-        self.log.info("SQL files upload completed in %.2f seconds.", elapsed_time)
->>>>>>> a43a9913
 
     @provide_session
     def store_freshness_json(self, tmp_project_dir: str, context: Context, session: Session = NEW_SESSION) -> None:
