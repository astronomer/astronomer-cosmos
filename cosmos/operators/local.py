from __future__ import annotations

import base64
import inspect
import json
import os
import tempfile
import time
import urllib.parse
import warnings
import zlib
from abc import ABC, abstractmethod
from functools import cached_property
from pathlib import Path
from typing import TYPE_CHECKING, Any, Callable, Literal, Sequence
from urllib.parse import urlparse

import airflow
import jinja2
from airflow import DAG
from airflow.exceptions import AirflowException, AirflowSkipException
from airflow.models.taskinstance import TaskInstance

if TYPE_CHECKING:  # pragma: no cover
    try:
        from airflow.sdk.definitions.context import Context
    except ImportError:
        from airflow.utils.context import Context  # type: ignore[attr-defined]

from airflow.version import version as airflow_version
from attrs import define
from packaging.version import Version

from cosmos import cache, settings

if settings.AIRFLOW_IO_AVAILABLE:
    try:
        from airflow.sdk import ObjectStoragePath
    except ImportError:
        from airflow.io.path import ObjectStoragePath
from cosmos._utils.importer import load_method_from_module
from cosmos.cache import (
    _copy_cached_package_lockfile_to_project,
    _get_latest_cached_package_lockfile,
    is_cache_package_lockfile_enabled,
)
from cosmos.constants import (
    _AIRFLOW3_MAJOR_VERSION,
    DBT_DEPENDENCIES_FILE_NAMES,
    FILE_SCHEME_AIRFLOW_DEFAULT_CONN_ID_MAP,
    InvocationMode,
)
from cosmos.dataset import get_dataset_alias_name
from cosmos.dbt.project import (
    copy_dbt_packages,
    copy_manifest_file_if_exists,
    get_partial_parse_path,
    has_non_empty_dependencies_file,
)
from cosmos.exceptions import AirflowCompatibilityError, CosmosDbtRunError, CosmosValueError
from cosmos.settings import (
    remote_target_path,
    remote_target_path_conn_id,
)

try:
    from airflow.sdk.bases.operator import BaseOperator  # Airflow 3
except ImportError:
    from airflow.models import BaseOperator  # Airflow 2

try:  # Airflow 3
    from airflow.sdk.definitions.asset import Asset
except (ModuleNotFoundError, ImportError):  # Airflow 2
    from airflow.datasets import Dataset as Asset  # type: ignore


if TYPE_CHECKING:  # pragma: no cover
    import openlineage  # pragma: no cover
    from dbt.cli.main import dbtRunner, dbtRunnerResult

    try:  # pragma: no cover
        from openlineage.client.event_v2 import RunEvent  # pragma: no cover
    except ImportError:  # pragma: no cover
        from openlineage.client.run import RunEvent  # pragma: no cover


from sqlalchemy.orm import Session

import cosmos.dbt.runner as dbt_runner
from cosmos.config import ProfileConfig
from cosmos.constants import (
    OPENLINEAGE_PRODUCER,
)
from cosmos.dbt.parser.output import (
    extract_freshness_warn_msg,
    extract_log_issues,
    parse_number_of_warnings_subprocess,
)
from cosmos.dbt.project import create_symlinks
from cosmos.hooks.subprocess import (
    FullOutputSubprocessHook,
    FullOutputSubprocessResult,
)
from cosmos.log import get_logger
from cosmos.operators.base import (
    AbstractDbtBase,
    DbtBuildMixin,
    DbtCloneMixin,
    DbtCompileMixin,
    DbtLSMixin,
    DbtRunMixin,
    DbtRunOperationMixin,
    DbtSeedMixin,
    DbtSnapshotMixin,
    DbtSourceMixin,
    DbtTestMixin,
    _sanitize_xcom_key,
)

AIRFLOW_VERSION = Version(airflow.__version__)

logger = get_logger(__name__)


# The following is related to the ability of Cosmos parsing dbt artifacts and generating OpenLineage URIs
# It is used for emitting Airflow assets and not necessarily OpenLineage events
try:
    import openlineage
    from openlineage.common.provider.dbt.local import DbtLocalArtifactProcessor

    is_openlineage_common_available = True
except ModuleNotFoundError:
    is_openlineage_common_available = False
    DbtLocalArtifactProcessor = None


# The following is related to the ability of Airflow to emit OpenLineage events
# This will decide if the method `get_openlineage_facets_on_complete` will be called by the Airflow OpenLineage listener or not
try:
    from airflow.providers.openlineage.extractors.base import OperatorLineage
except (ImportError, ModuleNotFoundError):
    try:
        from openlineage.airflow.extractors.base import OperatorLineage
    except (ImportError, ModuleNotFoundError):
        logger.warning(
            "To enable emitting Openlineage events, upgrade to Airflow 2.7 or install astronomer-cosmos[openlineage]."
        )
        logger.debug(
            "Further details on lack of Openlineage Airflow provider:",
            stack_info=True,
        )

        @define
        class OperatorLineage:  # type: ignore
            inputs: list[str] = list()
            outputs: list[str] = list()
            run_facets: dict[str, str] = dict()
            job_facets: dict[str, str] = dict()


class AbstractDbtLocalBase(AbstractDbtBase):
    """
    Executes a dbt core cli command locally.

    :param profile_args: Arguments to pass to the profile. See
        :py:class:`cosmos.providers.dbt.core.profiles.BaseProfileMapping`.
    :param profile_config: ProfileConfig Object
    :param install_deps (deprecated): If true, install dependencies before running the command
    :param copy_dbt_packages: If true, copy pre-existing `dbt_packages` (before running dbt deps)
    :param callback: A callback function called on after a dbt run with a path to the dbt project directory.
    :param manifest_filepath: The path to the user-defined Manifest file. It's "" by default.
    :param target_name: A name to use for the dbt target. If not provided, and no target is found
        in your project's dbt_project.yml, "cosmos_target" is used.
    :param should_store_compiled_sql: If true, store the compiled SQL in the compiled_sql rendered template.
    :param append_env: If True(default), inherits the environment variables
        from current process and then environment variable passed by the user will either update the existing
        inherited environment variables or the new variables gets appended to it.
        If False, only uses the environment variables passed in env params
        and does not inherit the current process environment.
    """

    template_fields: Sequence[str] = AbstractDbtBase.template_fields + ("compiled_sql", "freshness")  # type: ignore[operator]
    template_fields_renderers = {
        "compiled_sql": "sql",
        "freshness": "json",
    }

    def __init__(
        self,
        task_id: str,
        profile_config: ProfileConfig,
        invocation_mode: InvocationMode | None = None,
        install_deps: bool = True,
        copy_dbt_packages: bool = settings.default_copy_dbt_packages,
        manifest_filepath: str = "",
        callback: Callable[[str], None] | list[Callable[[str], None]] | None = None,
        callback_args: dict[str, Any] | None = None,
        should_store_compiled_sql: bool = True,
        should_upload_compiled_sql: bool = False,
        append_env: bool = True,
        dbt_runner_callbacks: list[Callable] | None = None,  # type: ignore[type-arg]
        **kwargs: Any,
    ) -> None:
        self.task_id = task_id
        self.profile_config = profile_config
        self.callback = callback
        self.callback_args = callback_args or {}
        self.compiled_sql = ""
        self.freshness = ""
        self.should_store_compiled_sql = should_store_compiled_sql
        self.should_upload_compiled_sql = should_upload_compiled_sql
        self.openlineage_events_completes: list[RunEvent] = []
        self.invocation_mode = invocation_mode
        self._dbt_runner: dbtRunner | None = None
        self._dbt_runner_callbacks = dbt_runner_callbacks

        super().__init__(task_id=task_id, **kwargs)

        # For local execution mode, we're consistent with the LoadMode.DBT_LS command in forwarding the environment
        # variables to the subprocess by default. Although this behavior is designed for ExecuteMode.LOCAL and
        # ExecuteMode.VIRTUALENV, it is not desired for the other execution modes to forward the environment variables
        # as it can break existing DAGs.
        self.append_env = append_env

        # We should not spend time trying to install deps if the project doesn't have any dependencies
        self.install_deps = install_deps and has_non_empty_dependencies_file(Path(self.project_dir))
        self.copy_dbt_packages = copy_dbt_packages

        self.manifest_filepath = manifest_filepath

    @cached_property
    def subprocess_hook(self) -> FullOutputSubprocessHook:
        """Returns hook for running the bash command."""
        return FullOutputSubprocessHook()

    @property
    def invoke_dbt(self) -> Callable[..., FullOutputSubprocessResult | dbtRunnerResult]:
        if self.invocation_mode == InvocationMode.SUBPROCESS:
            return self.run_subprocess
        elif self.invocation_mode == InvocationMode.DBT_RUNNER:
            return self.run_dbt_runner
        else:
            raise ValueError(f"Invalid invocation mode: {self.invocation_mode}")

    @property
    def handle_exception(self) -> Callable[..., None]:
        if self.invocation_mode == InvocationMode.SUBPROCESS:
            return self.handle_exception_subprocess
        elif self.invocation_mode == InvocationMode.DBT_RUNNER:
            return self.handle_exception_dbt_runner
        else:
            raise ValueError(f"Invalid invocation mode: {self.invocation_mode}")

    def _discover_invocation_mode(self) -> None:
        """Discovers the invocation mode based on the availability of dbtRunner for import. If dbtRunner is available, it will
        be used since it is faster than subprocess. If dbtRunner is not available, it will fall back to subprocess.
        This method is called at runtime to work in the environment where the operator is running.
        """
        if dbt_runner.is_available():
            self.invocation_mode = InvocationMode.DBT_RUNNER
            logger.info("dbtRunner is available. Using dbtRunner for invoking dbt.")
        else:
            self.invocation_mode = InvocationMode.SUBPROCESS
            logger.info("Could not import dbtRunner. Falling back to subprocess for invoking dbt.")

    def handle_exception_subprocess(self, result: FullOutputSubprocessResult) -> None:
        if self.skip_exit_code is not None and result.exit_code == self.skip_exit_code:
            raise AirflowSkipException(f"dbt command returned exit code {self.skip_exit_code}. Skipping.")
        elif result.exit_code != 0:
            logger.error("\n".join(result.full_output))
            raise AirflowException(f"dbt command failed. The command returned a non-zero exit code {result.exit_code}.")

    def handle_exception_dbt_runner(self, result: dbtRunnerResult) -> None:
        """dbtRunnerResult has an attribute `success` that is False if the command failed."""
        return dbt_runner.handle_exception_if_needed(result)

    def store_compiled_sql(self, tmp_project_dir: str, context: Context) -> None:
        """
        Takes the compiled SQL files from the dbt run and stores them in the compiled_sql rendered template.
        Gets called after every dbt run.
        """
        if not self.should_store_compiled_sql:
            return

        compiled_queries = {}
        # dbt compiles sql files and stores them in the target directory
        for folder_path, _, file_paths in os.walk(os.path.join(tmp_project_dir, "target")):
            for file_path in file_paths:
                if not file_path.endswith(".sql"):
                    continue

                compiled_sql_path = Path(os.path.join(folder_path, file_path))
                compiled_sql = compiled_sql_path.read_text(encoding="utf-8")

                relative_path = str(compiled_sql_path.relative_to(tmp_project_dir))
                compiled_queries[relative_path] = compiled_sql.strip()

        for name, query in compiled_queries.items():
            self.compiled_sql += f"-- {name}\n{query}\n\n"

        self.compiled_sql = self.compiled_sql.strip()

    @staticmethod
    def _configure_remote_target_path() -> tuple[Path | ObjectStoragePath, str] | tuple[None, None]:
        """Configure the remote target path if it is provided."""
        if not remote_target_path:
            return None, None

        _configured_target_path = None

        target_path_str = str(remote_target_path)

        remote_conn_id = remote_target_path_conn_id
        if not remote_conn_id:
            target_path_schema = urlparse(target_path_str).scheme
            remote_conn_id = FILE_SCHEME_AIRFLOW_DEFAULT_CONN_ID_MAP.get(target_path_schema, None)  # type: ignore[assignment]
        if remote_conn_id is None:
            logger.info(
                "Remote target connection not set. Please, configure [cosmos][remote_target_path_conn_id] or set the environment variable AIRFLOW__COSMOS__REMOTE_TARGET_PATH_CONN_ID"
            )
            return None, None

        if not settings.AIRFLOW_IO_AVAILABLE:
            raise CosmosValueError(
                f"You're trying to specify remote target path {target_path_str}, but the required "
                f"Object Storage feature is unavailable in Airflow version {airflow_version}. Please upgrade to "
                "Airflow 2.8 or later."
            )

        _configured_target_path = ObjectStoragePath(target_path_str, conn_id=remote_conn_id)

        if not _configured_target_path.exists():  # type: ignore[no-untyped-call]
            _configured_target_path.mkdir(parents=True, exist_ok=True)

        return _configured_target_path, remote_conn_id

    def _construct_dest_file_path(
        self, dest_target_dir: Path | ObjectStoragePath, file_path: str, source_compiled_dir: Path, resource_type: str
    ) -> str:
        """
        Construct the destination path for the compiled SQL files to be uploaded to the remote store.
        """
        dest_target_dir_str = str(dest_target_dir).rstrip("/")
        dag_task_group_identifier = self.extra_context["dbt_dag_task_group_identifier"]
        rel_path = os.path.relpath(file_path, source_compiled_dir).lstrip("/")
        run_id = self.extra_context["run_id"]

        if settings.upload_sql_to_xcom:
            return f"{dag_task_group_identifier}/{run_id}/{resource_type}/{rel_path}"

        return f"{dest_target_dir_str}/{dag_task_group_identifier}/{run_id}/{resource_type}/{rel_path}"

    def _upload_sql_files(self, tmp_project_dir: str, resource_type: str) -> None:
        start_time = time.time()

        dest_target_dir, dest_conn_id = self._configure_remote_target_path()

        if not dest_target_dir:
            raise CosmosValueError("You're trying to upload SQL files, but the remote target path is not configured. ")

        source_run_dir = Path(tmp_project_dir) / f"target/{resource_type}"
        files = [str(file) for file in source_run_dir.rglob("*") if file.is_file()]
        for file_path in files:
            dest_file_path = self._construct_dest_file_path(dest_target_dir, file_path, source_run_dir, resource_type)
            dest_object_storage_path = ObjectStoragePath(dest_file_path, conn_id=dest_conn_id)
            dest_object_storage_path.parent.mkdir(parents=True, exist_ok=True)
            ObjectStoragePath(file_path).copy(dest_object_storage_path)
            logger.debug("Copied %s to %s", file_path, dest_object_storage_path)

        elapsed_time = time.time() - start_time
        logger.info("SQL files upload completed in %.2f seconds.", elapsed_time)

    def _upload_sql_files_xcom(self, context: Context, tmp_project_dir: str, resource_type: str) -> None:
        start_time = time.time()
        source_run_dir = Path(tmp_project_dir) / f"target/{resource_type}"
        files = [str(file) for file in source_run_dir.rglob("*") if file.is_file()]
        for file_path in files:
            sql_model_path = os.path.relpath(file_path, source_run_dir).lstrip("/")
            with open(file_path, encoding="utf-8") as f:
                sql_query = f.read()
            compressed_sql = zlib.compress(sql_query.encode("utf-8"))
            compressed_b64_sql = base64.b64encode(compressed_sql).decode("utf-8")
            context["ti"].xcom_push(key=_sanitize_xcom_key(sql_model_path), value=compressed_b64_sql)
            logger.debug("SQL files %s uploaded to xcom.", sql_model_path)

        elapsed_time = time.time() - start_time
        logger.info("SQL files upload to xcom completed in %.2f seconds.", elapsed_time)

    def _delete_sql_files(self) -> None:
        """Deletes the entire run-specific directory from the remote target."""
        dest_target_dir, dest_conn_id = self._configure_remote_target_path()
        if not dest_target_dir or not dest_conn_id:
            logger.warning("Remote target path or connection ID not configured. Skipping deletion.")
            return

        dag_task_group_identifier = self.extra_context["dbt_dag_task_group_identifier"]
        run_id = self.extra_context["run_id"]
        run_dir_path_str = f"{str(dest_target_dir).rstrip('/')}/{dag_task_group_identifier}/{run_id}"
        run_dir_path = ObjectStoragePath(run_dir_path_str, conn_id=dest_conn_id)

        if run_dir_path.exists():
            run_dir_path.rmdir(recursive=True)
            logger.info("Deleted remote run directory: %s", run_dir_path_str)
        else:
            logger.debug("Remote run directory does not exist, skipping deletion: %s", run_dir_path_str)

    def store_freshness_json(self, tmp_project_dir: str, context: Context) -> None:
        """
        Takes the compiled sources.json file from the dbt source freshness and stores it in the freshness rendered template.
        Gets called after every dbt run / source freshness.
        """
        if not self.should_store_compiled_sql:
            return

        sources_json_path = Path(os.path.join(tmp_project_dir, "target", "sources.json"))
        if sources_json_path.exists():
            sources_json_content = sources_json_path.read_text(encoding="utf-8").strip()
            sources_data = json.loads(sources_json_content)
            formatted_sources_json = json.dumps(sources_data, indent=4)
            self.freshness = formatted_sources_json
        else:
            self.freshness = ""

    def _override_rtif(self, context: Context) -> None:
        if not self.should_store_compiled_sql:
            return

        if AIRFLOW_VERSION.major == _AIRFLOW3_MAJOR_VERSION:
            self.overwrite_rtif_after_execution = True
            return

        # Block to override the RTIFs in Airflow 2.x
        from airflow.utils.session import NEW_SESSION, provide_session

        @provide_session
        def _override_rtif_airflow_2_x(session: Session = NEW_SESSION) -> None:
            # need to refresh the rendered task field record in the db because Airflow only does this
            # before executing the task, not after
            from airflow.models.renderedtifields import RenderedTaskInstanceFields

            ti = context["ti"]

            if isinstance(
                ti, TaskInstance
            ):  # verifies ti is a TaskInstance in order to access and use the "task" field
                if TYPE_CHECKING:
                    assert ti.task is not None
                ti.task.template_fields = self.template_fields
                rtif = RenderedTaskInstanceFields(ti, render_templates=False)

                # delete the old records
                session.query(RenderedTaskInstanceFields).filter(
                    RenderedTaskInstanceFields.dag_id == self.dag_id,  # type: ignore[attr-defined]
                    RenderedTaskInstanceFields.task_id == self.task_id,
                    RenderedTaskInstanceFields.run_id == ti.run_id,
                ).delete()
                session.add(rtif)
            else:
                logger.info("Warning: ti is of type TaskInstancePydantic. Cannot update template_fields.")

        _override_rtif_airflow_2_x()

    def run_subprocess(self, command: list[str], env: dict[str, str], cwd: str) -> FullOutputSubprocessResult:
        logger.info("Trying to run the command:\n %s\nFrom %s", command, cwd)
        subprocess_result: FullOutputSubprocessResult = self.subprocess_hook.run_command(
            command=command,
            env=env,
            cwd=cwd,
            output_encoding=self.output_encoding,
        )
        # Logging changed in Airflow 3.1 and we needed to replace the output by the full output:
        output = "".join(subprocess_result.full_output)
        logger.info(output)
        return subprocess_result

    def run_dbt_runner(self, command: list[str], env: dict[str, str], cwd: str) -> dbtRunnerResult:
        """Invokes the dbt command programmatically."""
        if not dbt_runner.is_available():
            raise CosmosDbtRunError(
                "Could not import dbt core. Ensure that dbt-core >= v1.5 is installed and available in the environment where the operator is running."
            )

        return dbt_runner.run_command(command, env, cwd, callbacks=self._dbt_runner_callbacks)

    def _cache_package_lockfile(self, tmp_project_dir: Path) -> None:
        project_dir = Path(self.project_dir)
        if is_cache_package_lockfile_enabled(project_dir):
            latest_package_lockfile = _get_latest_cached_package_lockfile(project_dir)
            if latest_package_lockfile:
                _copy_cached_package_lockfile_to_project(latest_package_lockfile, tmp_project_dir)

    def _read_run_sql_from_target_dir(self, tmp_project_dir: str, sql_context: dict[str, Any]) -> str:
        package_name = sql_context.get("package_name") or Path(self.project_dir).name
        sql_relative_path = sql_context["dbt_node_config"]["file_path"].split(package_name)[-1].lstrip("/")
        run_sql_path = Path(tmp_project_dir) / "target/run" / Path(package_name).name / sql_relative_path

        with run_sql_path.open("r") as sql_file:
            sql_content: str = sql_file.read()
        return sql_content

    def _clone_project(self, tmp_dir_path: Path) -> None:
        logger.info(
            "Cloning project to writable temp directory %s from %s",
            tmp_dir_path,
            self.project_dir,
        )
        should_not_create_dbt_deps_symbolic_link = self.install_deps or self.copy_dbt_packages
        create_symlinks(
            Path(self.project_dir), tmp_dir_path, ignore_dbt_packages=should_not_create_dbt_deps_symbolic_link
        )
        if self.copy_dbt_packages:
            logger.info("Copying dbt packages to temporary folder.")
            copy_dbt_packages(Path(self.project_dir), tmp_dir_path)
            logger.info("Completed copying dbt packages to temporary folder.")

        copy_manifest_file_if_exists(self.manifest_filepath, Path(tmp_dir_path))

    def _handle_partial_parse(self, tmp_dir_path: Path) -> None:
        if self.cache_dir is None:
            return
        latest_partial_parse = cache._get_latest_partial_parse(Path(self.project_dir), self.cache_dir)
        logger.info("Partial parse is enabled and the latest partial parse file is %s", latest_partial_parse)
        if latest_partial_parse is not None:
            cache._copy_partial_parse_to_project(latest_partial_parse, tmp_dir_path)

    def _generate_dbt_flags(self, tmp_project_dir: str, profile_path: Path) -> list[str]:
        dbt_flags = [
            "--project-dir",
            str(tmp_project_dir),
            "--profiles-dir",
            str(profile_path.parent),
            "--profile",
            self.profile_config.profile_name,
            "--target",
            self.profile_config.target_name,
        ]
        if self.invocation_mode == InvocationMode.DBT_RUNNER:
            from dbt.version import __version__ as dbt_version

            if Version(dbt_version) >= Version("1.5.6"):
                # PR #1484 introduced the use of dbtRunner during DAG parsing. As a result, invoking dbtRunner again
                # during task execution can lead to task hangs—especially on Airflow 2.x. Investigation revealed that
                # the issue stems from how dbtRunner handles static parsing. Cosmos copies the dbt project to temporary
                # directories, and the use of different temp paths between parsing and execution appears to interfere
                # with dbt's static parsing behavior. As a workaround, passing the --no-static-parser flag avoids these
                # hangs and ensures reliable task execution.
                dbt_flags.append("--no-static-parser")
        return dbt_flags

    def _install_dependencies(
        self, tmp_dir_path: Path, flags: list[str], env: dict[str, str | bytes | os.PathLike[Any]]
    ) -> None:
        self._cache_package_lockfile(tmp_dir_path)
        deps_command = [self.dbt_executable_path, "deps"] + flags

        for filename in DBT_DEPENDENCIES_FILE_NAMES:
            filepath = tmp_dir_path / filename
            if filepath.is_file():
                logger.debug("Checking for the %s dependencies file.", str(filename))
                logger.debug("Contents of the <%s> dependencies file:\n %s", str(filepath), str(filepath.read_text()))

        self.invoke_dbt(command=deps_command, env=env, cwd=tmp_dir_path)

    @staticmethod
    def _mock_dbt_adapter(async_context: dict[str, Any] | None) -> None:
        if not async_context:
            raise CosmosValueError("`async_context` is necessary for running the model asynchronously")
        if "profile_type" not in async_context:
            raise CosmosValueError("`profile_type` needs to be specified in `async_context` when running as async")
        profile_type = async_context["profile_type"]
        module_path = f"cosmos.operators._asynchronous.{profile_type}"
        method_name = f"_mock_{profile_type}_adapter"
        mock_adapter_callable = load_method_from_module(module_path, method_name)
        mock_adapter_callable()

    def _handle_datasets(self, context: Context) -> None:
        inlets = self.get_datasets("inputs")
        outlets = self.get_datasets("outputs")
        logger.info("Inlets: %s", inlets)
        logger.info("Outlets: %s", outlets)
        self.register_dataset(inlets, outlets, context)

    def _update_partial_parse_cache(self, tmp_dir_path: Path) -> None:
        if self.cache_dir is None:
            return
        partial_parse_file = get_partial_parse_path(tmp_dir_path)
        if partial_parse_file.exists():
            cache._update_partial_parse_cache(partial_parse_file, self.cache_dir)

    def _push_run_results_to_xcom(self, tmp_project_dir: str, context: Context) -> None:
        run_results_path = Path(tmp_project_dir) / "target" / "run_results.json"
        if not run_results_path.is_file():
            raise AirflowException(f"run_results.json not found at {run_results_path}")

        try:
            with run_results_path.open() as fp:
                raw = json.load(fp)
        except json.JSONDecodeError as exc:
            raise AirflowException("Invalid JSON in run_results.json") from exc
        logger.debug("Loaded run results from %s", run_results_path)

        compressed = base64.b64encode(zlib.compress(json.dumps(raw).encode())).decode()
        context["ti"].xcom_push(key="run_results", value=compressed)

        logger.info("Pushed run results to XCom")

    def _handle_post_execution(
        self, tmp_project_dir: str, context: Context, push_run_results_to_xcom: bool = False
    ) -> None:
        self.store_freshness_json(tmp_project_dir, context)
        self.store_compiled_sql(tmp_project_dir, context)
        self._override_rtif(context)

        if self.should_upload_compiled_sql:
            self._upload_sql_files(tmp_project_dir, "compiled")

        if push_run_results_to_xcom:
            self._push_run_results_to_xcom(tmp_project_dir, context)

        if self.callback:
            self.callback_args.update({"context": context})
            if isinstance(self.callback, list):
                for callback_fn in self.callback:
                    callback_fn(tmp_project_dir, **self.callback_args)
            else:
                self.callback(tmp_project_dir, **self.callback_args)

    def _handle_async_execution(self, tmp_project_dir: str, context: Context, async_context: dict[str, Any]) -> None:
        if settings.enable_setup_async_task:
            if settings.upload_sql_to_xcom:
                self._upload_sql_files_xcom(context, tmp_project_dir, "run")
            else:
                self._upload_sql_files(tmp_project_dir, "run")
        else:
            sql = self._read_run_sql_from_target_dir(tmp_project_dir, async_context)
            profile_type = async_context["profile_type"]
            module_path = f"cosmos.operators._asynchronous.{profile_type}"
            method_name = f"_configure_{profile_type}_async_op_args"
            async_op_configurator = load_method_from_module(module_path, method_name)
            async_op_configurator(self, sql=sql)
            async_context["async_operator"].execute(self, context)

    def run_command(  # noqa: C901
        self,
        cmd: list[str],
        env: dict[str, str | bytes | os.PathLike[Any]],
        context: Context,
        run_as_async: bool = False,
        async_context: dict[str, Any] | None = None,
        push_run_results_to_xcom: bool = False,
    ) -> FullOutputSubprocessResult | dbtRunnerResult | str:
        """
        Copies the dbt project to a temporary directory and runs the command.
        """
        if not self.invocation_mode:
            self._discover_invocation_mode()

        if self.extra_context.get("run_id") is None:
            self.extra_context["run_id"] = context["run_id"]

        with tempfile.TemporaryDirectory() as tmp_project_dir:
            tmp_dir_path = Path(tmp_project_dir)
            env = {k: str(v) for k, v in env.items()}

            self._clone_project(tmp_dir_path)

            if self.partial_parse:
                self._handle_partial_parse(tmp_dir_path)

            with self.profile_config.ensure_profile() as profile_values:
                (profile_path, env_vars) = profile_values
                env.update(env_vars)
                logger.debug("Using environment variables keys: %s", env.keys())

                flags = self._generate_dbt_flags(tmp_project_dir, profile_path)

                if self.install_deps:
                    self._install_dependencies(
                        tmp_dir_path, flags + self._process_global_flag("--vars", self.vars), env
                    )

                if run_as_async and not settings.enable_setup_async_task:
                    self._mock_dbt_adapter(async_context)

                full_cmd = cmd + flags
                result = self.invoke_dbt(
                    command=full_cmd,
                    env=env,
                    cwd=tmp_project_dir,
                )
                if is_openlineage_common_available:
                    self.calculate_openlineage_events_completes(env, tmp_dir_path)
                    if AIRFLOW_VERSION.major < _AIRFLOW3_MAJOR_VERSION:
                        # Airflow 3 does not support associating 'openlineage_events_completes' with task_instance,
                        # in that case we're storing as self.openlineage_events_completes
                        context["task_instance"].openlineage_events_completes = self.openlineage_events_completes  # type: ignore[attr-defined]

                if self.emit_datasets:
                    self._handle_datasets(context)

                if self.partial_parse:
                    self._update_partial_parse_cache(tmp_dir_path)

                self._handle_post_execution(tmp_project_dir, context, push_run_results_to_xcom)
                self.handle_exception(result)

                if run_as_async and async_context:
                    self._handle_async_execution(tmp_project_dir, context, async_context)

                return result

    def calculate_openlineage_events_completes(
        self, env: dict[str, str | os.PathLike[Any] | bytes], project_dir: Path
    ) -> None:
        """
        Use openlineage-integration-common to extract lineage events from the artifacts generated after running the dbt
        command. Relies on the following files:
        * profiles
        * {project_dir}/target/manifest.json
        * {project_dir}/target/run_results.json

        Return a list of RunEvents
        """
        # Since openlineage-integration-common relies on the profiles definition, we need to make these newly introduced
        # environment variables to the library. As of 1.0.0, DbtLocalArtifactProcessor did not allow passing environment
        # variables as an argument, so we need to inject them to the system environment variables.
        for key, value in env.items():
            os.environ[key] = str(value)

        openlineage_processor = DbtLocalArtifactProcessor(
            producer=OPENLINEAGE_PRODUCER,
            job_namespace=settings.LINEAGE_NAMESPACE,
            project_dir=project_dir,
            profile_name=self.profile_config.profile_name,
            target=self.profile_config.target_name,
        )
        # Do not raise exception if a command is unsupported, following the openlineage-dbt processor:
        # https://github.com/OpenLineage/OpenLineage/blob/bdcaf828ebc117e0e5ffc5fab44ff8886eb7836b/integration/common/openlineage/common/provider/dbt/processor.py#L141
        openlineage_processor.should_raise_on_unsupported_command = False
        try:
            events = openlineage_processor.parse()
            self.openlineage_events_completes = events.completes
        except (FileNotFoundError, NotImplementedError, ValueError, KeyError, jinja2.exceptions.UndefinedError):
            logger.debug("Unable to parse OpenLineage events", stack_info=True)

    @staticmethod
    def _create_asset_uri(openlineage_event: openlineage.client.generated.base.OutputDataset) -> str:
        """
        Create the Airflow Asset or Dataset UIR given an OpenLineage event.
        """
        airflow_2_uri = str(openlineage_event.namespace + "/" + urllib.parse.quote(openlineage_event.name))
        airflow_3_uri = str(
            openlineage_event.namespace + "/" + urllib.parse.quote(openlineage_event.name).replace(".", "/")
        )
        if AIRFLOW_VERSION < Version("3.0.0"):
            if settings.use_dataset_airflow3_uri_standard:
                dataset_uri = airflow_3_uri
            else:
                logger.warning(
                    f"""
                    Airflow 3.0.0 Asset (Dataset) URIs validation rules changed and OpenLineage URIs (standard used by Cosmos) will no longer be valid.
                    Therefore, if using Cosmos with Airflow 3, the Airflow Dataset URIs will be changed to <{airflow_3_uri}>.
                    Previously, with Airflow 2.x, the URI was <{airflow_2_uri}>.
                    If you want to use the Airflow 3 URI standard while still using Airflow 2, please, set:
                        export AIRFLOW__COSMOS__USE_DATASET_AIRFLOW3_URI_STANDARD=1
                    Remember to update any DAGs that are scheduled using this dataset.
                    """
                )
                dataset_uri = airflow_2_uri
        else:
            logger.warning(
                f"""
                Airflow 3.0.0 Asset (Dataset) URIs validation rules changed and OpenLineage URIs (standard used by Cosmos) are no longer accepted.
                Therefore, if using Cosmos with Airflow 3, the Airflow Asset (Dataset) URI is now <{airflow_3_uri}>.
                Before, with Airflow 2.x, the URI used to be <{airflow_2_uri}>.
                Please, change any DAGs that were scheduled using the old standard to the new one.
                """
            )
            dataset_uri = airflow_3_uri
        return dataset_uri

    def get_datasets(self, source: Literal["inputs", "outputs"]) -> list[Asset]:
        """
        Use openlineage-integration-common to extract lineage events from the artifacts generated after running the dbt
        command. Relies on the following files:
        * profiles
        * {project_dir}/target/manifest.json
        * {project_dir}/target/run_results.json

        Return a list of Dataset URIs (strings).
        """
        uris = []

        for completed in self.openlineage_events_completes:
            for output in getattr(completed, source):
                dataset_uri = self._create_asset_uri(output)
                uris.append(dataset_uri)
        logger.debug("URIs to be converted to Asset: %s", uris)

        assets = [Asset(uri) for uri in uris]

        return assets

    def register_dataset(self, new_inlets: list[Asset], new_outlets: list[Asset], context: Context) -> None:
        """
        Register a list of datasets as outlets of the current task, when possible.

        Until Airflow 2.7, there was not a better interface to associate outlets to a task during execution.
        This works in Cosmos with versions before Airflow 2.10 with a few limitations, as described in the ticket:
        https://github.com/astronomer/astronomer-cosmos/issues/522

        Since Airflow 2.10, Cosmos uses DatasetAlias by default, to generate datasets. This resolved the limitations
        described before.

        The only limitation is that with Airflow 2.10.0 and 2.10.1, the `airflow dags test` command will not work
        with DatasetAlias:
        https://github.com/apache/airflow/issues/42495
        """
        if AIRFLOW_VERSION.major >= 3 and not settings.enable_dataset_alias:
            logger.error("To emit datasets with Airflow 3, the setting `enable_dataset_alias` must be True (default).")
            raise AirflowCompatibilityError(
                "To emit datasets with Airflow 3, the setting `enable_dataset_alias` must be True (default)."
            )
        elif AIRFLOW_VERSION < Version("2.10") or not settings.enable_dataset_alias:
            from airflow.utils.session import create_session

            logger.info("Assigning inlets/outlets without DatasetAlias")
            with create_session() as session:
                self.outlets.extend(new_outlets)  # type: ignore[attr-defined]
                self.inlets.extend(new_inlets)  # type: ignore[attr-defined]
                for task in self.dag.tasks:  # type: ignore[attr-defined]
                    if task.task_id == self.task_id:
                        task.outlets.extend(new_outlets)
                        task.inlets.extend(new_inlets)
                DAG.bulk_write_to_db([self.dag], session=session)  # type: ignore[attr-defined, call-arg, arg-type]
                session.commit()
        else:
            dataset_alias_name = get_dataset_alias_name(self.dag, self.task_group, self.task_id)  # type: ignore[attr-defined]

            if AIRFLOW_VERSION.major == 2:
                logger.info("Assigning inlets/outlets with DatasetAlias in Airflow 2")

                for outlet in new_outlets:
                    context["outlet_events"][dataset_alias_name].add(outlet)  # type: ignore[index]
            else:  # AIRFLOW_VERSION.major == 3
                logger.info("Assigning outlets with DatasetAlias in Airflow 3")
                from airflow.sdk.definitions.asset import AssetAlias

                # This line was necessary in Airflow 3.0.0, but this may become automatic in newer versions
                self.outlets.append(AssetAlias(dataset_alias_name))  # type: ignore[attr-defined, call-arg, arg-type]
                for outlet in new_outlets:
                    context["outlet_events"][AssetAlias(dataset_alias_name)].add(outlet)

    def get_openlineage_facets_on_complete(self, task_instance: TaskInstance) -> OperatorLineage:
        """
        Collect the input, output, job and run facets for this operator.
        It relies on the calculate_openlineage_events_completes having being called before.

        This method is called by Openlineage even if `execute` fails, because `get_openlineage_facets_on_failure`
        is not implemented.
        """

        inputs = []
        outputs = []
        run_facets: dict[str, Any] = {}
        job_facets: dict[str, Any] = {}

        openlineage_events_completes = None
        if hasattr(self, "openlineage_events_completes"):
            openlineage_events_completes = self.openlineage_events_completes
        elif hasattr(task_instance, "openlineage_events_completes"):
            openlineage_events_completes = task_instance.openlineage_events_completes
        else:
            logger.info("Unable to emit OpenLineage events due to lack of data.")

        if openlineage_events_completes is not None:
            for completed in openlineage_events_completes:
                [inputs.append(input_) for input_ in completed.inputs if input_ not in inputs]  # type: ignore
                [outputs.append(output) for output in completed.outputs if output not in outputs]  # type: ignore
                run_facets = {**run_facets, **completed.run.facets}
                job_facets = {**job_facets, **completed.job.facets}
        else:
            logger.info("Unable to emit OpenLineage events due to lack of dependencies or data.")

        return OperatorLineage(
            inputs=inputs,
            outputs=outputs,
            run_facets=run_facets,
            job_facets=job_facets,
        )

    def build_and_run_cmd(
        self,
        context: Context,
        cmd_flags: list[str] | None = None,
        run_as_async: bool = False,
        async_context: dict[str, Any] | None = None,
        **kwargs: Any,
    ) -> FullOutputSubprocessResult | dbtRunnerResult:
        # If this is an async run and we're using the setup task, make sure to include the full_refresh flag if set
        if run_as_async and settings.enable_setup_async_task and getattr(self, "full_refresh", False):
            if cmd_flags is None:
                cmd_flags = []
            if "--full-refresh" not in cmd_flags:
                cmd_flags.append("--full-refresh")

        dbt_cmd, env = self.build_cmd(context=context, cmd_flags=cmd_flags)
        dbt_cmd = dbt_cmd or []
        result = self.run_command(
            cmd=dbt_cmd,
            env=env,
            context=context,
            run_as_async=run_as_async,
            async_context=async_context,
<<<<<<< HEAD
            push_run_results_to_xcom=kwargs.get("push_run_results_to_xcom") or False,
=======
            push_run_results_to_xcom=kwargs.get("push_run_results_to_xcom", False),
>>>>>>> 7a076aa5
        )
        return result

    def on_kill(self) -> None:
        if self.invocation_mode == InvocationMode.SUBPROCESS:
            if self.cancel_query_on_kill:
                self.subprocess_hook.send_sigint()
            else:
                self.subprocess_hook.send_sigterm()


class DbtLocalBaseOperator(AbstractDbtLocalBase, BaseOperator):  # type: ignore[misc]
    template_fields: Sequence[str] = AbstractDbtLocalBase.template_fields  # type: ignore[operator]

    def __init__(self, *args: Any, **kwargs: Any) -> None:
        # In PR #1474, we refactored cosmos.operators.base.AbstractDbtBase to remove its inheritance from BaseOperator
        # and eliminated the super().__init__() call. This change was made to resolve conflicts in parent class
        # initializations while adding support for ExecutionMode.AIRFLOW_ASYNC. Operators under this mode inherit
        # Airflow provider operators that enable deferrable SQL query execution. Since super().__init__() was removed
        # from AbstractDbtBase and different parent classes require distinct initialization arguments, we explicitly
        # initialize them (including the BaseOperator) here by segregating the required arguments for each parent class.
        base_kwargs = {}
        operator_kwargs = {}
        operator_args = {*inspect.signature(BaseOperator.__init__).parameters.keys()}

        default_args = kwargs.get("default_args", {})

        for arg in operator_args:
            try:
                operator_kwargs[arg] = kwargs[arg]
            except KeyError:
                pass

        for arg in {
            *inspect.getfullargspec(AbstractDbtBase.__init__).args,
            *inspect.getfullargspec(AbstractDbtLocalBase.__init__).args,
        }:
            try:
                base_kwargs[arg] = kwargs[arg]
            except KeyError:
                try:
                    base_kwargs[arg] = default_args[arg]
                except KeyError:
                    pass

        AbstractDbtLocalBase.__init__(self, **base_kwargs)
        if AIRFLOW_VERSION.major < _AIRFLOW3_MAJOR_VERSION:
            if (
                kwargs.get("emit_datasets", True)
                and settings.enable_dataset_alias
                and AIRFLOW_VERSION >= Version("2.10")
            ):
                from airflow.datasets import DatasetAlias

                # ignoring the type because older versions of Airflow raise the follow error in mypy
                # error: Incompatible types in assignment (expression has type "list[DatasetAlias]", target has type "str")
                dag_id = kwargs.get("dag")
                task_group_id = kwargs.get("task_group")
                operator_kwargs["outlets"] = [
                    DatasetAlias(name=get_dataset_alias_name(dag_id, task_group_id, self.task_id))
                ]  # type: ignore

        if "task_id" in operator_kwargs:
            operator_kwargs.pop("task_id")
        BaseOperator.__init__(self, task_id=self.task_id, **operator_kwargs)


class DbtBuildLocalOperator(DbtBuildMixin, DbtLocalBaseOperator):
    """
    Executes a dbt core build command.
    """

    template_fields: Sequence[str] = DbtLocalBaseOperator.template_fields + DbtBuildMixin.template_fields  # type: ignore[operator]

    def __init__(self, *args: Any, on_warning_callback: Callable[..., Any] | None = None, **kwargs: Any) -> None:
        super().__init__(*args, **kwargs)
        self.on_warning_callback = on_warning_callback
        self.extract_issues: Callable[..., tuple[list[str], list[str]]]

    def _handle_warnings(self, result: FullOutputSubprocessResult | dbtRunnerResult, context: Context) -> None:
        """
         Handles warnings by extracting log issues, creating additional context, and calling the
         on_warning_callback with the updated context.

        :param result: The result object from the build and run command.
        :param context: The original airflow context in which the build and run command was executed.
        """
        if self.invocation_mode == InvocationMode.SUBPROCESS:
            self.extract_issues = extract_freshness_warn_msg
        elif self.invocation_mode == InvocationMode.DBT_RUNNER:
            self.extract_issues = dbt_runner.extract_message_by_status

        test_names, test_results = self.extract_issues(result)

        warning_context = dict(context)
        warning_context["test_names"] = test_names
        warning_context["test_results"] = test_results

        self.on_warning_callback and self.on_warning_callback(warning_context)

    def execute(self, context: Context, **kwargs: Any) -> None:
        result = self.build_and_run_cmd(context=context, cmd_flags=self.add_cmd_flags(), **kwargs)
        if self.on_warning_callback:
            self._handle_warnings(result, context)


class DbtLSLocalOperator(DbtLSMixin, DbtLocalBaseOperator):
    """
    Executes a dbt core ls command.
    """

    template_fields: Sequence[str] = DbtLocalBaseOperator.template_fields  # type: ignore[operator]

    def __init__(self, *args: Any, **kwargs: Any) -> None:
        super().__init__(*args, **kwargs)


class DbtSeedLocalOperator(DbtSeedMixin, DbtLocalBaseOperator):
    """
    Executes a dbt core seed command.
    """

    template_fields: Sequence[str] = DbtLocalBaseOperator.template_fields + DbtSeedMixin.template_fields  # type: ignore[operator]

    def __init__(self, *args: Any, **kwargs: Any) -> None:
        super().__init__(*args, **kwargs)


class DbtSnapshotLocalOperator(DbtSnapshotMixin, DbtLocalBaseOperator):
    """
    Executes a dbt core snapshot command.
    """

    template_fields: Sequence[str] = DbtLocalBaseOperator.template_fields  # type: ignore[operator]

    def __init__(self, *args: Any, **kwargs: Any) -> None:
        super().__init__(*args, **kwargs)


class DbtSourceLocalOperator(DbtSourceMixin, DbtLocalBaseOperator):
    """
    Executes a dbt source freshness command.
    """

    template_fields: Sequence[str] = DbtLocalBaseOperator.template_fields  # type: ignore[operator]

    def __init__(self, *args: Any, on_warning_callback: Callable[..., Any] | None = None, **kwargs: Any) -> None:
        super().__init__(*args, **kwargs)
        self.on_warning_callback = on_warning_callback
        self.extract_issues: Callable[..., tuple[list[str], list[str]]]

    def _handle_warnings(self, result: FullOutputSubprocessResult | dbtRunnerResult, context: Context) -> None:
        """
         Handles warnings by extracting log issues, creating additional context, and calling the
         on_warning_callback with the updated context.

        :param result: The result object from the build and run command.
        :param context: The original airflow context in which the build and run command was executed.
        """
        if self.invocation_mode == InvocationMode.SUBPROCESS:
            self.extract_issues = extract_freshness_warn_msg
        elif self.invocation_mode == InvocationMode.DBT_RUNNER:
            self.extract_issues = dbt_runner.extract_message_by_status

        test_names, test_results = self.extract_issues(result)

        warning_context = dict(context)
        warning_context["test_names"] = test_names
        warning_context["test_results"] = test_results

        self.on_warning_callback and self.on_warning_callback(warning_context)

    def execute(self, context: Context, **kwargs: Any) -> None:
        result = self.build_and_run_cmd(context=context, cmd_flags=self.add_cmd_flags())
        if self.on_warning_callback:
            self._handle_warnings(result, context)


class DbtRunLocalOperator(DbtRunMixin, DbtLocalBaseOperator):
    """
    Executes a dbt core run command.
    """

    template_fields: Sequence[str] = DbtLocalBaseOperator.template_fields + DbtRunMixin.template_fields  # type: ignore[operator]

    def __init__(self, *args: Any, **kwargs: Any) -> None:
        super().__init__(*args, **kwargs)


class DbtTestLocalOperator(DbtTestMixin, DbtLocalBaseOperator):
    """
    Executes a dbt core test command.
    :param on_warning_callback: A callback function called on warnings with additional Context variables "test_names"
        and "test_results" of type `List`. Each index in "test_names" corresponds to the same index in "test_results".
    """

    template_fields: Sequence[str] = DbtLocalBaseOperator.template_fields  # type: ignore[operator]

    def __init__(
        self,
        on_warning_callback: Callable[..., Any] | None = None,
        **kwargs: Any,
    ) -> None:
        super().__init__(**kwargs)
        self.on_warning_callback = on_warning_callback
        self.extract_issues: Callable[..., tuple[list[str], list[str]]]
        self.parse_number_of_warnings: Callable[..., int]

    def _handle_warnings(self, result: FullOutputSubprocessResult | dbtRunnerResult, context: Context) -> None:
        """
         Handles warnings by extracting log issues, creating additional context, and calling the
         on_warning_callback with the updated context.

        :param result: The result object from the build and run command.
        :param context: The original airflow context in which the build and run command was executed.
        """
        test_names, test_results = self.extract_issues(result)

        warning_context = dict(context)
        warning_context["test_names"] = test_names
        warning_context["test_results"] = test_results

        self.on_warning_callback and self.on_warning_callback(warning_context)

    def _set_test_result_parsing_methods(self) -> None:
        """Sets the extract_issues and parse_number_of_warnings methods based on the invocation mode."""
        if self.invocation_mode == InvocationMode.SUBPROCESS:
            self.extract_issues = lambda result: extract_log_issues(result.full_output)
            self.parse_number_of_warnings = parse_number_of_warnings_subprocess
        elif self.invocation_mode == InvocationMode.DBT_RUNNER:
            self.extract_issues = dbt_runner.extract_message_by_status
            self.parse_number_of_warnings = dbt_runner.parse_number_of_warnings

    def execute(self, context: Context, **kwargs: Any) -> None:
        result = self.build_and_run_cmd(context=context, cmd_flags=self.add_cmd_flags())
        self._set_test_result_parsing_methods()
        number_of_warnings = self.parse_number_of_warnings(result)  # type: ignore
        if self.on_warning_callback and number_of_warnings > 0:
            self._handle_warnings(result, context)


class DbtRunOperationLocalOperator(DbtRunOperationMixin, DbtLocalBaseOperator):
    """
    Executes a dbt core run-operation command.

    :param macro_name: name of macro to execute
    :param args: Supply arguments to the macro. This dictionary will be mapped to the keyword arguments defined in the
        selected macro.
    """

    template_fields: Sequence[str] = DbtLocalBaseOperator.template_fields + DbtRunOperationMixin.template_fields  # type: ignore[operator]

    def __init__(self, *args: Any, **kwargs: Any) -> None:
        super().__init__(*args, **kwargs)


class DbtDocsLocalOperator(DbtLocalBaseOperator):
    """
    Executes `dbt docs generate` command.
    Use the `callback` parameter to specify a callback function to run after the command completes.
    """

    template_fields: Sequence[str] = DbtLocalBaseOperator.template_fields  # type: ignore[operator]

    ui_color = "#8194E0"
    required_files = ["index.html", "manifest.json", "catalog.json"]
    base_cmd = ["docs", "generate"]

    def __init__(self, **kwargs: Any) -> None:
        super().__init__(**kwargs)
        self.check_static_flag()

    def check_static_flag(self) -> None:
        if self.dbt_cmd_flags:
            if "--static" in self.dbt_cmd_flags:
                # For the --static flag we only upload the generated static_index.html file
                self.required_files = ["static_index.html"]
        if self.dbt_cmd_global_flags:
            if "--no-write-json" in self.dbt_cmd_global_flags and "graph.gpickle" in self.required_files:
                self.required_files.remove("graph.gpickle")


class DbtDocsCloudLocalOperator(DbtDocsLocalOperator, ABC):
    """
    Abstract class for operators that upload the generated documentation to cloud storage.
    """

    template_fields: Sequence[str] = DbtDocsLocalOperator.template_fields  # type: ignore[operator]

    def __init__(
        self,
        connection_id: str,
        bucket_name: str,
        folder_dir: str | None = None,
        **kwargs: Any,
    ) -> None:
        """Initializes the operator."""
        self.connection_id = connection_id
        self.bucket_name = bucket_name
        self.folder_dir = folder_dir

        super().__init__(**kwargs)

        # override the callback with our own
        self.callback = self.upload_to_cloud_storage

    @abstractmethod
    def upload_to_cloud_storage(self, project_dir: str, **kwargs: Any) -> None:
        """Abstract method to upload the generated documentation to cloud storage."""


class DbtDocsS3LocalOperator(DbtDocsCloudLocalOperator):
    """
    Executes `dbt docs generate` command and upload to S3 storage.

    :param connection_id: S3's Airflow connection ID
    :param bucket_name: S3's bucket name
    :param folder_dir: This can be used to specify under which directory the generated DBT documentation should be
        uploaded.
    """

    ui_color = "#FF9900"

    def __init__(
        self,
        *args: Any,
        aws_conn_id: str | None = None,
        **kwargs: Any,
    ) -> None:
        if aws_conn_id:
            warnings.warn(
                "Please, use `connection_id` instead of `aws_conn_id`. The argument `aws_conn_id` will be"
                " deprecated in Cosmos 2.0",
                DeprecationWarning,
            )
            kwargs["connection_id"] = aws_conn_id
        super().__init__(*args, **kwargs)

    def upload_to_cloud_storage(self, project_dir: str, **kwargs: Any) -> None:
        """Uploads the generated documentation to S3."""
        logger.info(
            'Attempting to upload generated docs to S3 using S3Hook("%s")',
            self.connection_id,
        )

        from airflow.providers.amazon.aws.hooks.s3 import S3Hook

        target_dir = f"{project_dir}/target"

        hook = S3Hook(
            self.connection_id,
            extra_args={
                "ContentType": "text/html",
            },
        )

        for filename in self.required_files:
            key = f"{self.folder_dir}/{filename}" if self.folder_dir else filename
            s3_path = f"s3://{self.bucket_name}/{key}"
            logger.info("Uploading %s to %s", filename, s3_path)

            hook.load_file(
                filename=f"{target_dir}/{filename}",
                bucket_name=self.bucket_name,
                key=key,
                replace=True,
            )


class DbtDocsAzureStorageLocalOperator(DbtDocsCloudLocalOperator):
    """
    Executes `dbt docs generate` command and upload to Azure Blob Storage.

    :param connection_id: Azure Blob Storage's Airflow connection ID
    :param bucket_name: Azure Blob Storage's bucket name
    :param folder_dir: This can be used to specify under which directory the generated DBT documentation should be
        uploaded.
    """

    ui_color = "#007FFF"

    def __init__(
        self,
        *args: Any,
        azure_conn_id: str | None = None,
        container_name: str | None = None,
        **kwargs: Any,
    ) -> None:
        if azure_conn_id:
            warnings.warn(
                "Please, use `connection_id` instead of `azure_conn_id`. The argument `azure_conn_id` will"
                " be deprecated in Cosmos 2.0",
                DeprecationWarning,
            )
            kwargs["connection_id"] = azure_conn_id
        if container_name:
            warnings.warn(
                "Please, use `bucket_name` instead of `container_name`. The argument `container_name` will"
                " be deprecated in Cosmos 2.0",
                DeprecationWarning,
            )
            kwargs["bucket_name"] = container_name
        super().__init__(*args, **kwargs)

    def upload_to_cloud_storage(self, project_dir: str, **kwargs: Any) -> None:
        """Uploads the generated documentation to Azure Blob Storage."""
        logger.info(
            'Attempting to upload generated docs to Azure Blob Storage using WasbHook(conn_id="%s")',
            self.connection_id,
        )

        from airflow.providers.microsoft.azure.hooks.wasb import WasbHook

        target_dir = f"{project_dir}/target"

        hook = WasbHook(
            self.connection_id,
        )

        for filename in self.required_files:
            logger.info(
                "Uploading %s to %s",
                filename,
                f"wasb://{self.bucket_name}/{filename}",
            )

            blob_name = f"{self.folder_dir}/{filename}" if self.folder_dir else filename

            hook.load_file(
                file_path=f"{target_dir}/{filename}",
                container_name=self.bucket_name,
                blob_name=blob_name,
                overwrite=True,
            )


class DbtDocsGCSLocalOperator(DbtDocsCloudLocalOperator):
    """
    Executes `dbt docs generate` command and upload to GCS.

    :param connection_id: Google Cloud Storage's Airflow connection ID
    :param bucket_name: Google Cloud Storage's bucket name
    :param folder_dir: This can be used to specify under which directory the generated DBT documentation should be
        uploaded.
    """

    ui_color = "#4772d5"

    def upload_to_cloud_storage(self, project_dir: str, **kwargs: Any) -> None:
        """Uploads the generated documentation to Google Cloud Storage"""
        logger.info(
            'Attempting to upload generated docs to Storage using GCSHook(conn_id="%s")',
            self.connection_id,
        )

        from airflow.providers.google.cloud.hooks.gcs import GCSHook

        target_dir = f"{project_dir}/target"
        hook = GCSHook(self.connection_id)

        for filename in self.required_files:
            blob_name = f"{self.folder_dir}/{filename}" if self.folder_dir else filename
            logger.info("Uploading %s to %s", filename, f"gs://{self.bucket_name}/{blob_name}")
            hook.upload(
                filename=f"{target_dir}/{filename}",
                bucket_name=self.bucket_name,
                object_name=blob_name,
            )


class DbtDepsLocalOperator(DbtLocalBaseOperator):
    """
    Executes a dbt core deps command.
    """

    ui_color = "#8194E0"

    def __init__(self, **kwargs: str) -> None:
        raise DeprecationWarning(
            "The DbtDepsOperator has been deprecated. Please use the `install_deps` flag in dbt_args instead."
        )


class DbtCompileLocalOperator(DbtCompileMixin, DbtLocalBaseOperator):
    template_fields: Sequence[str] = DbtLocalBaseOperator.template_fields  # type: ignore[operator]

    def __init__(self, *args: Any, **kwargs: Any) -> None:
        kwargs["should_upload_compiled_sql"] = True
        super().__init__(*args, **kwargs)


class DbtCloneLocalOperator(DbtCloneMixin, DbtLocalBaseOperator):
    """
    Executes a dbt core clone command.
    """

    template_fields: Sequence[str] = DbtLocalBaseOperator.template_fields  # type: ignore[operator]

    def __init__(self, *args: Any, **kwargs: Any) -> None:
        super().__init__(*args, **kwargs)<|MERGE_RESOLUTION|>--- conflicted
+++ resolved
@@ -912,11 +912,7 @@
             context=context,
             run_as_async=run_as_async,
             async_context=async_context,
-<<<<<<< HEAD
-            push_run_results_to_xcom=kwargs.get("push_run_results_to_xcom") or False,
-=======
             push_run_results_to_xcom=kwargs.get("push_run_results_to_xcom", False),
->>>>>>> 7a076aa5
         )
         return result
 
