from __future__ import annotations

import os
import shutil
import time
from pathlib import Path
from tempfile import TemporaryDirectory
from typing import TYPE_CHECKING, Any, Callable, Sequence

import psutil

<<<<<<< HEAD
try:
    from airflow.providers.standard.utils.python_virtualenv import prepare_virtualenv
except ImportError:
=======
try:  # Airflow 3
    from airflow.providers.standard.utils.python_virtualenv import prepare_virtualenv
except ImportError:  # Airflow 2
>>>>>>> 4604ac51
    from airflow.utils.python_virtualenv import prepare_virtualenv

from cosmos import settings
from cosmos.constants import InvocationMode
from cosmos.exceptions import CosmosValueError
from cosmos.hooks.subprocess import FullOutputSubprocessResult
from cosmos.log import get_logger
from cosmos.operators.local import (
    DbtBuildLocalOperator,
    DbtCloneLocalOperator,
    DbtDocsLocalOperator,
    DbtLocalBaseOperator,
    DbtLSLocalOperator,
    DbtRunLocalOperator,
    DbtRunOperationLocalOperator,
    DbtSeedLocalOperator,
    DbtSnapshotLocalOperator,
    DbtSourceLocalOperator,
    DbtTestLocalOperator,
)

if TYPE_CHECKING:
    from airflow.utils.context import Context  # pragma: no cover
    from dbt.cli.main import dbtRunnerResult  # pragma: no cover

PY_INTERPRETER = "python3"
LOCK_FILENAME = "cosmos_virtualenv.lock"
logger = get_logger(__name__)


def depends_on_virtualenv_dir(method: Callable[[Any], Any]) -> Callable[[Any], Any]:
    def wrapper(operator: DbtVirtualenvBaseOperator, *args: Any) -> Any:
        if operator.virtualenv_dir is None:
            raise CosmosValueError(f"Method relies on value of parameter `virtualenv_dir` which is None.")
        return method(operator, *args)

    return wrapper


class DbtVirtualenvBaseOperator(DbtLocalBaseOperator):
    """
    Executes a dbt core cli command within a Python Virtual Environment, that is created before running the dbt command
    and deleted at the end of the operator execution.

    :param py_requirements: If defined, creates a virtual environment with the specified dependencies. Example:
           ["dbt-postgres==1.5.0"]
    :param pip_install_options: Pip options to use when installing Python dependencies. Example: ["--upgrade", "--no-cache-dir"]
    :param py_system_site_packages: Whether or not all the Python packages from the Airflow instance will be accessible
           within the virtual environment (if py_requirements argument is specified).
           Avoid using unless the dbt job requires it.
    :param virtualenv_dir: Directory path where Cosmos will create/update Python virtualenv. If defined, will persist the Python virtualenv in the Airflow worker node.
    :param is_virtualenv_dir_temporary: Tells Cosmos if virtualenv should be persisted or not.
    """

    template_fields = DbtLocalBaseOperator.template_fields + ("virtualenv_dir", "is_virtualenv_dir_temporary")  # type: ignore[operator]

    def __init__(
        self,
        py_requirements: list[str] | None = None,
        pip_install_options: list[str] | None = None,
        py_system_site_packages: bool = False,
        virtualenv_dir: Path | None = None,
        is_virtualenv_dir_temporary: bool = False,
        **kwargs: Any,
    ) -> None:
        self.py_requirements = py_requirements or []
        self.pip_install_options = pip_install_options or []
        self.py_system_site_packages = py_system_site_packages
        self.virtualenv_dir = virtualenv_dir
        self.is_virtualenv_dir_temporary = is_virtualenv_dir_temporary
        self.max_retries_lock = settings.virtualenv_max_retries_lock
        self._py_bin: str | None = None
        kwargs["invocation_mode"] = InvocationMode.SUBPROCESS
        super().__init__(**kwargs)
        if not self.py_requirements:
            self.log.error("Cosmos virtualenv operators require the `py_requirements` parameter")

    def run_subprocess(self, command: list[str], env: dict[str, str], cwd: str) -> FullOutputSubprocessResult:
        if self._py_bin is not None:
            self.log.info(f"Using Python binary from virtualenv: {self._py_bin}")
            command[0] = str(Path(self._py_bin).parent / "dbt")
        return super().run_subprocess(command, env, cwd)

    def run_command(
        self,
        cmd: list[str],
        env: dict[str, str | bytes | os.PathLike[Any]],
        context: Context,
        run_as_async: bool = False,
        async_context: dict[str, Any] | None = None,
    ) -> FullOutputSubprocessResult | dbtRunnerResult:
        # No virtualenv_dir set, so create a temporary virtualenv
        if self.virtualenv_dir is None or self.is_virtualenv_dir_temporary:
            self.log.info("Creating temporary virtualenv")
            with TemporaryDirectory(prefix="cosmos-venv") as tempdir:
                self.virtualenv_dir = Path(tempdir)
                self._py_bin = self._prepare_virtualenv()
                return super().run_command(cmd, env, context, run_as_async=run_as_async, async_context=async_context)

        try:
            self.log.info(f"Checking if the virtualenv lock {str(self._lock_file)} exists")
            while not self._is_lock_available() and self.max_retries_lock:
                logger.info("Waiting for virtualenv lock to be released")
                time.sleep(1)
                self.max_retries_lock -= 1

            self.log.info("Acquiring the virtualenv lock")
            self._acquire_venv_lock()
            self._py_bin = self._prepare_virtualenv()
            return super().run_command(cmd, env, context, run_as_async=run_as_async, async_context=async_context)
        finally:
            self.log.info("Releasing virtualenv lock")
            self._release_venv_lock()

    def clean_dir_if_temporary(self) -> None:
        """
        Delete the virtualenv directory if it is temporary.
        """
        if self.is_virtualenv_dir_temporary and self.virtualenv_dir and self.virtualenv_dir.exists():
            self.log.info(f"Deleting the Python virtualenv {self.virtualenv_dir}")
            shutil.rmtree(str(self.virtualenv_dir), ignore_errors=True)

    def execute(self, context: Context, **kwargs: Any) -> None:
        try:
            output = super().execute(context)
            self.log.info(output)
        finally:
            self.clean_dir_if_temporary()

    def on_kill(self) -> None:
        self.clean_dir_if_temporary()

    def _prepare_virtualenv(self) -> Any:
        self.log.info(f"Creating or updating the virtualenv at `{self.virtualenv_dir}")
        py_bin: str = prepare_virtualenv(
            venv_directory=str(self.virtualenv_dir),
            python_bin=PY_INTERPRETER,
            system_site_packages=self.py_system_site_packages,
            requirements=self.py_requirements,
            pip_install_options=self.pip_install_options,
        )
        return py_bin

    @property
    def _lock_file(self) -> Path:
        filepath = Path(f"{self.virtualenv_dir}/{LOCK_FILENAME}")
        return filepath

    @property
    def _pid(self) -> int:
        return os.getpid()

    @depends_on_virtualenv_dir
    def _is_lock_available(self) -> bool:
        is_available = True
        if self._lock_file.is_file():
            with open(self._lock_file) as lf:
                pid = int(lf.read())
                self.log.info(f"Checking for running process with PID {pid}")
                try:
                    _process_running = psutil.Process(pid).is_running()
                    self.log.info(f"Process {pid} running: {_process_running} and has the lock {self._lock_file}.")
                except psutil.NoSuchProcess:
                    self.log.info(f"Process {pid} is not running. Lock {self._lock_file} was outdated.")
                    is_available = True
                else:
                    is_available = not _process_running
        return is_available

    @depends_on_virtualenv_dir
    def _acquire_venv_lock(self) -> None:
        if not self.virtualenv_dir.is_dir():  # type: ignore
            os.mkdir(str(self.virtualenv_dir))

        with open(self._lock_file, "w") as lf:
            logger.info(f"Acquiring lock at {self._lock_file} with pid {str(self._pid)}")
            lf.write(str(self._pid))

    @depends_on_virtualenv_dir
    def _release_venv_lock(self) -> None:
        if not self._lock_file.is_file():
            logger.warning(f"Lockfile {self._lock_file} not found, perhaps deleted by other concurrent operator?")
            return

        with open(self._lock_file) as lf:
            lock_file_pid = int(lf.read())

            if lock_file_pid == self._pid:
                return self._lock_file.unlink()

            logger.warning(f"Lockfile owned by process of pid {lock_file_pid}, while operator has pid {self._pid}")


class DbtBuildVirtualenvOperator(DbtVirtualenvBaseOperator, DbtBuildLocalOperator):  # type: ignore[misc]
    """
    Executes a dbt core build command within a Python Virtual Environment, that is created before running the dbt command
    and deleted just after.
    """

    def __init__(self, *args: Any, **kwargs: Any):
        super().__init__(*args, **kwargs)


class DbtLSVirtualenvOperator(DbtVirtualenvBaseOperator, DbtLSLocalOperator):
    """
    Executes a dbt core ls command within a Python Virtual Environment, that is created before running the dbt command
    and deleted just after.
    """

    template_fields: Sequence[str] = DbtVirtualenvBaseOperator.template_fields  # type: ignore[operator]

    def __init__(self, *args: Any, **kwargs: Any):
        super().__init__(*args, **kwargs)


class DbtSeedVirtualenvOperator(DbtVirtualenvBaseOperator, DbtSeedLocalOperator):  # type: ignore[misc]
    """
    Executes a dbt core seed command within a Python Virtual Environment, that is created before running the dbt command
    and deleted just after.
    """

    def __init__(self, *args: Any, **kwargs: Any):
        super().__init__(*args, **kwargs)


class DbtSnapshotVirtualenvOperator(DbtVirtualenvBaseOperator, DbtSnapshotLocalOperator):
    """
    Executes a dbt core snapshot command within a Python Virtual Environment, that is created before running the dbt
    command and deleted just after.
    """

    template_fields: Sequence[str] = DbtVirtualenvBaseOperator.template_fields  # type: ignore[operator]

    def __init__(self, *args: Any, **kwargs: Any):
        super().__init__(*args, **kwargs)


class DbtSourceVirtualenvOperator(DbtVirtualenvBaseOperator, DbtSourceLocalOperator):
    """
    Executes `dbt source freshness` command within a Python Virtual Environment, that is created before running the dbt
    command and deleted just after.
    """

    template_fields: Sequence[str] = DbtVirtualenvBaseOperator.template_fields  # type: ignore[operator]

    def __init__(self, *args: Any, **kwargs: Any):
        super().__init__(*args, **kwargs)


class DbtRunVirtualenvOperator(DbtVirtualenvBaseOperator, DbtRunLocalOperator):  # type: ignore[misc]
    """
    Executes a dbt core run command within a Python Virtual Environment, that is created before running the dbt command
    and deleted just after.
    """

    def __init__(self, *args: Any, **kwargs: Any):
        super().__init__(*args, **kwargs)


class DbtTestVirtualenvOperator(DbtVirtualenvBaseOperator, DbtTestLocalOperator):
    """
    Executes a dbt core test command within a Python Virtual Environment, that is created before running the dbt command
    and deleted just after.
    """

    template_fields: Sequence[str] = DbtVirtualenvBaseOperator.template_fields  # type: ignore[operator]

    def __init__(self, *args: Any, **kwargs: Any):
        super().__init__(*args, **kwargs)


class DbtRunOperationVirtualenvOperator(DbtVirtualenvBaseOperator, DbtRunOperationLocalOperator):  # type: ignore[misc]
    """
    Executes a dbt core run-operation command within a Python Virtual Environment, that is created before running the
    dbt command and deleted just after.
    """

    def __init__(self, *args: Any, **kwargs: Any):
        super().__init__(*args, **kwargs)


class DbtDocsVirtualenvOperator(DbtVirtualenvBaseOperator, DbtDocsLocalOperator):
    """
    Executes `dbt docs generate` command within a Python Virtual Environment, that is created before running the dbt
    command and deleted just after.
    """

    template_fields: Sequence[str] = DbtVirtualenvBaseOperator.template_fields  # type: ignore[operator]

    def __init__(self, *args: Any, **kwargs: Any):
        super().__init__(*args, **kwargs)


class DbtCloneVirtualenvOperator(DbtVirtualenvBaseOperator, DbtCloneLocalOperator):
    """
    Executes a dbt core clone command.
    """

    template_fields: Sequence[str] = DbtVirtualenvBaseOperator.template_fields  # type: ignore[operator]

    def __init__(self, *args: Any, **kwargs: Any):
        super().__init__(*args, **kwargs)<|MERGE_RESOLUTION|>--- conflicted
+++ resolved
@@ -9,15 +9,9 @@
 
 import psutil
 
-<<<<<<< HEAD
-try:
-    from airflow.providers.standard.utils.python_virtualenv import prepare_virtualenv
-except ImportError:
-=======
 try:  # Airflow 3
     from airflow.providers.standard.utils.python_virtualenv import prepare_virtualenv
 except ImportError:  # Airflow 2
->>>>>>> 4604ac51
     from airflow.utils.python_virtualenv import prepare_virtualenv
 
 from cosmos import settings
