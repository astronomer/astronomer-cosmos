from __future__ import annotations

import base64
import json
import logging
import os
import zlib
from datetime import timedelta
from pathlib import Path
from typing import TYPE_CHECKING, Any, Callable, List, Sequence, Union

import airflow
from packaging.version import Version

if TYPE_CHECKING:  # pragma: no cover
    try:
        from airflow.sdk.definitions.context import Context
    except ImportError:
        from airflow.utils.context import Context  # type: ignore[attr-defined]

try:
    from airflow.sdk.bases.sensor import BaseSensorOperator
except ImportError:
    from airflow.sensors.base import BaseSensorOperator
from airflow.exceptions import AirflowException

try:
    from airflow.providers.standard.operators.empty import EmptyOperator
except ImportError:
    from airflow.operators.empty import EmptyOperator  # type: ignore[no-redef]

from cosmos.config import ProfileConfig
from cosmos.constants import PRODUCER_WATCHER_TASK_ID, InvocationMode
from cosmos.operators.base import (
    DbtRunMixin,
    DbtSeedMixin,
    DbtSnapshotMixin,
)
from cosmos.operators.local import (
    DbtLocalBaseOperator,
    DbtRunLocalOperator,
    DbtSourceLocalOperator,
)

AIRFLOW_VERSION = Version(airflow.__version__)


try:
    from dbt_common.events.base_types import EventMsg
except ImportError:  # pragma: no cover
    EventMsg = None

logger = logging.getLogger(__name__)


CONSUMER_OPERATOR_DEFAULT_PRIORITY_WEIGHT = 10
PRODUCER_OPERATOR_DEFAULT_PRIORITY_WEIGHT = 9999
WEIGHT_RULE = "absolute"  # the default "downstream" does not work with dag.test()


class DbtProducerWatcherOperator(DbtLocalBaseOperator):
    """Run dbt build and update XCom with the progress of each model, as part of the *WATCHER* execution mode.

    Executes **one** ``dbt build`` covering the whole selection.

    - **When ``InvocationMode.DBT_RUNNER`` is set** we patch
      ``dbtRunner`` so we receive structured events *while* dbt is running.  In
      this real-time mode the operator:
        – pushes startup metadata events (``MainReportVersion``,
          ``AdapterRegistered``) together under XCom key
          ``dbt_startup_events``;
        – pushes each ``NodeFinished`` event immediately to XCom under
          ``nodefinished_<unique_id>`` (zlib zipped+base64 JSON) so downstream
          sensors can react with near-zero latency.

    - **When ``dbtRunner`` is *not* available** (older dbt or
      ``InvocationMode=SUBPROCESS``) we fallback to delayed strategy: after
      dbt exits we read ``target/run_results.json`` and push the whole mapping
      once under key ``run_results`` to XCom.  Sensors can poll this key but will not
      get per-model updates until the build completes - by the end of the execution of all dbt nodes.

    This keeps the heavy dbt work centralised while providing near real-time
    feedback and granular task-level observability downstream.
    """

    base_cmd = ["build"]
    template_fields = DbtLocalBaseOperator.template_fields

    def __init__(self, *args: Any, **kwargs: Any) -> None:
        task_id = kwargs.pop("task_id", "dbt_producer_watcher_operator")
        kwargs.setdefault("priority_weight", PRODUCER_OPERATOR_DEFAULT_PRIORITY_WEIGHT)
        kwargs.setdefault("weight_rule", WEIGHT_RULE)
        on_failure_callback = self._set_on_failure_callback(kwargs.pop("on_failure_callback", None))
        super().__init__(task_id=task_id, *args, on_failure_callback=on_failure_callback, **kwargs)

    def _set_on_failure_callback(
        self, user_callback: Any
    ) -> Union[Callable[[Context], None], List[Callable[[Context], None]]]:
        default_callback = self._store_producer_task_state

        if AIRFLOW_VERSION < Version("2.6.0"):
            # Older versions only support a single callable
            return default_callback
        else:
            if user_callback is None:
                # No callback provided — use default in a list
                return [default_callback]
            elif isinstance(user_callback, list):
                # Append to existing list of callbacks (make a copy to avoid side effects)
                return user_callback + [default_callback]
            else:
                # Single callable provided — wrap it in a list and append ours
                return [user_callback, default_callback]

    @staticmethod
    def _serialize_event(ev: EventMsg) -> dict[str, Any]:
        """Convert structured dbt EventMsg to plain dict."""
        from google.protobuf.json_format import MessageToDict

        return MessageToDict(ev, preserving_proto_field_name=True)  # type: ignore[no-any-return]

    def _handle_startup_event(self, ev: EventMsg, startup_events: list[dict[str, Any]]) -> None:
        info = ev.info  # type: ignore[attr-defined]
        raw_ts = getattr(info, "ts", None)
        ts_val = raw_ts.ToJsonString() if hasattr(raw_ts, "ToJsonString") else str(raw_ts)  # type: ignore[union-attr]
        startup_events.append({"name": info.name, "msg": info.msg, "ts": ts_val})

    def _handle_node_finished(
        self,
        ev: EventMsg,
        context: Context,
    ) -> None:
        logger.debug("DbtProducerWatcherOperator: handling node finished event: %s", ev)
        ti = context["ti"]
        uid = ev.data.node_info.unique_id
        ev_dict = self._serialize_event(ev)
        if ev.data.node_info.resource_type == "model":
            project_root = Path(os.getcwd())
            compiled_sql_path = (
                project_root
                / "target"
                / "compiled"
                / str(uid).split(".")[1]
                / "models"
                / str(ev.data.node_info.node_path)
            )
            logger.info("Compile sql path: %s, exists: %s", compiled_sql_path, Path.exists(compiled_sql_path))
            with compiled_sql_path.open("r") as f:
                compiled_sql = f.read()
            if compiled_sql:
                logger.info("Uid: %s, Compiled sql: %s", uid, compiled_sql)
                ev_dict["compiled_sql"] = compiled_sql
        payload = base64.b64encode(zlib.compress(json.dumps(ev_dict).encode())).decode()
        ti.xcom_push(key=f"nodefinished_{uid.replace('.', '__')}", value=payload)

    def _finalize(self, context: Context, startup_events: list[dict[str, Any]]) -> None:
        ti = context["ti"]
        # Only push startup events; per-model statuses are available via individual nodefinished_<uid> entries.
        if startup_events:
            ti.xcom_push(key="dbt_startup_events", value=startup_events)

    def _store_producer_task_state(self, context: Context) -> None:
        ti = context["ti"]
        ti.xcom_push(key="state", value="failed")

    def execute(self, context: Context, **kwargs: Any) -> Any:
        try:
            if not self.invocation_mode:
                self._discover_invocation_mode()

            use_events = self.invocation_mode == InvocationMode.DBT_RUNNER and EventMsg is not None
            logger.debug("DbtProducerWatcherOperator: use_events=%s", use_events)

            startup_events: list[dict[str, Any]] = []

            if use_events:

                def _callback(ev: EventMsg) -> None:
                    name = ev.info.name
                    if name in {"MainReportVersion", "AdapterRegistered"}:
                        self._handle_startup_event(ev, startup_events)
                    elif name == "NodeFinished":
                        self._handle_node_finished(ev, context)

                self._dbt_runner_callbacks = [_callback]
                result = super().execute(context=context, **kwargs)

                self._finalize(context, startup_events)
                return_value = result
            else:
                # Fallback – push run_results.json via base class helper
                kwargs["push_run_results_to_xcom"] = True
                return_value = super().execute(context=context, **kwargs)

            context["ti"].xcom_push(key="task_status", value="completed")
            return return_value

        except Exception:
            context["ti"].xcom_push(key="task_status", value="completed")
            raise


class DbtConsumerWatcherSensor(BaseSensorOperator, DbtRunLocalOperator):  # type: ignore[misc]
<<<<<<< HEAD
    template_fields = ("model_unique_id", "compiled_sql")  # type: ignore[operator]
=======
    template_fields = ("model_unique_id",)  # type: ignore[operator]
    poke_retry_number: int = 0
>>>>>>> eda990d0

    def __init__(
        self,
        *,
        profile_config: ProfileConfig | None = None,
        project_dir: str | None = None,
        profiles_dir: str | None = None,
        producer_task_id: str = PRODUCER_WATCHER_TASK_ID,
        poke_interval: int = 10,
        timeout: int = 60 * 60,  # 1 h safety valve
        execution_timeout: timedelta = timedelta(hours=1),
        **kwargs: Any,
    ) -> None:
        extra_context = kwargs.pop("extra_context") if "extra_context" in kwargs else {}
        kwargs.setdefault("priority_weight", CONSUMER_OPERATOR_DEFAULT_PRIORITY_WEIGHT)
        kwargs.setdefault("weight_rule", WEIGHT_RULE)
        super().__init__(
            poke_interval=poke_interval,
            timeout=timeout,
            execution_timeout=execution_timeout,
            profile_config=profile_config,
            project_dir=project_dir,
            profiles_dir=profiles_dir,
            **kwargs,
        )
        self.model_unique_id = extra_context.get("dbt_node_config", {}).get("unique_id")
        self.producer_task_id = producer_task_id

    @staticmethod
    def _filter_flags(flags: list[str]) -> list[str]:
        """Filters out dbt flags that are incompatible with retry (e.g., --select, --exclude)."""
        filtered = []
        skip_next = False
        for token in flags:
            if skip_next:
                if token.startswith("--"):
                    skip_next = False
                else:
                    continue  # skip value of previous flag
            if token in ("--select", "--exclude"):
                skip_next = True
                continue
            filtered.append(token)
        return filtered

    def _fallback_to_local_run(self, try_number: int, context: Context) -> bool:
        """
        Handles logic for retrying a failed dbt model execution.
        Reconstructs the dbt command by cloning the project and re-running the model
        with appropriate flags, while ensuring flags like `--select` or `--exclude` are excluded.
        """
        logger.info(
            "Retry attempt #%s – Running model '%s' from project '%s' using ExecutionMode.LOCAL",
            try_number - 1,
            self.model_unique_id,
            self.project_dir,
        )

        upstream_task = context["ti"].task.dag.get_task(self.producer_task_id)

        extra_flags: list[str] = []
        if upstream_task and hasattr(upstream_task, "add_cmd_flags"):
            raw_flags = upstream_task.add_cmd_flags()
            extra_flags = self._filter_flags(raw_flags)

        model_selector = self.model_unique_id.split(".")[-1]
        cmd_flags = extra_flags + ["--select", model_selector]

        self.build_and_run_cmd(context, cmd_flags=cmd_flags)

        logger.info("dbt run completed successfully on retry for model '%s'", self.model_unique_id)
        return True

    def _get_status_from_events(self, ti: Any, context: Context) -> Any:

        dbt_startup_events = ti.xcom_pull(task_ids=self.producer_task_id, key="dbt_startup_events")
        if dbt_startup_events:  # pragma: no cover
            logger.info("Dbt Startup Event: %s", dbt_startup_events)

        node_finished_key = f"nodefinished_{self.model_unique_id.replace('.', '__')}"
        logger.info("Pulling from producer task_id: %s, key: %s", self.producer_task_id, node_finished_key)
        compressed_b64_event_msg = ti.xcom_pull(task_ids=self.producer_task_id, key=node_finished_key)

        if not compressed_b64_event_msg:
            return None

        compressed_bytes = base64.b64decode(compressed_b64_event_msg)
        event_json_str = zlib.decompress(compressed_bytes).decode("utf-8")
        event_json = json.loads(event_json_str)

        logger.info("Node Info: %s", event_json_str)

        self.compiled_sql = event_json.get("compiled_sql", "")
        if self.compiled_sql:
            self._override_rtif(context)

        return event_json.get("data", {}).get("run_result", {}).get("status")

    def _get_status_from_run_results(self, ti: Any) -> Any:
        compressed_b64_run_results = ti.xcom_pull(task_ids=self.producer_task_id, key="run_results")

        if not compressed_b64_run_results:
            return None

        compressed_bytes = base64.b64decode(compressed_b64_run_results)
        run_results_str = zlib.decompress(compressed_bytes).decode("utf-8")
        run_results_json = json.loads(run_results_str)

        logger.debug("Run results: %s", run_results_json)

        results = run_results_json.get("results", [])
        node_result = next((r for r in results if r.get("unique_id") == self.model_unique_id), None)

        if not node_result:  # pragma: no cover
            logger.warning("No matching result found for unique_id '%s'", self.model_unique_id)
            return None

        logger.info("Node Info: %s", run_results_str)
        return node_result.get("status")

    def _get_producer_task_state(self, ti: Any) -> Any:
        return ti.xcom_pull(task_ids=self.producer_task_id, key="state")

    def poke(self, context: Context) -> bool:
        """
        Checks the status of a dbt model run by pulling relevant XComs from the master task.
        Handles retries and checks for successful completion of the model execution.
        """
        ti = context["ti"]
        try_number = ti.try_number

        logger.info(
            "Try number #%s, poke attempt #%s: Pulling status from task_id '%s' for model '%s'",
            try_number,
            self.poke_retry_number,
            self.producer_task_id,
            self.model_unique_id,
        )

        if try_number > 1:
            return self._fallback_to_local_run(try_number, context)

        # We have assumption here that both the build producer and the sensor task will have same invocation mode
        if not self.invocation_mode:
            self._discover_invocation_mode()
        use_events = self.invocation_mode == InvocationMode.DBT_RUNNER and EventMsg is not None

        producer_task_state = self._get_producer_task_state(ti)
        if use_events:
            status = self._get_status_from_events(ti, context)
        else:
            status = self._get_status_from_run_results(ti)

        if status is None:

            if producer_task_state == "failed":
                if self.poke_retry_number > 0:
                    raise AirflowException(
                        f"The dbt build command failed in producer task. Please check the log of task {self.producer_task_id} for details."
                    )
                else:
                    # This handles the scenario of tasks that failed with `State.UPSTREAM_FAILED`
                    return self._fallback_to_local_run(try_number, context)

            self.poke_retry_number += 1

            return False
        elif status == "success":
            return True
        else:
            raise AirflowException(f"Model '{self.model_unique_id}' finished with status '{status}'")


# This Operator does not seem to make sense for this particular execution mode, since build is executed by the producer task.
# That said, it is important to raise an exception if users attempt to use TestBehavior.BUILD, until we have a better experience.
class DbtBuildWatcherOperator:
    def __init__(self, *args: Any, **kwargs: Any):
        raise NotImplementedError(
            "`ExecutionMode.WATCHER` does not expose a DbtBuild operator, since the build command is executed by the producer task."
        )


class DbtSeedWatcherOperator(DbtSeedMixin, DbtConsumerWatcherSensor):  # type: ignore[misc]
    """
    Watches for the progress of dbt seed execution, run by the producer task (DbtProducerWatcherOperator).
    """

    template_fields: tuple[str, str] = DbtConsumerWatcherSensor.template_fields + DbtSeedMixin.template_fields  # type: ignore[operator]

    def __init__(self, *args: Any, **kwargs: Any):
        super().__init__(*args, **kwargs)


class DbtSnapshotWatcherOperator(DbtSnapshotMixin, DbtConsumerWatcherSensor):  # type: ignore[misc]
    """
    Watches for the progress of dbt snapshot execution, run by the producer task (DbtProducerWatcherOperator).
    """

    template_fields: tuple[str, str] = DbtConsumerWatcherSensor.template_fields


class DbtSourceWatcherOperator(DbtSourceLocalOperator):
    """
    Executes a dbt source freshness command, synchronously, as ExecutionMode.LOCAL.
    """

    template_fields: Sequence[str] = DbtSourceLocalOperator.template_fields


class DbtRunWatcherOperator(DbtConsumerWatcherSensor):
    """
    Watches for the progress of dbt model execution, run by the producer task (DbtProducerWatcherOperator).
    """

    template_fields: tuple[str, str] = DbtConsumerWatcherSensor.template_fields + DbtRunMixin.template_fields  # type: ignore[operator]

    def __init__(self, *args: Any, **kwargs: Any):
        super().__init__(*args, **kwargs)


class DbtTestWatcherOperator(EmptyOperator):
    """
    As a starting point, this operator does nothing.
    We'll be implementing this operator as part of: https://github.com/astronomer/astronomer-cosmos/issues/1974
    """

    def __init__(self, *args: Any, **kwargs: Any):
        desired_keys = ("dag", "task_group", "task_id")
        new_kwargs = {key: value for key, value in kwargs.items() if key in desired_keys}
        super().__init__(**new_kwargs)  # type: ignore[no-untyped-call]<|MERGE_RESOLUTION|>--- conflicted
+++ resolved
@@ -201,12 +201,8 @@
 
 
 class DbtConsumerWatcherSensor(BaseSensorOperator, DbtRunLocalOperator):  # type: ignore[misc]
-<<<<<<< HEAD
     template_fields = ("model_unique_id", "compiled_sql")  # type: ignore[operator]
-=======
-    template_fields = ("model_unique_id",)  # type: ignore[operator]
     poke_retry_number: int = 0
->>>>>>> eda990d0
 
     def __init__(
         self,
