from __future__ import annotations

import base64
import json
import logging
import zlib
from datetime import timedelta
<<<<<<< HEAD
from typing import TYPE_CHECKING, Any, Callable, List, Union
=======
from pathlib import Path
from typing import TYPE_CHECKING, Any, Callable, List, Sequence, Union
>>>>>>> 98d62bbd

import airflow
from packaging.version import Version

if TYPE_CHECKING:  # pragma: no cover
    try:
        from airflow.sdk.definitions.context import Context
    except ImportError:
        from airflow.utils.context import Context  # type: ignore[attr-defined]

try:
    from airflow.sdk.bases.sensor import BaseSensorOperator
except ImportError:  # pragma: no cover
    from airflow.sensors.base import BaseSensorOperator
from airflow.exceptions import AirflowException

try:
    from airflow.providers.standard.operators.empty import EmptyOperator
except ImportError:  # pragma: no cover
    from airflow.operators.empty import EmptyOperator  # type: ignore[no-redef]

from cosmos.config import ProfileConfig
from cosmos.constants import PRODUCER_WATCHER_TASK_ID, InvocationMode
from cosmos.operators.base import (
    DbtRunMixin,
    DbtSeedMixin,
    DbtSnapshotMixin,
)
from cosmos.operators.local import (
    DbtLocalBaseOperator,
    DbtRunLocalOperator,
    DbtSourceLocalOperator,
)

AIRFLOW_VERSION = Version(airflow.__version__)


try:
    from dbt_common.events.base_types import EventMsg
except ImportError:  # pragma: no cover
    EventMsg = None

logger = logging.getLogger(__name__)


CONSUMER_OPERATOR_DEFAULT_PRIORITY_WEIGHT = 10
PRODUCER_OPERATOR_DEFAULT_PRIORITY_WEIGHT = 9999
WEIGHT_RULE = "absolute"  # the default "downstream" does not work with dag.test()


class DbtProducerWatcherOperator(DbtLocalBaseOperator):
    """Run dbt build and update XCom with the progress of each model, as part of the *WATCHER* execution mode.

    Executes **one** ``dbt build`` covering the whole selection.

    - **When ``InvocationMode.DBT_RUNNER`` is set** we patch
      ``dbtRunner`` so we receive structured events *while* dbt is running.  In
      this real-time mode the operator:
        – pushes startup metadata events (``MainReportVersion``,
          ``AdapterRegistered``) together under XCom key
          ``dbt_startup_events``;
        – pushes each ``NodeFinished`` event immediately to XCom under
          ``nodefinished_<unique_id>`` (zlib zipped+base64 JSON) so downstream
          sensors can react with near-zero latency.

    - **When ``dbtRunner`` is *not* available** (older dbt or
      ``InvocationMode=SUBPROCESS``) we fallback to delayed strategy: after
      dbt exits we read ``target/run_results.json`` and push the whole mapping
      once under key ``run_results`` to XCom.  Sensors can poll this key but will not
      get per-model updates until the build completes - by the end of the execution of all dbt nodes.

    This keeps the heavy dbt work centralised while providing near real-time
    feedback and granular task-level observability downstream.
    """

    base_cmd = ["build"]
    template_fields = DbtLocalBaseOperator.template_fields

    def __init__(self, *args: Any, **kwargs: Any) -> None:
        task_id = kwargs.pop("task_id", "dbt_producer_watcher_operator")
        kwargs.setdefault("priority_weight", PRODUCER_OPERATOR_DEFAULT_PRIORITY_WEIGHT)
        kwargs.setdefault("weight_rule", WEIGHT_RULE)
        on_failure_callback = self._set_on_failure_callback(kwargs.pop("on_failure_callback", None))
        super().__init__(task_id=task_id, *args, on_failure_callback=on_failure_callback, **kwargs)

    def _set_on_failure_callback(
        self, user_callback: Any
    ) -> Union[Callable[[Context], None], List[Callable[[Context], None]]]:
        default_callback = self._store_producer_task_state

        if AIRFLOW_VERSION < Version("2.6.0"):
            # Older versions only support a single callable
            return default_callback
        else:
            if user_callback is None:
                # No callback provided — use default in a list
                return [default_callback]
            elif isinstance(user_callback, list):
                # Append to existing list of callbacks (make a copy to avoid side effects)
                return user_callback + [default_callback]
            else:
                # Single callable provided — wrap it in a list and append ours
                return [user_callback, default_callback]

    @staticmethod
    def _serialize_event(event_message: EventMsg) -> dict[str, Any]:
        """Convert structured dbt EventMsg to plain dict."""
        from google.protobuf.json_format import MessageToDict

        return MessageToDict(event_message, preserving_proto_field_name=True)  # type: ignore[no-any-return]

    def _handle_startup_event(self, event_message: EventMsg, startup_events: list[dict[str, Any]]) -> None:
        info = event_message.info  # type: ignore[attr-defined]
        raw_ts = getattr(info, "ts", None)
        ts_val = raw_ts.ToJsonString() if hasattr(raw_ts, "ToJsonString") else str(raw_ts)  # type: ignore[union-attr]
        startup_events.append({"name": info.name, "msg": info.msg, "ts": ts_val})

    def _extract_compiled_sql_for_node_event(self, event_message: EventMsg) -> str | None:
        if getattr(event_message.data.node_info, "resource_type", None) != "model":
            return None
        uid = event_message.data.node_info.unique_id
        node_path = str(event_message.data.node_info.node_path)
        package = uid.split(".")[1]
        compiled_sql_path = Path.cwd() / "target" / "compiled" / package / "models" / node_path
        if not compiled_sql_path.exists():
            logger.warning(
                "Compiled sql path %s does not exist and hence the rendered template field compiled_sql for the model will not be populated",
                compiled_sql_path,
            )
            return None
        return compiled_sql_path.read_text(encoding="utf-8").strip() or None

    def _handle_node_finished(
        self,
        event_message: EventMsg,
        context: Context,
    ) -> None:
        logger.debug("DbtProducerWatcherOperator: handling node finished event: %s", event_message)
        ti = context["ti"]
        uid = event_message.data.node_info.unique_id
        event_message_dict = self._serialize_event(event_message)
        compiled_sql = self._extract_compiled_sql_for_node_event(event_message)
        if compiled_sql:
            event_message_dict["compiled_sql"] = compiled_sql
        payload = base64.b64encode(zlib.compress(json.dumps(event_message_dict).encode())).decode()
        ti.xcom_push(key=f"nodefinished_{uid.replace('.', '__')}", value=payload)

    def _finalize(self, context: Context, startup_events: list[dict[str, Any]]) -> None:
        ti = context["ti"]
        # Only push startup events; per-model statuses are available via individual nodefinished_<uid> entries.
        if startup_events:
            ti.xcom_push(key="dbt_startup_events", value=startup_events)

    def _store_producer_task_state(self, context: Context) -> None:
        ti = context["ti"]
        ti.xcom_push(key="state", value="failed")

    def execute(self, context: Context, **kwargs: Any) -> Any:
        try:
            if not self.invocation_mode:
                self._discover_invocation_mode()

            use_events = self.invocation_mode == InvocationMode.DBT_RUNNER and EventMsg is not None
            logger.debug("DbtProducerWatcherOperator: use_events=%s", use_events)

            startup_events: list[dict[str, Any]] = []

            if use_events:

                def _callback(event_message: EventMsg) -> None:
                    name = event_message.info.name
                    if name in {"MainReportVersion", "AdapterRegistered"}:
                        self._handle_startup_event(event_message, startup_events)
                    elif name == "NodeFinished":
                        self._handle_node_finished(event_message, context)

                self._dbt_runner_callbacks = [_callback]
                result = super().execute(context=context, **kwargs)

                self._finalize(context, startup_events)
                return_value = result
            else:
                # Fallback – push run_results.json via base class helper
                kwargs["push_run_results_to_xcom"] = True
                return_value = super().execute(context=context, **kwargs)

            context["ti"].xcom_push(key="task_status", value="completed")
            return return_value

        except Exception:
            context["ti"].xcom_push(key="task_status", value="completed")
            raise


class DbtConsumerWatcherSensor(BaseSensorOperator, DbtRunLocalOperator):  # type: ignore[misc]
<<<<<<< HEAD
    template_fields = ("model_unique_id", "compiled_sql")  # type: ignore[operator]
=======
    template_fields: tuple[str, ...] = ("model_unique_id", "compiled_sql")  # type: ignore[operator]
>>>>>>> 98d62bbd
    poke_retry_number: int = 0

    def __init__(
        self,
        *,
        profile_config: ProfileConfig | None = None,
        project_dir: str | None = None,
        profiles_dir: str | None = None,
        producer_task_id: str = PRODUCER_WATCHER_TASK_ID,
        poke_interval: int = 10,
        timeout: int = 60 * 60,  # 1 h safety valve
        execution_timeout: timedelta = timedelta(hours=1),
        **kwargs: Any,
    ) -> None:
        self.compiled_sql = ""
        extra_context = kwargs.pop("extra_context") if "extra_context" in kwargs else {}
        kwargs.setdefault("priority_weight", CONSUMER_OPERATOR_DEFAULT_PRIORITY_WEIGHT)
        kwargs.setdefault("weight_rule", WEIGHT_RULE)
        super().__init__(
            poke_interval=poke_interval,
            timeout=timeout,
            execution_timeout=execution_timeout,
            profile_config=profile_config,
            project_dir=project_dir,
            profiles_dir=profiles_dir,
            **kwargs,
        )
        self.model_unique_id = extra_context.get("dbt_node_config", {}).get("unique_id")
        self.producer_task_id = producer_task_id

    @staticmethod
    def _filter_flags(flags: list[str]) -> list[str]:
        """Filters out dbt flags that are incompatible with retry (e.g., --select, --exclude)."""
        filtered = []
        skip_next = False
        for token in flags:
            if skip_next:
                if token.startswith("--"):
                    skip_next = False
                else:
                    continue  # skip value of previous flag
            if token in ("--select", "--exclude"):
                skip_next = True
                continue
            filtered.append(token)
        return filtered

    def _fallback_to_local_run(self, try_number: int, context: Context) -> bool:
        """
        Handles logic for retrying a failed dbt model execution.
        Reconstructs the dbt command by cloning the project and re-running the model
        with appropriate flags, while ensuring flags like `--select` or `--exclude` are excluded.
        """
        logger.info(
            "Retry attempt #%s – Running model '%s' from project '%s' using ExecutionMode.LOCAL",
            try_number - 1,
            self.model_unique_id,
            self.project_dir,
        )

        upstream_task = context["ti"].task.dag.get_task(self.producer_task_id)

        extra_flags: list[str] = []
        if upstream_task and hasattr(upstream_task, "add_cmd_flags"):
            raw_flags = upstream_task.add_cmd_flags()
            extra_flags = self._filter_flags(raw_flags)

        model_selector = self.model_unique_id.split(".")[-1]
        cmd_flags = extra_flags + ["--select", model_selector]

        self.build_and_run_cmd(context, cmd_flags=cmd_flags)

        logger.info("dbt run completed successfully on retry for model '%s'", self.model_unique_id)
        return True

    def _get_status_from_events(self, ti: Any, context: Context) -> Any:

        dbt_startup_events = ti.xcom_pull(task_ids=self.producer_task_id, key="dbt_startup_events")
        if dbt_startup_events:  # pragma: no cover
            logger.info("Dbt Startup Event: %s", dbt_startup_events)

        node_finished_key = f"nodefinished_{self.model_unique_id.replace('.', '__')}"
        logger.info("Pulling from producer task_id: %s, key: %s", self.producer_task_id, node_finished_key)
        compressed_b64_event_msg = ti.xcom_pull(task_ids=self.producer_task_id, key=node_finished_key)

        if not compressed_b64_event_msg:
            return None

        compressed_bytes = base64.b64decode(compressed_b64_event_msg)
        event_json_str = zlib.decompress(compressed_bytes).decode("utf-8")
        event_json = json.loads(event_json_str)

        logger.info("Node Info: %s", event_json_str)

        self.compiled_sql = event_json.get("compiled_sql", "")
        if self.compiled_sql:
            self._override_rtif(context)

        return event_json.get("data", {}).get("run_result", {}).get("status")

    def _get_status_from_run_results(self, ti: Any, context: Context) -> Any:
        compressed_b64_run_results = ti.xcom_pull(task_ids=self.producer_task_id, key="run_results")

        if not compressed_b64_run_results:
            return None

        compressed_bytes = base64.b64decode(compressed_b64_run_results)
        run_results_str = zlib.decompress(compressed_bytes).decode("utf-8")
        run_results_json = json.loads(run_results_str)

        logger.debug("Run results: %s", run_results_json)

        results = run_results_json.get("results", [])
        node_result = next((r for r in results if r.get("unique_id") == self.model_unique_id), None)

        if not node_result:  # pragma: no cover
            logger.warning("No matching result found for unique_id '%s'", self.model_unique_id)
            return None

        logger.info("Node Info: %s", run_results_str)
        self.compiled_sql = node_result.get("compiled_code")
        if self.compiled_sql:
            self._override_rtif(context)

        return node_result.get("status")

    def _get_producer_task_state(self, ti: Any) -> Any:
        return ti.xcom_pull(task_ids=self.producer_task_id, key="state")

    def poke(self, context: Context) -> bool:
        """
        Checks the status of a dbt model run by pulling relevant XComs from the master task.
        Handles retries and checks for successful completion of the model execution.
        """
        ti = context["ti"]
        try_number = ti.try_number

        logger.info(
            "Try number #%s, poke attempt #%s: Pulling status from task_id '%s' for model '%s'",
            try_number,
            self.poke_retry_number,
            self.producer_task_id,
            self.model_unique_id,
        )

        if try_number > 1:
            return self._fallback_to_local_run(try_number, context)

        # We have assumption here that both the build producer and the sensor task will have same invocation mode
        if not self.invocation_mode:
            self._discover_invocation_mode()
        use_events = self.invocation_mode == InvocationMode.DBT_RUNNER and EventMsg is not None

        producer_task_state = self._get_producer_task_state(ti)
        if use_events:
            status = self._get_status_from_events(ti, context)
        else:
            status = self._get_status_from_run_results(ti, context)

        if status is None:

            if producer_task_state == "failed":
                if self.poke_retry_number > 0:
                    raise AirflowException(
                        f"The dbt build command failed in producer task. Please check the log of task {self.producer_task_id} for details."
                    )
                else:
                    # This handles the scenario of tasks that failed with `State.UPSTREAM_FAILED`
                    return self._fallback_to_local_run(try_number, context)

            self.poke_retry_number += 1

            return False
        elif status == "success":
            return True
        else:
            raise AirflowException(f"Model '{self.model_unique_id}' finished with status '{status}'")


# This Operator does not seem to make sense for this particular execution mode, since build is executed by the producer task.
# That said, it is important to raise an exception if users attempt to use TestBehavior.BUILD, until we have a better experience.
class DbtBuildWatcherOperator:
    def __init__(self, *args: Any, **kwargs: Any):
        raise NotImplementedError(
            "`ExecutionMode.WATCHER` does not expose a DbtBuild operator, since the build command is executed by the producer task."
        )


class DbtSeedWatcherOperator(DbtSeedMixin, DbtConsumerWatcherSensor):  # type: ignore[misc]
    """
    Watches for the progress of dbt seed execution, run by the producer task (DbtProducerWatcherOperator).
    """

<<<<<<< HEAD
    template_fields: tuple[str, str] = DbtConsumerWatcherSensor.template_fields + DbtSeedMixin.template_fields  # type: ignore[operator]
=======
    template_fields: tuple[str, ...] = DbtConsumerWatcherSensor.template_fields + DbtSeedMixin.template_fields  # type: ignore[operator]
>>>>>>> 98d62bbd

    def __init__(self, *args: Any, **kwargs: Any):
        super().__init__(*args, **kwargs)


class DbtSnapshotWatcherOperator(DbtSnapshotMixin, DbtConsumerWatcherSensor):  # type: ignore[misc]
    """
    Watches for the progress of dbt snapshot execution, run by the producer task (DbtProducerWatcherOperator).
    """

<<<<<<< HEAD
    template_fields: tuple[str, str] = DbtConsumerWatcherSensor.template_fields
=======
    template_fields: tuple[str, ...] = DbtConsumerWatcherSensor.template_fields
>>>>>>> 98d62bbd


class DbtSourceWatcherOperator(DbtSourceLocalOperator):
    """
    Executes a dbt source freshness command, synchronously, as ExecutionMode.LOCAL.
    """

    template_fields: tuple[str, str] = DbtConsumerWatcherSensor.template_fields


class DbtRunWatcherOperator(DbtConsumerWatcherSensor):
    """
    Watches for the progress of dbt model execution, run by the producer task (DbtProducerWatcherOperator).
    """

<<<<<<< HEAD
    template_fields: tuple[str, str] = DbtConsumerWatcherSensor.template_fields + DbtRunMixin.template_fields  # type: ignore[operator]
=======
    template_fields: tuple[str, ...] = DbtConsumerWatcherSensor.template_fields + DbtRunMixin.template_fields  # type: ignore[operator]
>>>>>>> 98d62bbd

    def __init__(self, *args: Any, **kwargs: Any):
        super().__init__(*args, **kwargs)


class DbtTestWatcherOperator(EmptyOperator):
    """
    As a starting point, this operator does nothing.
    We'll be implementing this operator as part of: https://github.com/astronomer/astronomer-cosmos/issues/1974
    """

    def __init__(self, *args: Any, **kwargs: Any):
        desired_keys = ("dag", "task_group", "task_id")
        new_kwargs = {key: value for key, value in kwargs.items() if key in desired_keys}
        super().__init__(**new_kwargs)  # type: ignore[no-untyped-call]<|MERGE_RESOLUTION|>--- conflicted
+++ resolved
@@ -5,12 +5,8 @@
 import logging
 import zlib
 from datetime import timedelta
-<<<<<<< HEAD
-from typing import TYPE_CHECKING, Any, Callable, List, Union
-=======
 from pathlib import Path
 from typing import TYPE_CHECKING, Any, Callable, List, Sequence, Union
->>>>>>> 98d62bbd
 
 import airflow
 from packaging.version import Version
@@ -206,11 +202,7 @@
 
 
 class DbtConsumerWatcherSensor(BaseSensorOperator, DbtRunLocalOperator):  # type: ignore[misc]
-<<<<<<< HEAD
-    template_fields = ("model_unique_id", "compiled_sql")  # type: ignore[operator]
-=======
     template_fields: tuple[str, ...] = ("model_unique_id", "compiled_sql")  # type: ignore[operator]
->>>>>>> 98d62bbd
     poke_retry_number: int = 0
 
     def __init__(
@@ -404,11 +396,7 @@
     Watches for the progress of dbt seed execution, run by the producer task (DbtProducerWatcherOperator).
     """
 
-<<<<<<< HEAD
-    template_fields: tuple[str, str] = DbtConsumerWatcherSensor.template_fields + DbtSeedMixin.template_fields  # type: ignore[operator]
-=======
     template_fields: tuple[str, ...] = DbtConsumerWatcherSensor.template_fields + DbtSeedMixin.template_fields  # type: ignore[operator]
->>>>>>> 98d62bbd
 
     def __init__(self, *args: Any, **kwargs: Any):
         super().__init__(*args, **kwargs)
@@ -419,19 +407,15 @@
     Watches for the progress of dbt snapshot execution, run by the producer task (DbtProducerWatcherOperator).
     """
 
-<<<<<<< HEAD
+    template_fields: tuple[str, ...] = DbtConsumerWatcherSensor.template_fields
+
+
+class DbtSourceWatcherOperator(DbtSourceLocalOperator):
+    """
+    Executes a dbt source freshness command, synchronously, as ExecutionMode.LOCAL.
+    """
+
     template_fields: tuple[str, str] = DbtConsumerWatcherSensor.template_fields
-=======
-    template_fields: tuple[str, ...] = DbtConsumerWatcherSensor.template_fields
->>>>>>> 98d62bbd
-
-
-class DbtSourceWatcherOperator(DbtSourceLocalOperator):
-    """
-    Executes a dbt source freshness command, synchronously, as ExecutionMode.LOCAL.
-    """
-
-    template_fields: tuple[str, str] = DbtConsumerWatcherSensor.template_fields
 
 
 class DbtRunWatcherOperator(DbtConsumerWatcherSensor):
@@ -439,11 +423,7 @@
     Watches for the progress of dbt model execution, run by the producer task (DbtProducerWatcherOperator).
     """
 
-<<<<<<< HEAD
-    template_fields: tuple[str, str] = DbtConsumerWatcherSensor.template_fields + DbtRunMixin.template_fields  # type: ignore[operator]
-=======
     template_fields: tuple[str, ...] = DbtConsumerWatcherSensor.template_fields + DbtRunMixin.template_fields  # type: ignore[operator]
->>>>>>> 98d62bbd
 
     def __init__(self, *args: Any, **kwargs: Any):
         super().__init__(*args, **kwargs)
