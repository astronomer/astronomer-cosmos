from __future__ import annotations

import base64
import json
import logging
import zlib
from datetime import timedelta
from typing import TYPE_CHECKING, Any, Callable, List, Sequence, Union

import airflow
from packaging.version import Version

if TYPE_CHECKING:  # pragma: no cover
    try:
        from airflow.sdk.definitions.context import Context
    except ImportError:
        from airflow.utils.context import Context  # type: ignore[attr-defined]

try:
    from airflow.sdk.bases.sensor import BaseSensorOperator
except ImportError:
    from airflow.sensors.base import BaseSensorOperator
from airflow.exceptions import AirflowException

try:
    from airflow.providers.standard.operators.empty import EmptyOperator
except ImportError:
    from airflow.operators.empty import EmptyOperator  # type: ignore[no-redef]

from cosmos.config import ProfileConfig
from cosmos.constants import PRODUCER_WATCHER_TASK_ID, InvocationMode
from cosmos.operators.base import (
    DbtRunMixin,
    DbtSeedMixin,
    DbtSnapshotMixin,
)
from cosmos.operators.local import (
    DbtLocalBaseOperator,
    DbtRunLocalOperator,
    DbtSourceLocalOperator,
)

AIRFLOW_VERSION = Version(airflow.__version__)


try:
    from dbt_common.events.base_types import EventMsg
except ImportError:  # pragma: no cover
    EventMsg = None

logger = logging.getLogger(__name__)


CONSUMER_OPERATOR_DEFAULT_PRIORITY_WEIGHT = 10
PRODUCER_OPERATOR_DEFAULT_PRIORITY_WEIGHT = 9999
WEIGHT_RULE = "absolute"  # the default "downstream" does not work with dag.test()


class DbtProducerWatcherOperator(DbtLocalBaseOperator):
    """Run dbt build and update XCom with the progress of each model, as part of the *WATCHER* execution mode.

    Executes **one** ``dbt build`` covering the whole selection.

    - **When ``InvocationMode.DBT_RUNNER`` is set** we patch
      ``dbtRunner`` so we receive structured events *while* dbt is running.  In
      this real-time mode the operator:
        – pushes startup metadata events (``MainReportVersion``,
          ``AdapterRegistered``) together under XCom key
          ``dbt_startup_events``;
        – pushes each ``NodeFinished`` event immediately to XCom under
          ``nodefinished_<unique_id>`` (zlib zipped+base64 JSON) so downstream
          sensors can react with near-zero latency.

    - **When ``dbtRunner`` is *not* available** (older dbt or
      ``InvocationMode=SUBPROCESS``) we fallback to delayed strategy: after
      dbt exits we read ``target/run_results.json`` and push the whole mapping
      once under key ``run_results`` to XCom.  Sensors can poll this key but will not
      get per-model updates until the build completes - by the end of the execution of all dbt nodes.

    This keeps the heavy dbt work centralised while providing near real-time
    feedback and granular task-level observability downstream.
    """

    base_cmd = ["build"]
    template_fields = DbtLocalBaseOperator.template_fields

    def __init__(self, *args: Any, **kwargs: Any) -> None:
        task_id = kwargs.pop("task_id", "dbt_producer_watcher_operator")
        kwargs.setdefault("priority_weight", PRODUCER_OPERATOR_DEFAULT_PRIORITY_WEIGHT)
        kwargs.setdefault("weight_rule", WEIGHT_RULE)
        on_failure_callback = self._set_on_failure_callback(kwargs.pop("on_failure_callback", None))
        super().__init__(task_id=task_id, *args, on_failure_callback=on_failure_callback, **kwargs)

    def _set_on_failure_callback(
        self, user_callback: Any
    ) -> Union[Callable[[Context], None], List[Callable[[Context], None]]]:
        default_callback = self._store_producer_task_state

        if AIRFLOW_VERSION < Version("2.6.0"):
            # Older versions only support a single callable
            return default_callback
        else:
            if user_callback is None:
                # No callback provided — use default in a list
                return [default_callback]
            elif isinstance(user_callback, list):
                # Append to existing list of callbacks (make a copy to avoid side effects)
                return user_callback + [default_callback]
            else:
                # Single callable provided — wrap it in a list and append ours
                return [user_callback, default_callback]

    @staticmethod
    def _serialize_event(ev: EventMsg) -> dict[str, Any]:
        """Convert structured dbt EventMsg to plain dict."""
        from google.protobuf.json_format import MessageToDict

        return MessageToDict(ev, preserving_proto_field_name=True)  # type: ignore[no-any-return]

    def _handle_startup_event(self, ev: EventMsg, startup_events: list[dict[str, Any]]) -> None:
        info = ev.info  # type: ignore[attr-defined]
        raw_ts = getattr(info, "ts", None)
        ts_val = raw_ts.ToJsonString() if hasattr(raw_ts, "ToJsonString") else str(raw_ts)  # type: ignore[union-attr]
        startup_events.append({"name": info.name, "msg": info.msg, "ts": ts_val})

    def _handle_node_finished(
        self,
        ev: EventMsg,
        context: Context,
    ) -> None:
        logger.debug("DbtProducerWatcherOperator: handling node finished event: %s", ev)
        ti = context["ti"]
        uid = ev.data.node_info.unique_id
        ev_dict = self._serialize_event(ev)
        payload = base64.b64encode(zlib.compress(json.dumps(ev_dict).encode())).decode()
        ti.xcom_push(key=f"nodefinished_{uid.replace('.', '__')}", value=payload)

    def _finalize(self, context: Context, startup_events: list[dict[str, Any]]) -> None:
        ti = context["ti"]
        # Only push startup events; per-model statuses are available via individual nodefinished_<uid> entries.
        if startup_events:
            ti.xcom_push(key="dbt_startup_events", value=startup_events)

    def _store_producer_task_state(self, context: Context) -> None:
        ti = context["ti"]
        ti.xcom_push(key="state", value="failed")

    def execute(self, context: Context, **kwargs: Any) -> Any:
        try:
            if not self.invocation_mode:
                self._discover_invocation_mode()

            use_events = self.invocation_mode == InvocationMode.DBT_RUNNER and EventMsg is not None
            logger.debug("DbtProducerWatcherOperator: use_events=%s", use_events)

            startup_events: list[dict[str, Any]] = []

            if use_events:

                def _callback(ev: EventMsg) -> None:
                    name = ev.info.name
                    if name in {"MainReportVersion", "AdapterRegistered"}:
                        self._handle_startup_event(ev, startup_events)
                    elif name == "NodeFinished":
                        self._handle_node_finished(ev, context)

                self._dbt_runner_callbacks = [_callback]
                result = super().execute(context=context, **kwargs)

                self._finalize(context, startup_events)
                return_value = result
            else:
                # Fallback – push run_results.json via base class helper
                kwargs["push_run_results_to_xcom"] = True
                return_value = super().execute(context=context, **kwargs)

            context["ti"].xcom_push(key="task_status", value="completed")
            return return_value

        except Exception:
            context["ti"].xcom_push(key="task_status", value="completed")
            raise


class DbtConsumerWatcherSensor(BaseSensorOperator, DbtRunLocalOperator):  # type: ignore[misc]
    template_fields = ("model_unique_id",)  # type: ignore[operator]
    poke_retry_number: int = 0

    def __init__(
        self,
        *,
        profile_config: ProfileConfig | None = None,
        project_dir: str | None = None,
        profiles_dir: str | None = None,
        producer_task_id: str = PRODUCER_WATCHER_TASK_ID,
        poke_interval: int = 10,
        timeout: int = 60 * 60,  # 1 h safety valve
        execution_timeout: timedelta = timedelta(hours=1),
        **kwargs: Any,
    ) -> None:
        extra_context = kwargs.pop("extra_context") if "extra_context" in kwargs else {}
        kwargs.setdefault("priority_weight", CONSUMER_OPERATOR_DEFAULT_PRIORITY_WEIGHT)
        kwargs.setdefault("weight_rule", WEIGHT_RULE)
        super().__init__(
            poke_interval=poke_interval,
            timeout=timeout,
            execution_timeout=execution_timeout,
            profile_config=profile_config,
            project_dir=project_dir,
            profiles_dir=profiles_dir,
            **kwargs,
        )
        self.model_unique_id = extra_context.get("dbt_node_config", {}).get("unique_id")
        self.producer_task_id = producer_task_id

    @staticmethod
    def _filter_flags(flags: list[str]) -> list[str]:
        """Filters out dbt flags that are incompatible with retry (e.g., --select, --exclude)."""
        filtered = []
        skip_next = False
        for token in flags:
            if skip_next:
                if token.startswith("--"):
                    skip_next = False
                else:
                    continue  # skip value of previous flag
            if token in ("--select", "--exclude"):
                skip_next = True
                continue
            filtered.append(token)
        return filtered

    def _fallback_to_local_run(self, try_number: int, context: Context) -> bool:
        """
        Handles logic for retrying a failed dbt model execution.
        Reconstructs the dbt command by cloning the project and re-running the model
        with appropriate flags, while ensuring flags like `--select` or `--exclude` are excluded.
        """
        logger.info(
            "Retry attempt #%s – Running model '%s' from project '%s' using ExecutionMode.LOCAL",
            try_number - 1,
            self.model_unique_id,
            self.project_dir,
        )

        upstream_task = context["ti"].task.dag.get_task(self.producer_task_id)

        extra_flags: list[str] = []
        if upstream_task and hasattr(upstream_task, "add_cmd_flags"):
            raw_flags = upstream_task.add_cmd_flags()
            extra_flags = self._filter_flags(raw_flags)

        model_selector = self.model_unique_id.split(".")[-1]
        cmd_flags = extra_flags + ["--select", model_selector]

        self.build_and_run_cmd(context, cmd_flags=cmd_flags)

        logger.info("dbt run completed successfully on retry for model '%s'", self.model_unique_id)
        return True

    def _get_status_from_events(self, ti: Any) -> Any:

        dbt_startup_events = ti.xcom_pull(task_ids=self.producer_task_id, key="dbt_startup_events")
        if dbt_startup_events:  # pragma: no cover
            logger.info("Dbt Startup Event: %s", dbt_startup_events)

        node_finished_key = f"nodefinished_{self.model_unique_id.replace('.', '__')}"
        logger.info("Pulling from producer task_id: %s, key: %s", self.producer_task_id, node_finished_key)
        compressed_b64_event_msg = ti.xcom_pull(task_ids=self.producer_task_id, key=node_finished_key)

        if not compressed_b64_event_msg:
            return None

        compressed_bytes = base64.b64decode(compressed_b64_event_msg)
        event_json_str = zlib.decompress(compressed_bytes).decode("utf-8")
        event_json = json.loads(event_json_str)

        logger.info("Node Info: %s", event_json_str)

        return event_json.get("data", {}).get("run_result", {}).get("status")

    def _get_status_from_run_results(self, ti: Any) -> Any:
        compressed_b64_run_results = ti.xcom_pull(task_ids=self.producer_task_id, key="run_results")

        if not compressed_b64_run_results:
            return None

        compressed_bytes = base64.b64decode(compressed_b64_run_results)
        run_results_str = zlib.decompress(compressed_bytes).decode("utf-8")
        run_results_json = json.loads(run_results_str)

        logger.debug("Run results: %s", run_results_json)

        results = run_results_json.get("results", [])
        node_result = next((r for r in results if r.get("unique_id") == self.model_unique_id), None)

        if not node_result:  # pragma: no cover
            logger.warning("No matching result found for unique_id '%s'", self.model_unique_id)
            return None

        logger.info("Node Info: %s", run_results_str)
        return node_result.get("status")

    def _get_producer_task_state(self, ti: Any) -> Any:
        return ti.xcom_pull(task_ids=self.producer_task_id, key="state")

    def poke(self, context: Context) -> bool:
        """
        Checks the status of a dbt model run by pulling relevant XComs from the master task.
        Handles retries and checks for successful completion of the model execution.
        """
        ti = context["ti"]
        try_number = ti.try_number

        logger.info(
            "Try number #%s, poke attempt #%s: Pulling status from task_id '%s' for model '%s'",
            try_number,
            self.poke_retry_number,
            self.producer_task_id,
            self.model_unique_id,
        )

        if try_number > 1:
            return self._fallback_to_local_run(try_number, context)

        # We have assumption here that both the build producer and the sensor task will have same invocation mode
        if not self.invocation_mode:
            self._discover_invocation_mode()
        use_events = self.invocation_mode == InvocationMode.DBT_RUNNER and EventMsg is not None

        producer_task_state = self._get_producer_task_state(ti)
        if use_events:
            status = self._get_status_from_events(ti)
        else:
            status = self._get_status_from_run_results(ti)

        if status is None:
<<<<<<< HEAD

            if producer_task_state == "failed":
                if self.poke_retry_number > 0:
                    raise AirflowException(
                        f"The dbt build command failed in producer task. Please check the log of task {self.producer_task_id} for details."
                    )
                else:
                    # This handles the scenario of tasks that failed with `State.UPSTREAM_FAILED`
                    return self._fallback_to_local_run(try_number, context)

            self.poke_retry_number += 1
=======
            producer_task_state = ti.xcom_pull(task_ids=self.producer_task_id, key="state")
            if producer_task_state == "failed":
                raise AirflowException(
                    f"The dbt build command failed in producer task. Please check the log of task {self.producer_task_id} for details."
                )
>>>>>>> 135147ff
            return False
        elif status == "success":
            return True
        else:
            raise AirflowException(f"Model '{self.model_unique_id}' finished with status '{status}'")


# This Operator does not seem to make sense for this particular execution mode, since build is executed by the producer task.
# That said, it is important to raise an exception if users attempt to use TestBehavior.BUILD, until we have a better experience.
class DbtBuildWatcherOperator:
    def __init__(self, *args: Any, **kwargs: Any):
        raise NotImplementedError(
            "`ExecutionMode.WATCHER` does not expose a DbtBuild operator, since the build command is executed by the producer task."
        )


class DbtSeedWatcherOperator(DbtSeedMixin, DbtConsumerWatcherSensor):  # type: ignore[misc]
    """
    Watches for the progress of dbt seed execution, run by the producer task (DbtProducerWatcherOperator).
    """

    template_fields: tuple[str] = DbtConsumerWatcherSensor.template_fields + DbtSeedMixin.template_fields  # type: ignore[operator]

    def __init__(self, *args: Any, **kwargs: Any):
        super().__init__(*args, **kwargs)


class DbtSnapshotWatcherOperator(DbtSnapshotMixin, DbtConsumerWatcherSensor):  # type: ignore[misc]
    """
    Watches for the progress of dbt snapshot execution, run by the producer task (DbtProducerWatcherOperator).
    """

    template_fields: tuple[str] = DbtConsumerWatcherSensor.template_fields


class DbtSourceWatcherOperator(DbtSourceLocalOperator):
    """
    Executes a dbt source freshness command, synchronously, as ExecutionMode.LOCAL.
    """

    template_fields: Sequence[str] = DbtSourceLocalOperator.template_fields


class DbtRunWatcherOperator(DbtConsumerWatcherSensor):
    """
    Watches for the progress of dbt model execution, run by the producer task (DbtProducerWatcherOperator).
    """

    template_fields: tuple[str] = DbtConsumerWatcherSensor.template_fields + DbtRunMixin.template_fields  # type: ignore[operator]

    def __init__(self, *args: Any, **kwargs: Any):
        super().__init__(*args, **kwargs)


class DbtTestWatcherOperator(EmptyOperator):
    """
    As a starting point, this operator does nothing.
    We'll be implementing this operator as part of: https://github.com/astronomer/astronomer-cosmos/issues/1974
    """

    def __init__(self, *args: Any, **kwargs: Any):
        desired_keys = ("dag", "task_group", "task_id")
        new_kwargs = {key: value for key, value in kwargs.items() if key in desired_keys}
        super().__init__(**new_kwargs)  # type: ignore[no-untyped-call]<|MERGE_RESOLUTION|>--- conflicted
+++ resolved
@@ -335,8 +335,7 @@
             status = self._get_status_from_run_results(ti)
 
         if status is None:
-<<<<<<< HEAD
-
+          
             if producer_task_state == "failed":
                 if self.poke_retry_number > 0:
                     raise AirflowException(
@@ -347,13 +346,7 @@
                     return self._fallback_to_local_run(try_number, context)
 
             self.poke_retry_number += 1
-=======
-            producer_task_state = ti.xcom_pull(task_ids=self.producer_task_id, key="state")
-            if producer_task_state == "failed":
-                raise AirflowException(
-                    f"The dbt build command failed in producer task. Please check the log of task {self.producer_task_id} for details."
-                )
->>>>>>> 135147ff
+
             return False
         elif status == "success":
             return True
