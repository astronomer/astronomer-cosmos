from __future__ import annotations

import base64
import json
import logging
import zlib
from datetime import timedelta
from pathlib import Path
from threading import Lock
from typing import TYPE_CHECKING, Any, Callable, List, Union

<<<<<<< HEAD
=======
import airflow
from packaging.version import Version

from cosmos._triggers.watcher import WatcherTrigger, _parse_compressed_xcom

>>>>>>> bfc24635
if TYPE_CHECKING:  # pragma: no cover
    try:
        from airflow.sdk.definitions.context import Context
        from airflow.sdk.types import RuntimeTaskInstanceProtocol as TaskInstance
    except ImportError:
        from airflow.models.taskinstance import TaskInstance  # type: ignore[assignment]
        from airflow.utils.context import Context  # type: ignore[attr-defined]

try:
    from airflow.sdk.bases.sensor import BaseSensorOperator
except ImportError:  # pragma: no cover
    from airflow.sensors.base import BaseSensorOperator
from airflow.exceptions import AirflowException

try:
    from airflow.providers.standard.operators.empty import EmptyOperator
except ImportError:  # pragma: no cover
    from airflow.operators.empty import EmptyOperator  # type: ignore[no-redef]

from packaging.version import Version

from cosmos.config import ProfileConfig
from cosmos.constants import AIRFLOW_VERSION, PRODUCER_WATCHER_TASK_ID, InvocationMode
from cosmos.operators.base import (
    DbtRunMixin,
    DbtSeedMixin,
    DbtSnapshotMixin,
)
from cosmos.operators.local import (
    DbtLocalBaseOperator,
    DbtRunLocalOperator,
    DbtSourceLocalOperator,
)

try:
    from dbt_common.events.base_types import EventMsg
except ImportError:  # pragma: no cover
    EventMsg = None

logger = logging.getLogger(__name__)
xcom_set_lock = Lock()

CONSUMER_OPERATOR_DEFAULT_PRIORITY_WEIGHT = 10
PRODUCER_OPERATOR_DEFAULT_PRIORITY_WEIGHT = 9999
WEIGHT_RULE = "absolute"  # the default "downstream" does not work with dag.test()


def safe_xcom_push(task_instance: TaskInstance, key: str, value: Any) -> None:
    """
    Safely set an XCom value in a thread-safe manner in Airflow 3.0 and 3.1.
    We noticed that the combination of using dbt (multi-threaded) and Airflow 3.0 and 3.1 to set XCom lead to race conditions.
    This leads the producer task to get stuck while running the dbt build command.
    Unfortunately, since this is non-deterministic, and happens once every five runs, we were not able to have a proper test.
    However, we applied this fix and run over 20 times a pipeline that would fail every 5 runs and this allowed us to no longer face the issue.
    """
    with xcom_set_lock:
        task_instance.xcom_push(key=key, value=value)


class DbtProducerWatcherOperator(DbtLocalBaseOperator):
    """Run dbt build and update XCom with the progress of each model, as part of the *WATCHER* execution mode.

    Executes **one** ``dbt build`` covering the whole selection.

    - **When ``InvocationMode.DBT_RUNNER`` is set** we patch
      ``dbtRunner`` so we receive structured events *while* dbt is running.  In
      this real-time mode the operator:
        – pushes startup metadata events (``MainReportVersion``,
          ``AdapterRegistered``) together under XCom key
          ``dbt_startup_events``;
        – pushes each ``NodeFinished`` event immediately to XCom under
          ``nodefinished_<unique_id>`` (zlib zipped+base64 JSON) so downstream
          sensors can react with near-zero latency.

    - **When ``dbtRunner`` is *not* available** (older dbt or
      ``InvocationMode=SUBPROCESS``) we fallback to delayed strategy: after
      dbt exits we read ``target/run_results.json`` and push the whole mapping
      once under key ``run_results`` to XCom.  Sensors can poll this key but will not
      get per-model updates until the build completes - by the end of the execution of all dbt nodes.

    This keeps the heavy dbt work centralised while providing near real-time
    feedback and granular task-level observability downstream.
    """

    base_cmd = ["build"]
    template_fields = DbtLocalBaseOperator.template_fields

    def __init__(self, *args: Any, **kwargs: Any) -> None:
        task_id = kwargs.pop("task_id", "dbt_producer_watcher_operator")
        kwargs.setdefault("priority_weight", PRODUCER_OPERATOR_DEFAULT_PRIORITY_WEIGHT)
        kwargs.setdefault("weight_rule", WEIGHT_RULE)
        on_failure_callback = self._set_on_failure_callback(kwargs.pop("on_failure_callback", None))
        super().__init__(task_id=task_id, *args, on_failure_callback=on_failure_callback, **kwargs)

    def _set_on_failure_callback(
        self, user_callback: Any
    ) -> Union[Callable[[Context], None], List[Callable[[Context], None]]]:
        default_callback = self._store_producer_task_state

        if AIRFLOW_VERSION < Version("2.6.0"):
            # Older versions only support a single callable
            return default_callback
        else:
            if user_callback is None:
                # No callback provided — use default in a list
                return [default_callback]
            elif isinstance(user_callback, list):
                # Append to existing list of callbacks (make a copy to avoid side effects)
                return user_callback + [default_callback]
            else:
                # Single callable provided — wrap it in a list and append ours
                return [user_callback, default_callback]

    @staticmethod
    def _serialize_event(event_message: EventMsg) -> dict[str, Any]:
        """Convert structured dbt EventMsg to plain dict."""
        from google.protobuf.json_format import MessageToDict

        return MessageToDict(event_message, preserving_proto_field_name=True)  # type: ignore[no-any-return]

    def _handle_startup_event(self, event_message: EventMsg, startup_events: list[dict[str, Any]]) -> None:
        info = event_message.info  # type: ignore[attr-defined]
        raw_ts = getattr(info, "ts", None)
        ts_val = raw_ts.ToJsonString() if hasattr(raw_ts, "ToJsonString") else str(raw_ts)  # type: ignore[union-attr]
        startup_events.append({"name": info.name, "msg": info.msg, "ts": ts_val})

    def _extract_compiled_sql_for_node_event(self, event_message: EventMsg) -> str | None:
        if getattr(event_message.data.node_info, "resource_type", None) != "model":
            return None
        uid = event_message.data.node_info.unique_id
        node_path = str(event_message.data.node_info.node_path)
        package = uid.split(".")[1]
        compiled_sql_path = Path.cwd() / "target" / "compiled" / package / "models" / node_path
        if not compiled_sql_path.exists():
            logger.warning(
                "Compiled sql path %s does not exist and hence the rendered template field compiled_sql for the model will not be populated",
                compiled_sql_path,
            )
            return None
        return compiled_sql_path.read_text(encoding="utf-8").strip() or None

    def _handle_node_finished(
        self,
        event_message: EventMsg,
        context: Context,
    ) -> None:
        logger.debug("DbtProducerWatcherOperator: handling node finished event: %s", event_message)
        uid = event_message.data.node_info.unique_id
        event_message_dict = self._serialize_event(event_message)
        compiled_sql = self._extract_compiled_sql_for_node_event(event_message)
        if compiled_sql:
            event_message_dict["compiled_sql"] = compiled_sql
        payload = base64.b64encode(zlib.compress(json.dumps(event_message_dict).encode())).decode()
        safe_xcom_push(task_instance=context["ti"], key=f"nodefinished_{uid.replace('.', '__')}", value=payload)

    def _finalize(self, context: Context, startup_events: list[dict[str, Any]]) -> None:
        # Only push startup events; per-model statuses are available via individual nodefinished_<uid> entries.
        if startup_events:
            safe_xcom_push(task_instance=context["ti"], key="dbt_startup_events", value=startup_events)

    def _store_producer_task_state(self, context: Context) -> None:
        safe_xcom_push(task_instance=context["ti"], key="state", value="failed")

    def execute(self, context: Context, **kwargs: Any) -> Any:
        try:
            if not self.invocation_mode:
                self._discover_invocation_mode()

            use_events = self.invocation_mode == InvocationMode.DBT_RUNNER and EventMsg is not None
            logger.debug("DbtProducerWatcherOperator: use_events=%s", use_events)

            startup_events: list[dict[str, Any]] = []

            if use_events:

                def _callback(event_message: EventMsg) -> None:
                    name = event_message.info.name
                    if name in {"MainReportVersion", "AdapterRegistered"}:
                        self._handle_startup_event(event_message, startup_events)
                    elif name == "NodeFinished":
                        self._handle_node_finished(event_message, context)

                self._dbt_runner_callbacks = [_callback]
                result = super().execute(context=context, **kwargs)

                self._finalize(context, startup_events)
                return_value = result
            else:
                # Fallback – push run_results.json via base class helper
                kwargs["push_run_results_to_xcom"] = True
                return_value = super().execute(context=context, **kwargs)

            safe_xcom_push(task_instance=context["ti"], key="task_status", value="completed")
            return return_value

        except Exception:
            safe_xcom_push(task_instance=context["ti"], key="task_status", value="completed")
            raise


class DbtConsumerWatcherSensor(BaseSensorOperator, DbtRunLocalOperator):  # type: ignore[misc]
    template_fields: tuple[str, ...] = ("model_unique_id", "compiled_sql")  # type: ignore[operator]
    poke_retry_number: int = 0

    def __init__(
        self,
        *,
        profile_config: ProfileConfig | None = None,
        project_dir: str | None = None,
        profiles_dir: str | None = None,
        producer_task_id: str = PRODUCER_WATCHER_TASK_ID,
        poke_interval: int = 10,
        timeout: int = 60 * 60,  # 1 h safety valve
        execution_timeout: timedelta = timedelta(hours=1),
        deferrable: bool = True,
        **kwargs: Any,
    ) -> None:
        self.compiled_sql = ""
        extra_context = kwargs.pop("extra_context") if "extra_context" in kwargs else {}
        kwargs.setdefault("priority_weight", CONSUMER_OPERATOR_DEFAULT_PRIORITY_WEIGHT)
        kwargs.setdefault("weight_rule", WEIGHT_RULE)
        super().__init__(
            poke_interval=poke_interval,
            timeout=timeout,
            execution_timeout=execution_timeout,
            profile_config=profile_config,
            project_dir=project_dir,
            profiles_dir=profiles_dir,
            **kwargs,
        )
        self.model_unique_id = extra_context.get("dbt_node_config", {}).get("unique_id")
        self.producer_task_id = producer_task_id
        self.deferrable = deferrable

    @staticmethod
    def _filter_flags(flags: list[str]) -> list[str]:
        """Filters out dbt flags that are incompatible with retry (e.g., --select, --exclude)."""
        filtered = []
        skip_next = False
        for token in flags:
            if skip_next:
                if token.startswith("--"):
                    skip_next = False
                else:
                    continue  # skip value of previous flag
            if token in ("--select", "--exclude"):
                skip_next = True
                continue
            filtered.append(token)
        return filtered

    def _fallback_to_local_run(self, try_number: int, context: Context) -> bool:
        """
        Handles logic for retrying a failed dbt model execution.
        Reconstructs the dbt command by cloning the project and re-running the model
        with appropriate flags, while ensuring flags like `--select` or `--exclude` are excluded.
        """
        logger.info(
            "Retry attempt #%s – Running model '%s' from project '%s' using ExecutionMode.LOCAL",
            try_number - 1,
            self.model_unique_id,
            self.project_dir,
        )

        upstream_task = context["ti"].task.dag.get_task(self.producer_task_id)

        extra_flags: list[str] = []
        if upstream_task and hasattr(upstream_task, "add_cmd_flags"):
            raw_flags = upstream_task.add_cmd_flags()
            extra_flags = self._filter_flags(raw_flags)

        model_selector = self.model_unique_id.split(".")[-1]
        cmd_flags = extra_flags + ["--select", model_selector]

        self.build_and_run_cmd(context, cmd_flags=cmd_flags)

        logger.info("dbt run completed successfully on retry for model '%s'", self.model_unique_id)
        return True

    def _get_status_from_events(self, ti: Any, context: Context) -> Any:

        dbt_startup_events = ti.xcom_pull(task_ids=self.producer_task_id, key="dbt_startup_events")
        if dbt_startup_events:  # pragma: no cover
            logger.info("Dbt Startup Event: %s", dbt_startup_events)

        node_finished_key = f"nodefinished_{self.model_unique_id.replace('.', '__')}"
        logger.info("Pulling from producer task_id: %s, key: %s", self.producer_task_id, node_finished_key)
        compressed_b64_event_msg = ti.xcom_pull(task_ids=self.producer_task_id, key=node_finished_key)

        if not compressed_b64_event_msg:
            return None

        event_json = _parse_compressed_xcom(compressed_b64_event_msg)

        logger.info("Node Info: %s", event_json)

        self.compiled_sql = event_json.get("compiled_sql", "")
        if self.compiled_sql:
            self._override_rtif(context)

        return event_json.get("data", {}).get("run_result", {}).get("status")

    def _get_status_from_run_results(self, ti: Any, context: Context) -> Any:
        compressed_b64_run_results = ti.xcom_pull(task_ids=self.producer_task_id, key="run_results")

        if not compressed_b64_run_results:
            return None

        run_results_json = _parse_compressed_xcom(compressed_b64_run_results)

        logger.debug("Run results: %s", run_results_json)

        results = run_results_json.get("results", [])
        node_result = next((r for r in results if r.get("unique_id") == self.model_unique_id), None)

        if not node_result:  # pragma: no cover
            logger.warning("No matching result found for unique_id '%s'", self.model_unique_id)
            return None

        logger.info("Node Info: %s", run_results_json)
        self.compiled_sql = node_result.get("compiled_code")
        if self.compiled_sql:
            self._override_rtif(context)

        return node_result.get("status")

    def _get_producer_task_state(self, ti: Any) -> Any:
        return ti.xcom_pull(task_ids=self.producer_task_id, key="state")

    def execute(self, context: Context, **kwargs: Any) -> None:
        if not self.deferrable:
            super().execute(context)
        elif not self.poke(context):
            self.defer(
                trigger=WatcherTrigger(
                    model_unique_id=self.model_unique_id,
                    producer_task_id=self.producer_task_id,
                    dag_id=self.dag_id,
                    run_id=context["run_id"],
                    map_index=context["task_instance"].map_index,
                    use_event=self._use_event(),
                    poke_interval=self.poke_interval,
                ),
                timeout=self.execution_timeout,
                method_name=self.execute_complete.__name__,
            )

    def execute_complete(self, context: Context, event: dict[str, str]) -> None:
        if event.get("status") == "failed":
            raise AirflowException(
                f"The dbt build command failed in producer task. Please check the log of task {self.producer_task_id} for details."
            )

    def _use_event(self) -> bool:
        if not self.invocation_mode:
            self._discover_invocation_mode()
        return self.invocation_mode == InvocationMode.DBT_RUNNER and EventMsg is not None

    def poke(self, context: Context) -> bool:
        """
        Checks the status of a dbt model run by pulling relevant XComs from the master task.
        Handles retries and checks for successful completion of the model execution.
        """
        ti = context["ti"]
        try_number = ti.try_number

        logger.info(
            "Try number #%s, poke attempt #%s: Pulling status from task_id '%s' for model '%s'",
            try_number,
            self.poke_retry_number,
            self.producer_task_id,
            self.model_unique_id,
        )

        if try_number > 1:
            return self._fallback_to_local_run(try_number, context)

        # We have assumption here that both the build producer and the sensor task will have same invocation mode
        producer_task_state = self._get_producer_task_state(ti)
        if self._use_event():
            status = self._get_status_from_events(ti, context)
        else:
            status = self._get_status_from_run_results(ti, context)

        if status is None:

            if producer_task_state == "failed":
                if self.poke_retry_number > 0:
                    raise AirflowException(
                        f"The dbt build command failed in producer task. Please check the log of task {self.producer_task_id} for details."
                    )
                else:
                    # This handles the scenario of tasks that failed with `State.UPSTREAM_FAILED`
                    return self._fallback_to_local_run(try_number, context)

            self.poke_retry_number += 1

            return False
        elif status == "success":
            return True
        else:
            raise AirflowException(f"Model '{self.model_unique_id}' finished with status '{status}'")


# This Operator does not seem to make sense for this particular execution mode, since build is executed by the producer task.
# That said, it is important to raise an exception if users attempt to use TestBehavior.BUILD, until we have a better experience.
class DbtBuildWatcherOperator:
    def __init__(self, *args: Any, **kwargs: Any):
        raise NotImplementedError(
            "`ExecutionMode.WATCHER` does not expose a DbtBuild operator, since the build command is executed by the producer task."
        )


class DbtSeedWatcherOperator(DbtSeedMixin, DbtConsumerWatcherSensor):  # type: ignore[misc]
    """
    Watches for the progress of dbt seed execution, run by the producer task (DbtProducerWatcherOperator).
    """

    template_fields: tuple[str, ...] = DbtConsumerWatcherSensor.template_fields + DbtSeedMixin.template_fields  # type: ignore[operator]

    def __init__(self, *args: Any, **kwargs: Any):
        super().__init__(*args, **kwargs)


class DbtSnapshotWatcherOperator(DbtSnapshotMixin, DbtConsumerWatcherSensor):  # type: ignore[misc]
    """
    Watches for the progress of dbt snapshot execution, run by the producer task (DbtProducerWatcherOperator).
    """

    template_fields: tuple[str, ...] = DbtConsumerWatcherSensor.template_fields


class DbtSourceWatcherOperator(DbtSourceLocalOperator):
    """
    Executes a dbt source freshness command, synchronously, as ExecutionMode.LOCAL.
    """

    template_fields: tuple[str, ...] = DbtConsumerWatcherSensor.template_fields


class DbtRunWatcherOperator(DbtConsumerWatcherSensor):
    """
    Watches for the progress of dbt model execution, run by the producer task (DbtProducerWatcherOperator).
    """

    template_fields: tuple[str, ...] = DbtConsumerWatcherSensor.template_fields + DbtRunMixin.template_fields  # type: ignore[operator]

    def __init__(self, *args: Any, **kwargs: Any):
        super().__init__(*args, **kwargs)


class DbtTestWatcherOperator(EmptyOperator):
    """
    As a starting point, this operator does nothing.
    We'll be implementing this operator as part of: https://github.com/astronomer/astronomer-cosmos/issues/1974
    """

    def __init__(self, *args: Any, **kwargs: Any):
        desired_keys = ("dag", "task_group", "task_id")
        new_kwargs = {key: value for key, value in kwargs.items() if key in desired_keys}
        super().__init__(**new_kwargs)  # type: ignore[no-untyped-call]<|MERGE_RESOLUTION|>--- conflicted
+++ resolved
@@ -9,14 +9,8 @@
 from threading import Lock
 from typing import TYPE_CHECKING, Any, Callable, List, Union
 
-<<<<<<< HEAD
-=======
-import airflow
-from packaging.version import Version
-
 from cosmos._triggers.watcher import WatcherTrigger, _parse_compressed_xcom
 
->>>>>>> bfc24635
 if TYPE_CHECKING:  # pragma: no cover
     try:
         from airflow.sdk.definitions.context import Context
