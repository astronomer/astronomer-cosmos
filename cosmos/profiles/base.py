--- conflicted
+++ resolved
@@ -243,14 +243,11 @@
             }
         }
 
-<<<<<<< HEAD
         config_vars = self.dbt_config_vars.as_dict()
         if config_vars:
             profile_contents["config"] = config_vars
-=======
         if self.disable_event_tracking:
             profile_contents["config"] = {"send_anonymous_usage_stats": False}
->>>>>>> 1b7f4a06
 
         return str(yaml.dump(profile_contents, indent=4))
 
