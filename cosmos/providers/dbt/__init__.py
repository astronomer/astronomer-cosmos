--- conflicted
+++ resolved
@@ -2,39 +2,32 @@
 dbt support for Airflow. Contains dags, task groups, and operators.
 """
 
-from cosmos.providers.dbt.core.operators.docker import (
+from .core.operators.docker import (
     DbtLSDockerOperator,
     DbtRunDockerOperator,
     DbtRunOperationDockerOperator,
     DbtSeedDockerOperator,
     DbtTestDockerOperator,
+    DbtSnapshotDockerOperator,
 )
-from cosmos.providers.dbt.core.operators.kubernetes import (
+from .core.operators.kubernetes import (
     DbtLSKubernetesOperator,
     DbtRunKubernetesOperator,
     DbtRunOperationKubernetesOperator,
     DbtSeedKubernetesOperator,
     DbtTestKubernetesOperator,
+    DbtSnapshotKubernetesOperator,
 )
 
 # re-export the operators
-<<<<<<< HEAD
-from cosmos.providers.dbt.core.operators.local import (
+from .core.operators.local import (
     DbtDepsLocalOperator,
     DbtLSLocalOperator,
     DbtRunLocalOperator,
     DbtRunOperationLocalOperator,
     DbtSeedLocalOperator,
     DbtTestLocalOperator,
-=======
-from .core.operators import (
-    DbtLSOperator,
-    DbtRunOperationOperator,
-    DbtRunOperator,
-    DbtSeedOperator,
-    DbtSnapshotOperator,
-    DbtTestOperator,
->>>>>>> b8fbe4c4
+    DbtSnapshotLocalOperator,
 )
 
 # re-export user facing utilities
@@ -45,31 +38,25 @@
 from cosmos.providers.dbt.task_group import DbtTaskGroup
 
 __all__ = [
-<<<<<<< HEAD
     DbtLSLocalOperator,
     DbtRunOperationLocalOperator,
     DbtRunLocalOperator,
     DbtSeedLocalOperator,
     DbtTestLocalOperator,
     DbtDepsLocalOperator,
+    DbtSnapshotLocalOperator,
     DbtLSDockerOperator,
     DbtRunOperationDockerOperator,
     DbtRunDockerOperator,
     DbtSeedDockerOperator,
     DbtTestDockerOperator,
+    DbtSnapshotDockerOperator,
     DbtLSKubernetesOperator,
     DbtRunOperationKubernetesOperator,
     DbtRunKubernetesOperator,
     DbtSeedKubernetesOperator,
     DbtTestKubernetesOperator,
-=======
-    DbtLSOperator,
-    DbtRunOperationOperator,
-    DbtRunOperator,
-    DbtSeedOperator,
-    DbtSnapshotOperator,
-    DbtTestOperator,
->>>>>>> b8fbe4c4
+    DbtSnapshotKubernetesOperator,
     get_dbt_dataset,
     DbtDag,
     DbtTaskGroup,
