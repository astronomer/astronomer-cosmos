from __future__ import annotations

import logging
from typing import Callable, Optional, Sequence

import yaml
from airflow.utils.context import Context

from cosmos.providers.dbt.core.operators.base import DbtBaseOperator

logger = logging.getLogger(__name__)

# docker is an optional dependency, so we need to check if it's installed
try:
    from airflow.providers.docker.operators.docker import DockerOperator
except ImportError:
    raise ImportError(
        "Could not import DockerOperator. Ensure you've installed the docker provider separately or "
        "with with `pip install astronomer-cosmos[...,docker]`."
    )


class DbtDockerBaseOperator(DockerOperator, DbtBaseOperator):
    """
    Executes a dbt core cli command in a Docker container.

    """

    template_fields: Sequence[str] = DbtBaseOperator.template_fields + DockerOperator.template_fields

    intercept_flag = False

    def __init__(
        self,
        image: str,  # Make image a required argument since it's required by DockerOperator
        **kwargs,
    ) -> None:
        super().__init__(image=image, **kwargs)

    def build_and_run_cmd(self, context: Context, cmd_flags: list[str] | None = None):
        self.build_command(cmd_flags, context)
        self.log.info(f"Running command: {self.command}")
        return super().execute(context)

    def build_command(self, cmd_flags, context):
        # For the first round, we're going to assume that the command is dbt
        # This means that we don't have openlineage support, but we will create a ticket
        # to add that in the future
        self.dbt_executable_path = "dbt"
<<<<<<< HEAD
        dbt_cmd, env_vars = self.build_cmd(context=context, cmd_flags=cmd_flags)
=======
        dbt_cmd, env_vars = self.build_cmd(context=context, cmd_flags=cmd_flags, handle_profile=False)
>>>>>>> 74e732ff
        # set env vars
        self.environment = {**env_vars, **self.environment}
        self.command = dbt_cmd


class DbtLSDockerOperator(DbtDockerBaseOperator):
    """
    Executes a dbt core ls command.
    """

    ui_color = "#DBCDF6"

    def __init__(self, **kwargs) -> None:
        super().__init__(**kwargs)
        self.base_cmd = "ls"

    def execute(self, context: Context):
        return self.build_and_run_cmd(context=context)


class DbtSeedDockerOperator(DbtDockerBaseOperator):
    """
    Executes a dbt core seed command.

    :param full_refresh: dbt optional arg - dbt will treat incremental models as table models
    """

    ui_color = "#F58D7E"

    def __init__(self, full_refresh: bool = False, **kwargs) -> None:
        self.full_refresh = full_refresh
        super().__init__(**kwargs)
        self.base_cmd = "seed"

    def add_cmd_flags(self):
        flags = []
        if self.full_refresh is True:
            flags.append("--full-refresh")

        return flags

    def execute(self, context: Context):
        cmd_flags = self.add_cmd_flags()
        return self.build_and_run_cmd(context=context, cmd_flags=cmd_flags)


class DbtSnapshotDockerOperator(DbtDockerBaseOperator):
    """
    Executes a dbt core snapshot command.

    """

    ui_color = "#964B00"

    def __init__(self, **kwargs) -> None:
        super().__init__(**kwargs)
        self.base_cmd = "snapshot"

    def execute(self, context: Context):
        return self.build_and_run_cmd(context=context)


class DbtRunDockerOperator(DbtDockerBaseOperator):
    """
    Executes a dbt core run command.
    """

    ui_color = "#7352BA"
    ui_fgcolor = "#F4F2FC"

    def __init__(self, **kwargs) -> None:
        super().__init__(**kwargs)
        self.base_cmd = "run"

    def execute(self, context: Context):
        return self.build_and_run_cmd(context=context)


class DbtTestDockerOperator(DbtDockerBaseOperator):
    """
    Executes a dbt core test command.
    """

    ui_color = "#8194E0"

    def __init__(self, on_warning_callback: Optional[Callable] = None, **kwargs) -> None:
        super().__init__(**kwargs)
        self.base_cmd = "test"
        # as of now, on_warning_callback in docker executor does nothing
        self.on_warning_callback = on_warning_callback

    def execute(self, context: Context):
        return self.build_and_run_cmd(context=context)


class DbtRunOperationDockerOperator(DbtDockerBaseOperator):
    """
    Executes a dbt core run-operation command.

    :param macro_name: name of macro to execute
    :param args: Supply arguments to the macro. This dictionary will be mapped to the keyword arguments defined in the
        selected macro.
    """

    ui_color = "#8194E0"
    template_fields: Sequence[str] = "args"

    def __init__(self, macro_name: str, args: dict = None, **kwargs) -> None:
        self.macro_name = macro_name
        self.args = args
        super().__init__(**kwargs)
        self.base_cmd = ["run-operation", macro_name]

    def add_cmd_flags(self):
        flags = []
        if self.args is not None:
            flags.append("--args")
            flags.append(yaml.dump(self.args))
        return flags

    def execute(self, context: Context):
        cmd_flags = self.add_cmd_flags()
        return self.build_and_run_cmd(context=context, cmd_flags=cmd_flags)<|MERGE_RESOLUTION|>--- conflicted
+++ resolved
@@ -47,11 +47,7 @@
         # This means that we don't have openlineage support, but we will create a ticket
         # to add that in the future
         self.dbt_executable_path = "dbt"
-<<<<<<< HEAD
         dbt_cmd, env_vars = self.build_cmd(context=context, cmd_flags=cmd_flags)
-=======
-        dbt_cmd, env_vars = self.build_cmd(context=context, cmd_flags=cmd_flags, handle_profile=False)
->>>>>>> 74e732ff
         # set env vars
         self.environment = {**env_vars, **self.environment}
         self.command = dbt_cmd
