from __future__ import annotations

from typing import Sequence

import yaml
from airflow.providers.docker.operators.docker import DockerOperator
from airflow.utils.context import Context

<<<<<<< HEAD
from cosmos.providers.dbt.core.operators import DbtBaseOperator
=======
from cosmos.providers.dbt.core.utils.profiles_generator import conn_exists, map_profile

>>>>>>> 76a641ab

class DbtDockerBaseOperator(DockerOperator, DbtBaseOperator):
    """
    Executes a dbt core cli command in a Docker container.

    """

    template_fields: Sequence[str] = DbtBaseOperator.template_fields + DockerOperator.template_fields

    def __init__(
        self,
        **kwargs,
    ) -> None:
        super().__init__(**kwargs)
<<<<<<< HEAD
        
    
    def build_cmd_and_args(self, env: dict, cmd_flags: list = None):
        dbt_cmd, env_vars = self.build_cmd(env=env, cmd_flags=cmd_flags, handle_profile=False)
        
=======

    @cached_property
    def subprocess_hook(self):
        """Returns hook for running the bash command."""
        return SubprocessHook()

    def get_env(self, context):
        """Builds the set of environment variables to be exposed for the bash command."""
        system_env = os.environ.copy()
        env = self.env
        if env is None:
            env = system_env
        else:
            if self.append_env:
                system_env.update(env)
                env = system_env

        airflow_context_vars = context_to_airflow_vars(context, in_env_var_format=True)
        self.log.debug(
            "Exporting the following env vars:\n%s",
            "\n".join(f"{k}={v}" for k, v in airflow_context_vars.items()),
        )
        env.update(airflow_context_vars)

        return env

    def exception_handling(self, result):
        if self.skip_exit_code is not None and result.exit_code == self.skip_exit_code:
            raise AirflowSkipException(
                f"dbt command returned exit code {self.skip_exit_code}. Skipping."
            )
        elif result.exit_code != 0:
            raise AirflowException(
                f"dbt command failed. The command returned a non-zero exit code {result.exit_code}."
            )

    def add_global_flags(self):
        global_flags = [
            "project_dir",
            "profiles_dir",
            "select",
            "exclude",
            "selector",
            "vars",
            "models",
        ]

        flags = []
        for global_flag in global_flags:
            dbt_name = f"--{global_flag.replace('_', '-')}"

            global_flag_value = self.container_flags.get(global_flag)
            if global_flag_value is None:
                global_flag_value = self.__getattribute__(global_flag)

            if global_flag_value is not None:
                if isinstance(global_flag_value, dict):
                    # handle dict
                    yaml_string = yaml.dump(global_flag_value)
                    flags.append(dbt_name)
                    flags.append(yaml_string)
                else:
                    flags.append(dbt_name)
                    flags.append(str(global_flag_value))

        global_boolean_flags = [
            "no_version_check",
            "cache_selected_only",
            "fail_fast",
            "quiet",
            "warn_error",
        ]
        for global_boolean_flag in global_boolean_flags:
            dbt_name = f"--{global_boolean_flag.replace('_', '-')}"
            global_boolean_flag_value = self.__getattribute__(global_boolean_flag)
            if global_boolean_flag_value is True:
                flags.append(dbt_name)
        return flags

    def build_cmd(self, env: dict, cmd_flags: list = None):
        profile_vars = {}
        if conn_exists(conn_id=self.conn_id):
            _, profile_vars = map_profile(
                conn_id=self.conn_id,
                db_override=self.db_name,
                schema_override=self.schema,
            )

        # parse dbt command
        dbt_cmd = []

        ## start with the dbt executable
        dbt_cmd.append(self.dbt_executable_path)

        ## add base cmd
        if isinstance(self.base_cmd, str):
            dbt_cmd.append(self.base_cmd)
        else:
            [dbt_cmd.append(item) for item in self.base_cmd]

        # add global flags
        for item in self.add_global_flags():
            dbt_cmd.append(item)

        ## add command specific flags
        if cmd_flags:
            for item in cmd_flags:
                dbt_cmd.append(item)

>>>>>>> 76a641ab
        ## set env vars
        self.environment = {**env_vars, **self.environment}

        self.command = dbt_cmd
        self.log.info(f"Building command: {self.command}")
        
class DbtLSDockerOperator(DbtDockerBaseOperator):
    """
    Executes a dbt core ls command.

    """

    ui_color = "#DBCDF6"

    def __init__(self, **kwargs) -> None:
        super().__init__(**kwargs)
        self.base_cmd = "ls"

    def execute(self, context: Context):
        self.build_cmd_and_args(env=self.get_env(context))
        return super().execute(context)


class DbtSeedDockerOperator(DbtDockerBaseOperator):
    """
    Executes a dbt core seed command.

    :param full_refresh: dbt optional arg - dbt will treat incremental models as table models

    """

    ui_color = "#F58D7E"

    def __init__(self, full_refresh: bool = False, **kwargs) -> None:
        self.full_refresh = full_refresh
        super().__init__(**kwargs)
        self.base_cmd = "seed"

    def add_cmd_flags(self):
        flags = []
        if self.full_refresh is True:
            flags.append("--full-refresh")

        return flags

    def execute(self, context: Context):
        cmd_flags = self.add_cmd_flags()
        self.build_cmd_and_args(env=self.get_env(context), cmd_flags=cmd_flags)
        return super().execute(context)


class DbtRunDockerOperator(DbtDockerBaseOperator):
    """
    Executes a dbt core run command.

    """

    ui_color = "#7352BA"
    ui_fgcolor = "#F4F2FC"

    def __init__(self, **kwargs) -> None:
        super().__init__(**kwargs)
        self.base_cmd = "run"

    def execute(self, context: Context):
        self.build_cmd_and_args(env=self.get_env(context))
        return super().execute(context)


class DbtTestDockerOperator(DbtDockerBaseOperator):
    """
    Executes a dbt core test command.

    """

    ui_color = "#8194E0"

    def __init__(self, **kwargs) -> None:
        super().__init__(**kwargs)
        self.base_cmd = "test"

    def execute(self, context: Context):
        self.build_cmd_and_args(env=self.get_env(context))
        return super().execute(context)


class DbtRunOperationDockerOperator(DbtDockerBaseOperator):
    """
    Executes a dbt core run-operation command.

    :param macro_name: name of macro to execute
    :type macro_name: str
    :param args: Supply arguments to the macro. This dictionary will be mapped to the keyword arguments defined in the
        selected macro.
    :type args: dict
    """

    ui_color = "#8194E0"
    template_fields: Sequence[str] = "args"

    def __init__(self, macro_name: str, args: dict = None, **kwargs) -> None:
        self.macro_name = macro_name
        self.args = args
        super().__init__(**kwargs)
        self.base_cmd = ["run-operation", macro_name]

    def add_cmd_flags(self):
        flags = []
        if self.args is not None:
            flags.append("--args")
            flags.append(yaml.dump(self.args))
        return flags

    def execute(self, context: Context):
        cmd_flags = self.add_cmd_flags()
        self.build_cmd_and_args(env=self.get_env(context), cmd_flags=cmd_flags)
        return super().execute(context)


class DbtDepsDockerOperator(DbtDockerBaseOperator):
    """
    Executes a dbt core deps command.

    :param vars: Supply variables to the project. This argument overrides variables defined in your dbt_project.yml file
    :type vars: dict
    """

    ui_color = "#8194E0"

    def __init__(self, **kwargs) -> None:
        super().__init__(**kwargs)
        self.base_cmd = "deps"

    def execute(self, context: Context):
        self.build_cmd_and_args(env=self.get_env(context))
        return super().execute(context)<|MERGE_RESOLUTION|>--- conflicted
+++ resolved
@@ -6,12 +6,7 @@
 from airflow.providers.docker.operators.docker import DockerOperator
 from airflow.utils.context import Context
 
-<<<<<<< HEAD
 from cosmos.providers.dbt.core.operators import DbtBaseOperator
-=======
-from cosmos.providers.dbt.core.utils.profiles_generator import conn_exists, map_profile
-
->>>>>>> 76a641ab
 
 class DbtDockerBaseOperator(DockerOperator, DbtBaseOperator):
     """
@@ -26,123 +21,10 @@
         **kwargs,
     ) -> None:
         super().__init__(**kwargs)
-<<<<<<< HEAD
         
-    
     def build_cmd_and_args(self, env: dict, cmd_flags: list = None):
         dbt_cmd, env_vars = self.build_cmd(env=env, cmd_flags=cmd_flags, handle_profile=False)
         
-=======
-
-    @cached_property
-    def subprocess_hook(self):
-        """Returns hook for running the bash command."""
-        return SubprocessHook()
-
-    def get_env(self, context):
-        """Builds the set of environment variables to be exposed for the bash command."""
-        system_env = os.environ.copy()
-        env = self.env
-        if env is None:
-            env = system_env
-        else:
-            if self.append_env:
-                system_env.update(env)
-                env = system_env
-
-        airflow_context_vars = context_to_airflow_vars(context, in_env_var_format=True)
-        self.log.debug(
-            "Exporting the following env vars:\n%s",
-            "\n".join(f"{k}={v}" for k, v in airflow_context_vars.items()),
-        )
-        env.update(airflow_context_vars)
-
-        return env
-
-    def exception_handling(self, result):
-        if self.skip_exit_code is not None and result.exit_code == self.skip_exit_code:
-            raise AirflowSkipException(
-                f"dbt command returned exit code {self.skip_exit_code}. Skipping."
-            )
-        elif result.exit_code != 0:
-            raise AirflowException(
-                f"dbt command failed. The command returned a non-zero exit code {result.exit_code}."
-            )
-
-    def add_global_flags(self):
-        global_flags = [
-            "project_dir",
-            "profiles_dir",
-            "select",
-            "exclude",
-            "selector",
-            "vars",
-            "models",
-        ]
-
-        flags = []
-        for global_flag in global_flags:
-            dbt_name = f"--{global_flag.replace('_', '-')}"
-
-            global_flag_value = self.container_flags.get(global_flag)
-            if global_flag_value is None:
-                global_flag_value = self.__getattribute__(global_flag)
-
-            if global_flag_value is not None:
-                if isinstance(global_flag_value, dict):
-                    # handle dict
-                    yaml_string = yaml.dump(global_flag_value)
-                    flags.append(dbt_name)
-                    flags.append(yaml_string)
-                else:
-                    flags.append(dbt_name)
-                    flags.append(str(global_flag_value))
-
-        global_boolean_flags = [
-            "no_version_check",
-            "cache_selected_only",
-            "fail_fast",
-            "quiet",
-            "warn_error",
-        ]
-        for global_boolean_flag in global_boolean_flags:
-            dbt_name = f"--{global_boolean_flag.replace('_', '-')}"
-            global_boolean_flag_value = self.__getattribute__(global_boolean_flag)
-            if global_boolean_flag_value is True:
-                flags.append(dbt_name)
-        return flags
-
-    def build_cmd(self, env: dict, cmd_flags: list = None):
-        profile_vars = {}
-        if conn_exists(conn_id=self.conn_id):
-            _, profile_vars = map_profile(
-                conn_id=self.conn_id,
-                db_override=self.db_name,
-                schema_override=self.schema,
-            )
-
-        # parse dbt command
-        dbt_cmd = []
-
-        ## start with the dbt executable
-        dbt_cmd.append(self.dbt_executable_path)
-
-        ## add base cmd
-        if isinstance(self.base_cmd, str):
-            dbt_cmd.append(self.base_cmd)
-        else:
-            [dbt_cmd.append(item) for item in self.base_cmd]
-
-        # add global flags
-        for item in self.add_global_flags():
-            dbt_cmd.append(item)
-
-        ## add command specific flags
-        if cmd_flags:
-            for item in cmd_flags:
-                dbt_cmd.append(item)
-
->>>>>>> 76a641ab
         ## set env vars
         self.environment = {**env_vars, **self.environment}
 
