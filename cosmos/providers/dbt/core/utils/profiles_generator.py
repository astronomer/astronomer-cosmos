import fcntl
import json
import logging
import os
import sys
from pathlib import Path

import pkg_resources
import yaml
from airflow.hooks.base import BaseHook
from airflow.models.connection import Connection

from cosmos.providers.dbt.core.profiles.bigquery import bigquery_profile
from cosmos.providers.dbt.core.profiles.databricks import databricks_profile
from cosmos.providers.dbt.core.profiles.postgres import postgres_profile
from cosmos.providers.dbt.core.profiles.redshift import redshift_profile
from cosmos.providers.dbt.core.profiles.snowflake import snowflake_profile

logger = logging.getLogger(__name__)


def create_default_profiles():

    # get installed version of astronomer-cosmos
    try:
        package = pkg_resources.get_distribution("astronomer-cosmos")
    except pkg_resources.DistributionNotFound:
        package = None

    profiles = {
        "postgres_profile": postgres_profile,
        "snowflake_profile": snowflake_profile,
        "redshift_profile": redshift_profile,
        "bigquery_profile": bigquery_profile,
        "databricks_profile": databricks_profile,
    }

    # Define the path to the directory and file
    home_dir = os.path.expanduser("~")
    file_path = f"{home_dir}/.dbt/profiles.yml"

    # Create the file if it does not exist
    profile_file = Path(file_path)

    if profile_file.exists():
        # check the version of cosmos when it was created
        with open(file_path) as f:
            first_line = next(f)
        if first_line != f"# {package}\n":
            # if version of cosmos has been updated - re-write the profiles.yml file
            with open(file_path, "w") as file:
                fcntl.flock(file, fcntl.LOCK_SH)
                file.write(f"# {package}\n")
                yaml.dump(profiles, file)
                fcntl.flock(file, fcntl.LOCK_UN)
    else:
        # make the parent dir
        profile_file.parent.mkdir(parents=True, exist_ok=True)

        # if file doesn't exist - write the profiles.yml file
        with open(file_path, "w") as file:
            fcntl.flock(file, fcntl.LOCK_SH)
            file.write(f"# {package}\n")
            yaml.dump(profiles, file)
            fcntl.flock(file, fcntl.LOCK_UN)


def create_profile_vars(conn: Connection, database, schema):
    if conn.conn_type == "postgres":
        profile = "postgres_profile"
        profile_vars = {
            "POSTGRES_HOST": conn.host,
            "POSTGRES_USER": conn.login,
            "POSTGRES_PASSWORD": conn.password,
            "POSTGRES_DATABASE": database,
            "POSTGRES_PORT": str(conn.port),
            "POSTGRES_SCHEMA": schema,
        }

    elif conn.conn_type == "snowflake":
        profile = "snowflake_profile"
        extras = {
            "account": "account",
            "region": "region",
            "role": "role",
            "warehouse": "warehouse",
        }

        # At some point the extras removed a prefix extra__snowflake__ when the provider got updated... handling that
        # here.
        if conn.extra_dejson.get("account") is None:
            for key, value in extras.items():
                extras[key] = f"extra__snowflake__{value}"

        # Region is optional
        region = conn.extra_dejson.get(extras["region"])
        account = conn.extra_dejson.get(extras["account"])

        if region and region not in account:
            account = f"{conn.extra_dejson.get(extras['account'])}.{region}"
        else:
            account = conn.extra_dejson.get(extras["account"])

        profile_vars = {
            "SNOWFLAKE_USER": conn.login,
            "SNOWFLAKE_PASSWORD": conn.password,
            "SNOWFLAKE_ACCOUNT": account,
            "SNOWFLAKE_ROLE": conn.extra_dejson.get(extras["role"]),
            "SNOWFLAKE_DATABASE": database,
            "SNOWFLAKE_WAREHOUSE": conn.extra_dejson.get(extras["warehouse"]),
            "SNOWFLAKE_SCHEMA": schema,
        }

    elif conn.conn_type == "redshift":
        profile = "redshift_profile"
        profile_vars = {
            "REDSHIFT_HOST": conn.host,
            "REDSHIFT_PORT": str(conn.port),
            "REDSHIFT_USER": conn.login,
            "REDSHIFT_PASSWORD": conn.password,
            "REDSHIFT_DATABASE": database,
            "REDSHIFT_SCHEMA": schema,
        }

    elif conn.conn_type == "google_cloud_platform":
        profile = "bigquery_profile"
        profile_vars = {
            "BIGQUERY_DATASET": schema,
<<<<<<< HEAD
            "BIGQUERY_PROJECT": json.loads(conn.extra_dejson.get("keyfile_dict"))[
                "project_id"
            ],
=======
            "BIGQUERY_PROJECT": database,
>>>>>>> e4abd7bb
            "BIGQUERY_TYPE": json.loads(conn.extra_dejson.get("keyfile_dict"))["type"],
            "BIGQUERY_PROJECT_ID": json.loads(conn.extra_dejson.get("keyfile_dict"))[
                "project_id"
            ],
            "BIGQUERY_PRIVATE_KEY_ID": json.loads(
                conn.extra_dejson.get("keyfile_dict")
            )["private_key_id"],
            "BIGQUERY_PRIVATE_KEY": json.loads(conn.extra_dejson.get("keyfile_dict"))[
                "private_key"
            ],
            "BIGQUERY_CLIENT_EMAIL": json.loads(conn.extra_dejson.get("keyfile_dict"))[
                "client_email"
            ],
            "BIGQUERY_CLIENT_ID": json.loads(conn.extra_dejson.get("keyfile_dict"))[
                "client_id"
<<<<<<< HEAD
            ],
            "BIGQUERY_AUTH_URI": json.loads(conn.extra_dejson.get("keyfile_dict"))[
                "auth_uri"
            ],
            "BIGQUERY_TOKEN_URI": json.loads(conn.extra_dejson.get("keyfile_dict"))[
                "token_uri"
            ],
=======
            ],
            "BIGQUERY_AUTH_URI": json.loads(conn.extra_dejson.get("keyfile_dict"))[
                "auth_uri"
            ],
            "BIGQUERY_TOKEN_URI": json.loads(conn.extra_dejson.get("keyfile_dict"))[
                "token_uri"
            ],
>>>>>>> e4abd7bb
            "BIGQUERY_AUTH_PROVIDER_X509_CERT_URL": json.loads(
                conn.extra_dejson.get("keyfile_dict")
            )["auth_provider_x509_cert_url"],
            "BIGQUERY_CLIENT_X509_CERT_URL": json.loads(
                conn.extra_dejson.get("keyfile_dict")
            )["client_x509_cert_url"],
        }

    elif conn.conn_type == "databricks":
        profile = "databricks_profile"
        profile_vars = {
            "DATABRICKS_HOST": conn.host,
            "DATABRICKS_SCHEMA": schema,
            "DATABRICKS_HTTP_PATH": conn.extra_dejson.get("http_path"),
            "DATABRICKS_TOKEN": conn.extra_dejson.get("token"),
        }

    else:
        logger.error(
            f"Connection type {conn.type} is not yet supported.", file=sys.stderr
        )
        sys.exit(1)

    return profile, profile_vars


def map_profile(conn_id, db_override=None, schema_override=None):
    conn = BaseHook().get_connection(conn_id)

    """
    A really annoying edge case: snowflake uses the schema field of a connection as an actual schema where every other
    connection object (bigquery, redshift, postgres) uses the schema field to specify the database. So this logic should
    handle that and allow users to either specify the target schema in the snowflake connection
    """

    # set db override
    if db_override:
        db = db_override
    else:
        if conn.conn_type != "snowflake":
            if conn.conn_type == "google_cloud_platform":
                db = json.loads(conn.extra_dejson.get("keyfile_dict"))["project_id"]
            else:
                db = conn.schema
        else:
            # At some point the extras removed a prefix extra__snowflake__ when the provider got updated... handling
            # that here.
            if conn.extra_dejson.get("database") is not None:
                db = conn.extra_dejson.get("database")
            else:
                db = conn.extra_dejson.get("extra__snowflake__database")

    # set schema override
    if conn.conn_type == "snowflake":
        if conn.schema is not None and schema_override is not None:
            schema = schema_override
        elif schema_override is not None:
            schema = schema_override
        elif conn.schema is not None and schema_override is None:
            schema = conn.schema
        else:
            logging.getLogger().setLevel(logging.ERROR)
            logging.error(
                f"Please specify a target schema in the {conn.id} connection properties or using the schema parameter."
            )
            sys.exit(1)
    else:
        if schema_override is not None:
            schema = schema_override
        else:
            logging.getLogger().setLevel(logging.ERROR)
            logging.error("Please specify a target schema using the schema parameter.")
            sys.exit(1)

    profile, profile_vars = create_profile_vars(conn, database=db, schema=schema)
    return profile, profile_vars<|MERGE_RESOLUTION|>--- conflicted
+++ resolved
@@ -126,13 +126,7 @@
         profile = "bigquery_profile"
         profile_vars = {
             "BIGQUERY_DATASET": schema,
-<<<<<<< HEAD
-            "BIGQUERY_PROJECT": json.loads(conn.extra_dejson.get("keyfile_dict"))[
-                "project_id"
-            ],
-=======
             "BIGQUERY_PROJECT": database,
->>>>>>> e4abd7bb
             "BIGQUERY_TYPE": json.loads(conn.extra_dejson.get("keyfile_dict"))["type"],
             "BIGQUERY_PROJECT_ID": json.loads(conn.extra_dejson.get("keyfile_dict"))[
                 "project_id"
@@ -148,7 +142,6 @@
             ],
             "BIGQUERY_CLIENT_ID": json.loads(conn.extra_dejson.get("keyfile_dict"))[
                 "client_id"
-<<<<<<< HEAD
             ],
             "BIGQUERY_AUTH_URI": json.loads(conn.extra_dejson.get("keyfile_dict"))[
                 "auth_uri"
@@ -156,15 +149,6 @@
             "BIGQUERY_TOKEN_URI": json.loads(conn.extra_dejson.get("keyfile_dict"))[
                 "token_uri"
             ],
-=======
-            ],
-            "BIGQUERY_AUTH_URI": json.loads(conn.extra_dejson.get("keyfile_dict"))[
-                "auth_uri"
-            ],
-            "BIGQUERY_TOKEN_URI": json.loads(conn.extra_dejson.get("keyfile_dict"))[
-                "token_uri"
-            ],
->>>>>>> e4abd7bb
             "BIGQUERY_AUTH_PROVIDER_X509_CERT_URL": json.loads(
                 conn.extra_dejson.get("keyfile_dict")
             )["auth_provider_x509_cert_url"],
