--- conflicted
+++ resolved
@@ -151,12 +151,9 @@
 
         self.config = config
 
-<<<<<<< HEAD
+
+    # TODO following needs coverage:
     def _extract_config(self, kwarg: Keyword, config_name: str):
-=======
-    # TODO following needs coverage:
-    def _extract_config(self, kwarg, config_name: str):
->>>>>>> e67bcbc1
         if hasattr(kwarg, "key") and kwarg.key == config_name:
             try:
                 value = kwarg.value.as_const()
