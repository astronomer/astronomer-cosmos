--- conflicted
+++ resolved
@@ -121,8 +121,10 @@
             if set(exclude["configs"]).intersection(model.config.config_selectors):
                 continue
 
-        run_args: Dict[str, Any] = {**task_args, **operator_args, "models": model_name}
-        test_args: Dict[str, Any] = {**task_args, **operator_args, "models": model_name}
+        run_args: Dict[str, Any] = {**task_args,
+                                    **operator_args, "models": model_name}
+        test_args: Dict[str, Any] = {**task_args,
+                                     **operator_args, "models": model_name}
 
         if emit_datasets:
             outlets = [get_dbt_dataset(conn_id, dbt_project_name, model_name)]
@@ -132,41 +134,38 @@
             else:
                 run_args["outlets"] = outlets
 
-<<<<<<< HEAD
-        # make the run task
-        run_task = Task(
-            id=f"{model_name}_run",
-            operator_class=calculate_operator_class(
-                execution_mode=execution_mode,
-                dbt_class="DbtRun",
-            ),
-            arguments=run_args,
-        )
-=======
         if model.type == DbtModelType.DBT_MODEL:
             # make the run task for model
             run_task = Task(
                 id=f"{model_name}_run",
-                operator_class="cosmos.providers.dbt.core.operators.DbtRunOperator",
+                operator_class=calculate_operator_class(
+                    execution_mode=execution_mode,
+                    dbt_class="DbtRun",
+                ),
                 arguments=run_args,
             )
         elif model.type == DbtModelType.DBT_SNAPSHOT:
             # make the run task for snapshot
             run_task = Task(
                 id=f"{model_name}_snapshot",
-                operator_class="cosmos.providers.dbt.core.operators.DbtSnapshotOperator",
+                operator_class=calculate_operator_class(
+                    execution_mode=execution_mode,
+                    dbt_class="DbtSnapshot",
+                ),
                 arguments=run_args,
             )
         elif model.type == DbtModelType.DBT_SEED:
             # make the run task for snapshot
             run_task = Task(
                 id=f"{model_name}_seed",
-                operator_class="cosmos.providers.dbt.core.operators.DbtSeedOperator",
+                operator_class=calculate_operator_class(
+                    execution_mode=execution_mode,
+                    dbt_class="DbtSeed",
+                ),
                 arguments=run_args,
             )
         else:
             logger.error("Unknown DBT type.")
->>>>>>> b8fbe4c4
 
         # if test_behavior isn't "after_each", we can just add the task to the
         # base group and do nothing else for now
@@ -178,31 +177,13 @@
         # otherwise, we need to make a test task after run tasks and turn them into a group
         entities[run_task.id] = run_task
 
-<<<<<<< HEAD
-        test_task = Task(
-            id=f"{model_name}_test",
-            operator_class=calculate_operator_class(
-                execution_mode=execution_mode, dbt_class="DbtTest"
-            ),
-            upstream_entity_ids=[run_task.id],
-            arguments=test_args,
-        )
-        entities[test_task.id] = test_task
-
-        # make the group
-        model_group = Group(
-            id=model_name,
-            entities=[run_task, test_task],
-        )
-        entities[model_group.id] = model_group
-=======
-        if (
-            run_task.operator_class
-            == "cosmos.providers.dbt.core.operators.DbtRunOperator"
-        ):
+        if (model.type == DbtModelType.DBT_MODEL):
             test_task = Task(
                 id=f"{model_name}_test",
-                operator_class="cosmos.providers.dbt.core.operators.DbtTestOperator",
+                operator_class=calculate_operator_class(
+                    execution_mode=execution_mode,
+                    dbt_class="DbtTest",
+                ),
                 upstream_entity_ids=[run_task.id],
                 arguments=test_args,
             )
@@ -214,7 +195,6 @@
             )
             entities[model_group.id] = model_group
             base_group.add_entity(entity=model_group)
->>>>>>> b8fbe4c4
 
         # all other non-run tasks don't need to be grouped with test tasks
         else:
@@ -240,7 +220,8 @@
         test_task = Task(
             id=f"{dbt_project_name}_test",
             operator_class=calculate_operator_class(
-                execution_mode=execution_mode, dbt_class="DbtTest"
+                execution_mode=execution_mode,
+                dbt_class="DbtTest",
             ),
             arguments={**task_args, **operator_args},
         )
