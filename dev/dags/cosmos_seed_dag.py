"""
## Seed DAG

This DAG is used to illustrate setting an upstream dependency from the dbt DAGs. Notice the `outlets` parameter on the
`DbtSeedOperator` objects are creating
[Datasets](https://airflow.apache.org/docs/apache-airflow/stable/concepts/datasets.html).

We're using the dbt seed command here to populate the database for the purpose of this demo. Normally an extract DAG
would be ingesting data from various sources (i.e. sftp, blob like s3 or gcs, http endpoint, database, etc.)

"""
import os
from pathlib import Path

from airflow import DAG
from airflow.datasets import Dataset
from airflow.utils.task_group import TaskGroup
from pendulum import datetime

from cosmos.providers.dbt.core.operators import DbtRunOperationOperator, DbtSeedOperator

DEFAULT_DBT_ROOT_PATH = Path(__file__).parent / "dbt"
DBT_ROOT_PATH = Path(os.getenv("DBT_ROOT_PATH", DEFAULT_DBT_ROOT_PATH))

with DAG(
    dag_id="extract_dag",
    start_date=datetime(2022, 11, 27),
    schedule="@daily",
    doc_md=__doc__,
    catchup=False,
    max_active_runs=1,
    default_args={"owner": "01-EXTRACT"},
) as dag:
    with TaskGroup(group_id="drop_seeds_if_exist") as drop_seeds:
        for seed in ["raw_customers", "raw_payments", "raw_orders"]:
            DbtRunOperationOperator(
                task_id=f"drop_{seed}_if_exists",
                macro_name="drop_table",
                args={"table_name": seed},
<<<<<<< HEAD
                project_dir=DBT_ROOT_PATH,
=======
                project_dir=DBT_ROOT_PATH / "jaffle_shop",
                schema="public",
>>>>>>> 74e732ff
                conn_id="airflow_db",
                profile_args={"schema": "public"},
            )

    jaffle_shop_seed = DbtSeedOperator(
        task_id="seed_jaffle_shop",
<<<<<<< HEAD
=======
        project_dir=DBT_ROOT_PATH / "jaffle_shop",
>>>>>>> 74e732ff
        conn_id="airflow_db",
        project_dir=DBT_ROOT_PATH,
        profile_args={"schema": "public"},
        outlets=[Dataset("SEED://JAFFLE_SHOP")],
    )

    drop_seeds >> jaffle_shop_seed<|MERGE_RESOLUTION|>--- conflicted
+++ resolved
@@ -37,24 +37,15 @@
                 task_id=f"drop_{seed}_if_exists",
                 macro_name="drop_table",
                 args={"table_name": seed},
-<<<<<<< HEAD
-                project_dir=DBT_ROOT_PATH,
-=======
                 project_dir=DBT_ROOT_PATH / "jaffle_shop",
-                schema="public",
->>>>>>> 74e732ff
                 conn_id="airflow_db",
                 profile_args={"schema": "public"},
             )
 
     jaffle_shop_seed = DbtSeedOperator(
         task_id="seed_jaffle_shop",
-<<<<<<< HEAD
-=======
+        conn_id="airflow_db",
         project_dir=DBT_ROOT_PATH / "jaffle_shop",
->>>>>>> 74e732ff
-        conn_id="airflow_db",
-        project_dir=DBT_ROOT_PATH,
         profile_args={"schema": "public"},
         outlets=[Dataset("SEED://JAFFLE_SHOP")],
     )
