"""
## Docs DAG

This DAG illustrates how to run `dbt docs generate` and handle the output. In this example, we're using the
`DbtDocsLocalOperator` to generate the docs, coupled with a callback. The callback will upload the docs to
S3 (if you have the S3Hook installed) or to a local directory.

"""

import os
import shutil
from pathlib import Path

from airflow import DAG
from pendulum import datetime

from cosmos.providers.dbt.core.operators import DbtDocsOperator

DEFAULT_DBT_ROOT_PATH = Path(__file__).parent / "dbt"
DEFAULT_DBT_DOCS_PATH = Path(__file__).parent / "dbt-docs"
DBT_ROOT_PATH = os.getenv("DBT_ROOT_PATH", DEFAULT_DBT_ROOT_PATH)
DBT_DOCS_PATH = os.getenv("DBT_DOCS_PATH", DEFAULT_DBT_DOCS_PATH)
AWS_CONN = "aws_default"


def docs_callback(project_dir: str) -> None:
    """
    Callback function to print the path to the generated docs.
    """
    target_dir = f"{project_dir}/target"

    try:
        from airflow.providers.amazon.aws.hooks.s3 import S3Hook

        hook = S3Hook(aws_conn_id=AWS_CONN)

        # iterate over the files in the target dir and upload them to S3
        for dirpath, _, filenames in os.walk(target_dir):
            for filename in filenames:
                hook.load_file(
                    filename=f"{dirpath}/{filename}",
                    bucket_name="my-bucket",
                    key=f"dbt-docs/{filename}",
                    replace=True,
                )

        return

    # if the S3Hook isn't installed, just copy the target dir to a local dir
    except ImportError:
        pass

    # if there's a botocore.exceptions.NoCredentialsError, print a warning and just copy the docs locally
    except Exception as exc:
        if "NoCredentialsError" in str(exc):
            print(
                "WARNING: No AWS credentials found.\
                To upload docs to S3, install the S3Hook and configure an S3 connection."
            )

    # copy the target dir to /usr/local/airflow/dbt-docs
    if os.path.exists(DBT_DOCS_PATH):
        shutil.rmtree(DBT_DOCS_PATH)

    shutil.copytree(target_dir, DBT_DOCS_PATH)


with DAG(
    dag_id="docs_dag",
    start_date=datetime(2023, 1, 1),
    schedule_interval="@daily",
    doc_md=__doc__,
    catchup=False,
) as dag:
    generate_dbt_docs = DbtDocsOperator(
        task_id="generate_dbt_docs",
<<<<<<< HEAD
        project_dir="/usr/local/airflow/dags/dbt/jaffle_shop",
        profile_args={
            "schema": "public",
        },
=======
        project_dir=DBT_ROOT_PATH,
        schema="public",
>>>>>>> c5b6b5a2
        conn_id="airflow_db",
        callback=docs_callback,
    )

    generate_dbt_docs<|MERGE_RESOLUTION|>--- conflicted
+++ resolved
@@ -74,15 +74,8 @@
 ) as dag:
     generate_dbt_docs = DbtDocsOperator(
         task_id="generate_dbt_docs",
-<<<<<<< HEAD
-        project_dir="/usr/local/airflow/dags/dbt/jaffle_shop",
-        profile_args={
-            "schema": "public",
-        },
-=======
         project_dir=DBT_ROOT_PATH,
-        schema="public",
->>>>>>> c5b6b5a2
+        profile_args={"schema": "public"},
         conn_id="airflow_db",
         callback=docs_callback,
     )
