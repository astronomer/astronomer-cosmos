import os
import sys

# Add the project root to the path so we can import the package
sys.path.insert(0, os.path.abspath("../"))

# Configuration file for the Sphinx documentation builder.
#
# For the full list of built-in configuration values, see the documentation:
# https://www.sphinx-doc.org/en/master/usage/configuration.html

# -- Project information -----------------------------------------------------
# https://www.sphinx-doc.org/en/master/usage/configuration.html#project-information

project = "Astronomer Cosmos"
copyright = "2023, Astronomer"
author = "Astronomer"

# -- General configuration ---------------------------------------------------
# https://www.sphinx-doc.org/en/master/usage/configuration.html#general-configuration

extensions = [
    "autoapi.extension",
<<<<<<< HEAD
=======
    "sphinx.ext.autodoc",
    "sphinx.ext.autosummary",
    "sphinx.ext.autosectionlabel",
>>>>>>> bcf9892e
    "sphinx_tabs.tabs",
]

add_module_names = False
<<<<<<< HEAD
autoapi_dirs = ["../cosmos"]
autoapi_generate_api_docs = False
autodoc_mock_imports = ["airflow"]

=======
autodoc_mock_imports = ["airflow", "cosmos.providers.dbt"]
autoapi_dirs = ["../cosmos"]
>>>>>>> bcf9892e
templates_path = ["_templates"]
exclude_patterns = ["_build", "Thumbs.db", ".DS_Store"]


# -- Options for HTML output -------------------------------------------------
# https://www.sphinx-doc.org/en/master/usage/configuration.html#options-for-html-output

html_theme = "pydata_sphinx_theme"
html_static_path = ["_static"]
html_css_files = [
    "css/custom.css",
]
html_theme_options = {
    "logo": {
        "image_light": "logo-light.png",
        "image_dark": "logo-dark.png",
    },
    "footer_items": ["copyright"],
}<|MERGE_RESOLUTION|>--- conflicted
+++ resolved
@@ -21,25 +21,15 @@
 
 extensions = [
     "autoapi.extension",
-<<<<<<< HEAD
-=======
     "sphinx.ext.autodoc",
     "sphinx.ext.autosummary",
     "sphinx.ext.autosectionlabel",
->>>>>>> bcf9892e
     "sphinx_tabs.tabs",
 ]
 
 add_module_names = False
-<<<<<<< HEAD
-autoapi_dirs = ["../cosmos"]
-autoapi_generate_api_docs = False
-autodoc_mock_imports = ["airflow"]
-
-=======
 autodoc_mock_imports = ["airflow", "cosmos.providers.dbt"]
 autoapi_dirs = ["../cosmos"]
->>>>>>> bcf9892e
 templates_path = ["_templates"]
 exclude_patterns = ["_build", "Thumbs.db", ".DS_Store"]
 
