--- conflicted
+++ resolved
@@ -13,17 +13,14 @@
 
 
 def create_default_profiles():
-<<<<<<< HEAD
-    profiles = {"postgres_profile": postgres_profile, "snowflake_profile": snowflake_profile}
 
-=======
     profiles = {
         "postgres_profile": postgres_profile,
         "snowflake_profile": snowflake_profile,
         "redshift_profile": redshift_profile,
         "bigquery_profile": bigquery_profile,
     }
->>>>>>> d6bf7fb6
+
     # Define the path to the directory and file
     home_dir = os.path.expanduser("~")
     directory_path = f"{home_dir}/.dbt"
