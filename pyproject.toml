--- conflicted
+++ resolved
@@ -64,14 +64,10 @@
 dbt-snowflake = [
     "dbt-snowflake",
 ]
-<<<<<<< HEAD
-=======
 dbt-openlineage = [
     "dbt-core",
     "openlineage-dbt>=0.21.1"
 ]
-
->>>>>>> 8df9ee47
 databricks = [
     "databricks-sql-connector>=2.0.4;python_version>='3.10'",
     "databricks-cli",
