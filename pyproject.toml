--- conflicted
+++ resolved
@@ -47,16 +47,6 @@
 
 [project.optional-dependencies]
 dbt-all = [
-<<<<<<< HEAD
-    "dbt-bigquery<=1.5.4",
-    "dbt-databricks<=1.5.4",
-    "dbt-exasol<=1.5.4",
-    "dbt-postgres<=1.5.4",
-    "dbt-redshift<=1.5.4",
-    "dbt-snowflake<=1.5.4",
-    "dbt-spark<=1.5.4",
-    "dbt-vertica<=1.5.4",
-=======
     "dbt-athena",
     "dbt-bigquery",
     "dbt-databricks",
@@ -65,10 +55,10 @@
     "dbt-redshift",
     "dbt-snowflake",
     "dbt-spark",
+    "dbt-vertica",
 ]
 dbt-athena = [
     "dbt-athena-community",
->>>>>>> e09ac6d6
 ]
 dbt-bigquery = [
     "dbt-bigquery",
@@ -179,27 +169,18 @@
 test-cov = """pytest -vv --cov=cosmos --cov-report=term-missing --cov-report=xml --durations=0 -m "not integration" --ignore=tests/test_example_dags.py --ignore=tests/test_example_dags_no_connections.py"""
 # we install using the following workaround to overcome installation conflicts, such as:
 # apache-airflow 2.3.0 and dbt-core [0.13.0 - 1.5.2] and jinja2>=3.0.0 because these package versions have conflicting dependencies
-<<<<<<< HEAD
 test-integration-setup = """pip uninstall dbt-postgres dbt-databricks dbt-vertica; \
 rm -rf airflow.*; \
 airflow db init; \
-pip install  'dbt-core==1.5.4'  'dbt-databricks<=1.5.4' 'dbt-postgres<=1.5.4' 'dbt-vertica<=1.5.4' 'openlineage-airflow'"""
+pip install  'dbt-core'  'dbt-databricks' 'dbt-postgres' 'dbt-vertica' 'openlineage-airflow'"""
 test-integration = """rm -rf dbt/jaffle_shop/dbt_packages;
 pytest -vv \
-=======
-test-integration-setup = """pip uninstall -y dbt-core dbt-databricks dbt-sqlite dbt-postgres dbt-sqlite; \
-rm -rf airflow.*; \
-airflow db init; \
-pip install 'dbt-core' 'dbt-databricks' 'dbt-postgres' 'openlineage-airflow'"""
-test-integration = """pytest -vv \
->>>>>>> e09ac6d6
 --cov=cosmos \
 --cov-report=term-missing \
 --cov-report=xml \
 --durations=0 \
 -m integration  \
--k 'not (sqlite or example_cosmos_sources or example_cosmos_python_models or example_virtualenv or cosmos_manifest_example)'
-"""
+-k 'not (sqlite or example_cosmos_sources or example_cosmos_python_models or example_virtualenv or cosmos_manifest_example)'"""
 test-integration-expensive = """pytest -vv \
 --cov=cosmos \
 --cov-report=term-missing \
