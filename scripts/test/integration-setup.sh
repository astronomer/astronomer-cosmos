#!/bin/bash

set -v
set -x
set -e

# we install using the following workaround to overcome installation conflicts, such as:
# apache-airflow 2.3.0 and dbt-core [0.13.0 - 1.5.2] and jinja2>=3.0.0 because these package versions have conflicting dependencies
pip uninstall -y 'dbt-bigquery' 'dbt-databricks' 'dbt-duckdb' 'dbt-postgres' 'dbt-vertica' 'dbt-core'
rm -rf airflow.*
pip freeze | grep airflow
airflow db reset -y
<<<<<<< HEAD

AIRFLOW_VERSION=$(airflow version)
AIRFLOW_MAJOR_VERSION=$(echo "$AIRFLOW_VERSION" | cut -d. -f1)
if [ "$AIRFLOW_MAJOR_VERSION" -ge 3 ]; then
    echo "Detected Airflow $AIRFLOW_VERSION. Running 'airflow db migrate'..."
    airflow db migrate
else
    echo "Detected Airflow $AIRFLOW_VERSION. Running 'airflow db init'..."
    airflow db init
fi

=======
airflow db init

if python3 -c "import sys; print(sys.version_info >= (3, 9))" | grep -q 'True'; then
  pip install  'dbt-duckdb' 'airflow-provider-duckdb>=0.2.0'
fi
>>>>>>> b6fe4cc3
pip install 'dbt-databricks!=1.9.0' 'dbt-bigquery' 'dbt-postgres' 'dbt-vertica' 'openlineage-airflow'<|MERGE_RESOLUTION|>--- conflicted
+++ resolved
@@ -10,7 +10,6 @@
 rm -rf airflow.*
 pip freeze | grep airflow
 airflow db reset -y
-<<<<<<< HEAD
 
 AIRFLOW_VERSION=$(airflow version)
 AIRFLOW_MAJOR_VERSION=$(echo "$AIRFLOW_VERSION" | cut -d. -f1)
@@ -22,11 +21,8 @@
     airflow db init
 fi
 
-=======
-airflow db init
-
 if python3 -c "import sys; print(sys.version_info >= (3, 9))" | grep -q 'True'; then
   pip install  'dbt-duckdb' 'airflow-provider-duckdb>=0.2.0'
 fi
->>>>>>> b6fe4cc3
+
 pip install 'dbt-databricks!=1.9.0' 'dbt-bigquery' 'dbt-postgres' 'dbt-vertica' 'openlineage-airflow'