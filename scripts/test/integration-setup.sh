#!/bin/bash

set -v
set -x
set -e

DBT_VERSION="$1"
NEXT_MINOR_VERSION=$(echo "$DBT_VERSION" | awk -F. '{print $1"."$2+1}')

# we install using the following workaround to overcome installation conflicts, such as:
# apache-airflow 2.3.0 and dbt-core [0.13.0 - 1.5.2] and jinja2>=3.0.0 because these package versions have conflicting dependencies
pip uninstall -y 'dbt-bigquery' 'dbt-databricks' 'dbt-duckdb' 'dbt-postgres' 'dbt-vertica' 'dbt-core'

rm -f $AIRFLOW_HOME/airflow.cfg
rm -f $AIRFLOW_HOME/airflow.db

pip freeze | grep airflow
airflow db reset -y


AIRFLOW_VERSION=$(airflow version)
AIRFLOW_MAJOR_VERSION=$(echo "$AIRFLOW_VERSION" | cut -d. -f1)
if [ "$AIRFLOW_MAJOR_VERSION" -ge 3 ]; then
  # https://github.com/zmievsa/cadwyn/issues/283
    uv pip install "cadwyn>=5.4.1"
    echo "Detected Airflow $AIRFLOW_VERSION. Running 'airflow db migrate'..."
    airflow db migrate
else
    echo "Detected Airflow $AIRFLOW_VERSION. Running 'airflow db init'..."
    airflow db init
fi

<<<<<<< HEAD
if [ "$DBT_VERSION" = "1.10" ]; then
    uv pip install -U "dbt-core~=$DBT_VERSION" dbt-postgres dbt-bigquery dbt-vertica "dbt-databricks!=1.10.8" pyspark
else
    uv pip install -U "dbt-core~=$DBT_VERSION" dbt-postgres dbt-bigquery dbt-vertica dbt-databricks pyspark
fi
=======
uv pip install -U "dbt-core~=$DBT_VERSION" dbt-postgres dbt-bigquery dbt-vertica dbt-databricks pyspark
>>>>>>> 56ef2272

if python3 -c "import sys; print(sys.version_info >= (3, 9))" | grep -q 'True'; then
  pip install  'dbt-duckdb' "airflow-provider-duckdb>=0.2.0" "apache-airflow==$AIRFLOW_VERSION"
fi

# To overcome CI issues when running Py 3.10 and AF 2.6 with dbt-core 1.9
# Such as:
# ERROR tests/operators/_asynchronous/test_base.py - pydantic.errors.PydanticUserError: A non-annotated attribute was detected: `dag_id = <class 'str'>`. All model fields require a type annotation; if `dag_id` is not meant to be a field, you may be able to resolve this error by annotating it as a `ClassVar` or updating `model_config['ignored_types']`.
if [ "$AIRFLOW_VERSION" = "2.6.0" ] ; then
  pip install "pydantic<2"
  pip freeze
  pip freeze | grep -i pydantic
fi

pip install -U openlineage-airflow apache-airflow==$AIRFLOW_VERSION

uv pip freeze<|MERGE_RESOLUTION|>--- conflicted
+++ resolved
@@ -30,15 +30,7 @@
     airflow db init
 fi
 
-<<<<<<< HEAD
-if [ "$DBT_VERSION" = "1.10" ]; then
-    uv pip install -U "dbt-core~=$DBT_VERSION" dbt-postgres dbt-bigquery dbt-vertica "dbt-databricks!=1.10.8" pyspark
-else
-    uv pip install -U "dbt-core~=$DBT_VERSION" dbt-postgres dbt-bigquery dbt-vertica dbt-databricks pyspark
-fi
-=======
 uv pip install -U "dbt-core~=$DBT_VERSION" dbt-postgres dbt-bigquery dbt-vertica dbt-databricks pyspark
->>>>>>> 56ef2272
 
 if python3 -c "import sys; print(sys.version_info >= (3, 9))" | grep -q 'True'; then
   pip install  'dbt-duckdb' "airflow-provider-duckdb>=0.2.0" "apache-airflow==$AIRFLOW_VERSION"
