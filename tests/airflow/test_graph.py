--- conflicted
+++ resolved
@@ -259,13 +259,8 @@
         )
 
     task_ids = [task.task_id for task in dag.tasks]
-<<<<<<< HEAD
-    assert dbt_compile_task_id in task_ids
-    assert dbt_compile_task_id in dag.tasks[0].upstream_task_ids
-=======
     assert DBT_COMPILE_TASK_ID in task_ids
     assert DBT_COMPILE_TASK_ID in dag.tasks[0].upstream_task_ids
->>>>>>> 7eb9386d
 
 
 def test_calculate_operator_class():
