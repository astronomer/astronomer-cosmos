import os
from datetime import datetime
from pathlib import Path
from unittest.mock import Mock, patch

import pytest
from airflow import __version__ as airflow_version
from airflow.models import DAG
from airflow.models.abstractoperator import DEFAULT_OWNER
from airflow.operators.empty import EmptyOperator
from airflow.utils.task_group import TaskGroup
from packaging import version

from cosmos.airflow.graph import (
    _add_teardown_task,
    _snake_case_to_camelcase,
    build_airflow_graph,
    calculate_detached_node_name,
    calculate_leaves,
    calculate_operator_class,
    create_task_metadata,
    create_test_task_metadata,
    generate_task_or_group,
)
from cosmos.config import ProfileConfig, RenderConfig
from cosmos.constants import (
    DbtResourceType,
    ExecutionMode,
    SourceRenderingBehavior,
    TestBehavior,
    TestIndirectSelection,
)
from cosmos.converter import airflow_kwargs
from cosmos.dbt.graph import DbtNode
from cosmos.exceptions import CosmosValueError
from cosmos.operators.local import (
    DbtBuildLocalOperator,
    DbtRunLocalOperator,
    DbtSeedLocalOperator,
    DbtTestLocalOperator,
)
from cosmos.profiles import PostgresUserPasswordProfileMapping

SAMPLE_PROJ_PATH = Path("/home/user/path/dbt-proj/")
SOURCE_RENDERING_BEHAVIOR = SourceRenderingBehavior(os.getenv("SOURCE_RENDERING_BEHAVIOR", "none"))

parent_seed = DbtNode(
    unique_id=f"{DbtResourceType.SEED.value}.{SAMPLE_PROJ_PATH.stem}.seed_parent",
    resource_type=DbtResourceType.SEED,
    depends_on=[],
    file_path="",
    config={
        "meta": {
            "cosmos": {
                "profile_config": {
                    "profile_name": "new_profile",
                    "profile_mapping": {"profile_args": {"schema": "different"}},
                }
            }
        }
    },
)
parent_node = DbtNode(
    unique_id=f"{DbtResourceType.MODEL.value}.{SAMPLE_PROJ_PATH.stem}.parent",
    resource_type=DbtResourceType.MODEL,
    depends_on=[parent_seed.unique_id],
    file_path=SAMPLE_PROJ_PATH / "gen2/models/parent.sql",
    tags=["has_child"],
    config={"materialized": "view", "meta": {"owner": "parent_node"}},
    has_test=True,
)
test_parent_node = DbtNode(
    unique_id=f"{DbtResourceType.TEST.value}.{SAMPLE_PROJ_PATH.stem}.test_parent",
    resource_type=DbtResourceType.TEST,
    depends_on=[parent_node.unique_id],
    file_path="",
)
child_node = DbtNode(
    unique_id=f"{DbtResourceType.MODEL.value}.{SAMPLE_PROJ_PATH.stem}.child",
    resource_type=DbtResourceType.MODEL,
    depends_on=[parent_node.unique_id],
    file_path=SAMPLE_PROJ_PATH / "gen3/models/child.sql",
    tags=["nightly"],
    config={"materialized": "table", "meta": {"cosmos": {"operator_kwargs": {"queue": "custom_queue"}}}},
)

child2_node = DbtNode(
    unique_id=f"{DbtResourceType.MODEL.value}.{SAMPLE_PROJ_PATH.stem}.child2.v2",
    resource_type=DbtResourceType.MODEL,
    depends_on=[parent_node.unique_id],
    file_path=SAMPLE_PROJ_PATH / "gen3/models/child2_v2.sql",
    tags=["nightly"],
    config={"materialized": "table", "meta": {"cosmos": {"operator_kwargs": {"pool": "custom_pool"}}}},
)

sample_nodes_list = [parent_seed, parent_node, test_parent_node, child_node, child2_node]
sample_nodes = {node.unique_id: node for node in sample_nodes_list}


def test_calculate_datached_node_name_under_is_under_250():
    node = DbtNode(
        unique_id="model.my_dbt_project.a_very_short_name",
        resource_type=DbtResourceType.MODEL,
        depends_on=[],
        file_path="",
    )
    assert calculate_detached_node_name(node) == "a_very_short_name_test"

    node = DbtNode(
        unique_id="model.my_dbt_project." + "this_is_a_very_long_name" * 20,  # 24 x 20 = 480 characters
        resource_type=DbtResourceType.MODEL,
        depends_on=[],
        file_path="",
    )
    assert calculate_detached_node_name(node) == "detached_0_test"

    node = DbtNode(
        unique_id="model.my_dbt_project." + "this_is_another_very_long_name" * 20,
        resource_type=DbtResourceType.MODEL,
        depends_on=[],
        file_path="",
    )
    assert calculate_detached_node_name(node) == "detached_1_test"


@pytest.mark.skipif(
    version.parse(airflow_version) < version.parse("2.4"),
    reason="Airflow DAG did not have task_group_dict until the 2.4 release",
)
@pytest.mark.integration
def test_build_airflow_graph_with_after_each():
    with DAG("test-id", start_date=datetime(2022, 1, 1)) as dag:
        task_args = {
            "project_dir": SAMPLE_PROJ_PATH,
            "conn_id": "fake_conn",
            "profile_config": ProfileConfig(
                profile_name="default",
                target_name="default",
                profile_mapping=PostgresUserPasswordProfileMapping(
                    conn_id="fake_conn",
                    profile_args={"schema": "public"},
                ),
            ),
        }
        build_airflow_graph(
            nodes=sample_nodes,
            dag=dag,
            execution_mode=ExecutionMode.LOCAL,
            test_indirect_selection=TestIndirectSelection.EAGER,
            task_args=task_args,
            render_config=RenderConfig(
                test_behavior=TestBehavior.AFTER_EACH,
                source_rendering_behavior=SOURCE_RENDERING_BEHAVIOR,
            ),
            dbt_project_name="astro_shop",
        )
    topological_sort = [task.task_id for task in dag.topological_sort()]
    expected_sort = [
        "seed_parent_seed",
        "parent.run",
        "parent.test",
        "child_run",
        "child2_v2_run",
    ]

    assert topological_sort == expected_sort
    task_groups = dag.task_group_dict
    assert len(task_groups) == 1

    assert task_groups["parent"].upstream_task_ids == {"seed_parent_seed"}
    assert list(task_groups["parent"].children.keys()) == ["parent.run", "parent.test"]

    assert len(dag.leaves) == 2
    assert dag.leaves[0].task_id == "child_run"
    assert dag.leaves[1].task_id == "child2_v2_run"

    task_seed_parent_seed = dag.tasks[0]
    task_parent_run = dag.tasks[1]

    assert task_seed_parent_seed.owner == DEFAULT_OWNER
    assert task_parent_run.owner == "parent_node"
    assert {d for d in dag.owner.split(", ")} == {DEFAULT_OWNER, "parent_node"}


@pytest.mark.parametrize(
    "node_type,task_suffix",
    [(DbtResourceType.MODEL, "run"), (DbtResourceType.SEED, "seed"), (DbtResourceType.SNAPSHOT, "snapshot")],
)
def test_create_task_group_for_after_each_supported_nodes(node_type: DbtResourceType, task_suffix):
    """
    dbt test runs tests defined on models, sources, snapshots, and seeds.
    It expects that you have already created those resources through the appropriate commands.
    https://docs.getdbt.com/reference/commands/test
    """
    with DAG("test-task-group-after-each", start_date=datetime(2022, 1, 1)) as dag:
        node = DbtNode(
            unique_id=f"{node_type.value}.{SAMPLE_PROJ_PATH.stem}.dbt_node",
            resource_type=node_type,
            file_path=SAMPLE_PROJ_PATH / "gen2/models/parent.sql",
            tags=["has_child"],
            config={"materialized": "view"},
            depends_on=[],
            has_test=True,
        )
    output = generate_task_or_group(
        dag=dag,
        task_group=None,
        node=node,
        execution_mode=ExecutionMode.LOCAL,
        test_indirect_selection=TestIndirectSelection.EAGER,
        task_args={
            "project_dir": SAMPLE_PROJ_PATH,
            "profile_config": ProfileConfig(
                profile_name="default",
                target_name="default",
                profile_mapping=PostgresUserPasswordProfileMapping(
                    conn_id="fake_conn",
                    profile_args={"schema": "public"},
                ),
            ),
        },
        dbt_project_name="astro_shop",
        node_converters={},
        test_behavior=TestBehavior.AFTER_EACH,
        on_warning_callback=None,
        source_rendering_behavior=SOURCE_RENDERING_BEHAVIOR,
    )
    assert isinstance(output, TaskGroup)
    assert list(output.children.keys()) == [f"dbt_node.{task_suffix}", "dbt_node.test"]


@pytest.mark.skipif(
    version.parse(airflow_version) < version.parse("2.4"),
    reason="Airflow DAG did not have task_group_dict until the 2.4 release",
)
@pytest.mark.integration
def test_build_airflow_graph_with_after_all():
    with DAG("test-id", start_date=datetime(2022, 1, 1)) as dag:
        task_args = {
            "project_dir": SAMPLE_PROJ_PATH,
            "conn_id": "fake_conn",
            "profile_config": ProfileConfig(
                profile_name="default",
                target_name="default",
                profile_mapping=PostgresUserPasswordProfileMapping(
                    conn_id="fake_conn",
                    profile_args={"schema": "public"},
                ),
            ),
        }
        render_config = RenderConfig(
            select=["tag:some"],
            test_behavior=TestBehavior.AFTER_ALL,
            source_rendering_behavior=SOURCE_RENDERING_BEHAVIOR,
        )
        build_airflow_graph(
            nodes=sample_nodes,
            dag=dag,
            execution_mode=ExecutionMode.LOCAL,
            test_indirect_selection=TestIndirectSelection.EAGER,
            task_args=task_args,
            dbt_project_name="astro_shop",
            render_config=render_config,
        )
    topological_sort = [task.task_id for task in dag.topological_sort()]
    expected_sort = ["seed_parent_seed", "parent_run", "child_run", "child2_v2_run", "astro_shop_test"]
    assert topological_sort == expected_sort

    task_groups = dag.task_group_dict
    assert len(task_groups) == 0

    assert len(dag.leaves) == 1
    assert dag.leaves[0].task_id == "astro_shop_test"
    assert dag.leaves[0].select == ["tag:some"]


@pytest.mark.skipif(
    version.parse(airflow_version) < version.parse("2.4"),
    reason="Airflow DAG did not have task_group_dict until the 2.4 release",
)
@pytest.mark.integration
def test_build_airflow_graph_with_build():
    with DAG("test-id", start_date=datetime(2022, 1, 1)) as dag:
        task_args = {
            "project_dir": SAMPLE_PROJ_PATH,
            "conn_id": "fake_conn",
            "profile_config": ProfileConfig(
                profile_name="default",
                target_name="default",
                profile_mapping=PostgresUserPasswordProfileMapping(
                    conn_id="fake_conn",
                    profile_args={"schema": "public"},
                ),
            ),
        }
        render_config = RenderConfig(
            test_behavior=TestBehavior.BUILD,
        )
        build_airflow_graph(
            nodes=sample_nodes,
            dag=dag,
            execution_mode=ExecutionMode.LOCAL,
            test_indirect_selection=TestIndirectSelection.EAGER,
            task_args=task_args,
            dbt_project_name="astro_shop",
            render_config=render_config,
        )
    topological_sort = [task.task_id for task in dag.topological_sort()]
    expected_sort = ["seed_parent_seed_build", "parent_model_build", "child_model_build", "child2_v2_model_build"]
    assert topological_sort == expected_sort

    task_groups = dag.task_group_dict
    assert len(task_groups) == 0

    assert len(dag.leaves) == 2
    assert dag.leaves[0].task_id in ("child_model_build", "child2_v2_model_build")
    assert dag.leaves[1].task_id in ("child_model_build", "child2_v2_model_build")


@pytest.mark.skipif(
    version.parse(airflow_version) < version.parse("2.4"),
    reason="Airflow DAG did not have task_group_dict until the 2.4 release",
)
@pytest.mark.integration
def test_build_airflow_graph_with_override_profile_config():
    nodes_subset = {parent_seed.unique_id: parent_seed, parent_node.unique_id: parent_node}

    with DAG("test-id", start_date=datetime(2022, 1, 1)) as dag:
        task_args = {
            "project_dir": SAMPLE_PROJ_PATH,
            "conn_id": "fake_conn",
            "profile_config": ProfileConfig(
                profile_name="default",
                target_name="default",
                profile_mapping=PostgresUserPasswordProfileMapping(
                    conn_id="fake_conn",
                    profile_args={"schema": "public"},
                ),
            ),
        }
        build_airflow_graph(
            nodes=nodes_subset,
            dag=dag,
            execution_mode=ExecutionMode.LOCAL,
            test_indirect_selection=TestIndirectSelection.EAGER,
            task_args=task_args,
            dbt_project_name="astro_shop",
            render_config=RenderConfig(),
        )

    generated_seed_profile_config = dag.task_dict["seed_parent_seed"].profile_config
    assert generated_seed_profile_config.profile_name == "new_profile"  # overridden via config
    assert generated_seed_profile_config.profile_mapping.profile_args["schema"] == "different"  # overridden via config

    generated_parent_profile_config = dag.task_dict["parent.run"].profile_config
    assert generated_parent_profile_config.profile_name == "default"
    assert generated_parent_profile_config.profile_mapping.profile_args["schema"] == "public"


def test_calculate_operator_class():
    class_module_import_path = calculate_operator_class(execution_mode=ExecutionMode.KUBERNETES, dbt_class="DbtSeed")
    assert class_module_import_path == "cosmos.operators.kubernetes.DbtSeedKubernetesOperator"


def test_calculate_leaves():
    grandparent_node = DbtNode(
        unique_id=f"{DbtResourceType.MODEL.value}.{SAMPLE_PROJ_PATH.stem}.grandparent",
        resource_type=DbtResourceType.MODEL,
        depends_on=[],
        file_path="",
        tags=[],
        config={},
    )
    parent1_node = DbtNode(
        unique_id=f"{DbtResourceType.MODEL.value}.{SAMPLE_PROJ_PATH.stem}.parent1",
        resource_type=DbtResourceType.MODEL,
        depends_on=[grandparent_node.unique_id],
        file_path="",
        tags=[],
        config={},
    )
    parent2_node = DbtNode(
        unique_id=f"{DbtResourceType.MODEL.value}.{SAMPLE_PROJ_PATH.stem}.parent2",
        resource_type=DbtResourceType.MODEL,
        depends_on=[parent1_node.unique_id],
        file_path="",
        tags=[],
        config={},
    )
    child_node = DbtNode(
        unique_id=f"{DbtResourceType.MODEL.value}.{SAMPLE_PROJ_PATH.stem}.child",
        resource_type=DbtResourceType.MODEL,
        depends_on=[parent1_node.unique_id, parent2_node.unique_id],
        file_path="",
        tags=[],
        config={},
    )

    nodes_list = [grandparent_node, parent1_node, parent2_node, child_node]
    nodes = {node.unique_id: node for node in nodes_list}

    leaves = calculate_leaves(nodes.keys(), nodes)
    assert leaves == [f"{DbtResourceType.MODEL.value}.{SAMPLE_PROJ_PATH.stem}.child"]


@patch("cosmos.airflow.graph.logger.propagate", True)
def test_create_task_metadata_unsupported(caplog):
    child_node = DbtNode(
        unique_id=f"unsupported.{SAMPLE_PROJ_PATH.stem}.unsupported",
        resource_type="unsupported",
        depends_on=[],
        file_path="",
        tags=[],
        config={},
    )
    response = create_task_metadata(child_node, execution_mode="", args={}, dbt_dag_task_group_identifier="")
    assert response is None
    expected_msg = (
        "Unavailable conversion function for <unsupported> (node <unsupported.dbt-proj.unsupported>). "
        "Define a converter function using render_config.node_converters."
    )
    assert caplog.messages[0] == expected_msg


@pytest.mark.parametrize(
    "unique_id, resource_type, expected_id, expected_operator_class, expected_arguments, expected_extra_context",
    [
        (
            f"{DbtResourceType.MODEL.value}.my_folder.my_model",
            DbtResourceType.MODEL,
            "my_model_run",
            "cosmos.operators.local.DbtRunLocalOperator",
            {"select": "my_model"},
            {
                "dbt_dag_task_group_identifier": "",
                "dbt_node_config": {
                    "unique_id": "model.my_folder.my_model",
                    "resource_type": "model",
                    "depends_on": [],
                    "file_path": ".",
                    "tags": [],
                    "config": {},
                    "has_test": False,
                    "resource_name": "my_model",
                    "name": "my_model",
                },
                "package_name": None,
            },
        ),
        (
            f"{DbtResourceType.SOURCE.value}.my_folder.my_source",
            DbtResourceType.SOURCE,
            "my_source_source",
            "cosmos.operators.local.DbtSourceLocalOperator",
            {"select": "source:my_source"},
            {
                "dbt_node_config": {
                    "unique_id": "source.my_folder.my_source",
                    "resource_type": "source",
                    "depends_on": [],
                    "file_path": ".",
                    "tags": [],
                    "config": {},
                    "has_test": False,
                    "resource_name": "my_source",
                    "name": "my_source",
                }
            },
        ),
        (
            f"{DbtResourceType.SNAPSHOT.value}.my_folder.my_snapshot",
            DbtResourceType.SNAPSHOT,
            "my_snapshot_snapshot",
            "cosmos.operators.local.DbtSnapshotLocalOperator",
            {"select": "my_snapshot"},
            {
                "dbt_dag_task_group_identifier": "",
                "dbt_node_config": {
                    "unique_id": "snapshot.my_folder.my_snapshot",
                    "resource_type": "snapshot",
                    "depends_on": [],
                    "file_path": ".",
                    "tags": [],
                    "config": {},
                    "has_test": False,
                    "resource_name": "my_snapshot",
                    "name": "my_snapshot",
                },
                "package_name": None,
            },
        ),
    ],
)
def test_create_task_metadata_model(
    unique_id,
    resource_type,
    expected_id,
    expected_operator_class,
    expected_arguments,
    expected_extra_context,
    caplog,
):
    child_node = DbtNode(
        unique_id=unique_id,
        resource_type=resource_type,
        depends_on=[],
        file_path=Path(""),
        tags=[],
        config={},
        has_freshness=True,
    )

    metadata = create_task_metadata(
        child_node, execution_mode=ExecutionMode.LOCAL, args={}, dbt_dag_task_group_identifier=""
    )
    if metadata:
        assert metadata.id == expected_id
        assert metadata.operator_class == expected_operator_class
        assert metadata.arguments == expected_arguments
        assert metadata.extra_context == expected_extra_context


def test_create_task_metadata_model_with_versions(caplog):
    child_node = DbtNode(
        unique_id=f"{DbtResourceType.MODEL.value}.my_folder.my_model.v1",
        resource_type=DbtResourceType.MODEL,
        depends_on=[],
        file_path="",
        tags=[],
        config={},
    )
    metadata = create_task_metadata(
        child_node, execution_mode=ExecutionMode.LOCAL, args={}, dbt_dag_task_group_identifier=""
    )
    assert metadata.id == "my_model_v1_run"
    assert metadata.operator_class == "cosmos.operators.local.DbtRunLocalOperator"
    assert metadata.arguments == {"select": "my_model.v1"}


def test_create_task_metadata_model_use_task_group(caplog):
    child_node = DbtNode(
        unique_id=f"{DbtResourceType.MODEL.value}.my_folder.my_model",
        resource_type=DbtResourceType.MODEL,
        depends_on=[],
        file_path=Path(""),
        tags=[],
        config={},
    )
    metadata = create_task_metadata(
        child_node, execution_mode=ExecutionMode.LOCAL, args={}, use_task_group=True, dbt_dag_task_group_identifier=""
    )
    assert metadata.id == "run"


@pytest.mark.parametrize(
    "unique_id, resource_type, has_freshness, source_rendering_behavior, expected_id, expected_operator_class",
    [
        (
            f"{DbtResourceType.SOURCE.value}.my_folder.my_source",
            DbtResourceType.SOURCE,
            True,
            SOURCE_RENDERING_BEHAVIOR,
            "my_source_source",
            "cosmos.operators.local.DbtSourceLocalOperator",
        ),
        (
            f"{DbtResourceType.SOURCE.value}.my_folder.my_source",
            DbtResourceType.SOURCE,
            False,
            SOURCE_RENDERING_BEHAVIOR,
            "my_source_source",
            "airflow.operators.empty.EmptyOperator",
        ),
        (
            f"{DbtResourceType.SOURCE.value}.my_folder.my_source",
            DbtResourceType.SOURCE,
            True,
            SourceRenderingBehavior.NONE,
            None,
            None,
        ),
        (
            f"{DbtResourceType.SOURCE.value}.my_folder.my_source",
            DbtResourceType.SOURCE,
            False,
            SourceRenderingBehavior.NONE,
            None,
            None,
        ),
    ],
)
def test_create_task_metadata_source_with_rendering_options(
    unique_id, resource_type, has_freshness, source_rendering_behavior, expected_id, expected_operator_class, caplog
):
    child_node = DbtNode(
        unique_id=unique_id,
        resource_type=resource_type,
        depends_on=[],
        file_path=Path(""),
        tags=[],
        config={},
        has_freshness=has_freshness,
    )

    metadata = create_task_metadata(
        child_node,
        execution_mode=ExecutionMode.LOCAL,
        source_rendering_behavior=source_rendering_behavior,
        args={},
        dbt_dag_task_group_identifier="",
    )
    if metadata:
        assert metadata.id == expected_id
        assert metadata.operator_class == expected_operator_class


@pytest.mark.parametrize("use_task_group", (None, True, False))
def test_create_task_metadata_seed(caplog, use_task_group):
    sample_node = DbtNode(
        unique_id=f"{DbtResourceType.SEED.value}.my_folder.my_seed",
        resource_type=DbtResourceType.SEED,
        depends_on=[],
        file_path="",
        tags=[],
        config={},
    )
    if use_task_group is None:
        metadata = create_task_metadata(
            sample_node, execution_mode=ExecutionMode.DOCKER, args={}, dbt_dag_task_group_identifier=""
        )
    else:
        metadata = create_task_metadata(
            sample_node,
            execution_mode=ExecutionMode.DOCKER,
            args={},
            dbt_dag_task_group_identifier="",
            use_task_group=use_task_group,
        )

    if not use_task_group:
        assert metadata.id == "my_seed_seed"
    else:
        assert metadata.id == "seed"

    assert metadata.operator_class == "cosmos.operators.docker.DbtSeedDockerOperator"
    assert metadata.arguments == {"select": "my_seed"}


def test_create_task_metadata_snapshot(caplog):
    sample_node = DbtNode(
        unique_id=f"{DbtResourceType.SNAPSHOT.value}.my_folder.my_snapshot",
        resource_type=DbtResourceType.SNAPSHOT,
        depends_on=[],
        file_path="",
        tags=[],
        config={},
    )
    metadata = create_task_metadata(
        sample_node, execution_mode=ExecutionMode.KUBERNETES, args={}, dbt_dag_task_group_identifier=""
    )
    assert metadata.id == "my_snapshot_snapshot"
    assert metadata.operator_class == "cosmos.operators.kubernetes.DbtSnapshotKubernetesOperator"
    assert metadata.arguments == {"select": "my_snapshot"}


def _normalize_task_id(node: DbtNode) -> str:
    """for test_create_task_metadata_normalize_task_id"""
    return f"new_task_id_{node.name}_{node.resource_type.value}"


def _normalize_task_display_name(node: DbtNode) -> str:
    """for test_create_task_metadata_normalize_task_id"""
    return f"new_task_display_name_{node.name}_{node.resource_type.value}"


@pytest.mark.skipif(
    version.parse(airflow_version) < version.parse("2.9"),
    reason="Airflow task did not have display_name until the 2.9 release",
)
@pytest.mark.parametrize(
    "node_type,node_id,normalize_task_id,normalize_task_display_name,use_task_group,test_behavior,expected_node_id,expected_display_name",
    [
        # normalize_task_id is None (default)
        (
            DbtResourceType.MODEL,
            f"{DbtResourceType.MODEL.value}.my_folder.test_node",
            None,
            None,
            False,
            None,
            "test_node_run",
            None,
        ),
        (
            DbtResourceType.SOURCE,
            f"{DbtResourceType.SOURCE.value}.my_folder.test_node",
            None,
            None,
            False,
            None,
            "test_node_source",
            None,
        ),
        (
            DbtResourceType.SEED,
            f"{DbtResourceType.SEED.value}.my_folder.test_node",
            None,
            None,
            False,
            None,
            "test_node_seed",
            None,
        ),
        (
            DbtResourceType.SEED,
            f"{DbtResourceType.SEED.value}.my_folder.test_node",
            None,
            None,
            False,
            TestBehavior.BUILD,
            "test_node_seed_build",
            None,
        ),
        # normalize_task_id is passed and use_task_group is False
        (
            DbtResourceType.MODEL,
            f"{DbtResourceType.MODEL.value}.my_folder.test_node",
            _normalize_task_id,
            None,
            False,
            None,
            "new_task_id_test_node_model",
            "test_node_run",
        ),
        (
            DbtResourceType.SOURCE,
            f"{DbtResourceType.MODEL.value}.my_folder.test_node",
            _normalize_task_id,
            None,
            False,
            None,
            "new_task_id_test_node_source",
            "test_node_source",
        ),
        (
            DbtResourceType.SEED,
            f"{DbtResourceType.MODEL.value}.my_folder.test_node",
            _normalize_task_id,
            None,
            False,
            None,
            "new_task_id_test_node_seed",
            "test_node_seed",
        ),
        (
            DbtResourceType.SEED,
            f"{DbtResourceType.MODEL.value}.my_folder.test_node",
            _normalize_task_id,
            None,
            False,
            TestBehavior.BUILD,
            "new_task_id_test_node_seed",
            "test_node_seed_build",
        ),
        # normalize_task_id is passed together with normalize_task_display_name
        (
            DbtResourceType.MODEL,
            f"{DbtResourceType.MODEL.value}.my_folder.test_node",
            _normalize_task_id,
            _normalize_task_display_name,
            False,
            None,
            "new_task_id_test_node_model",
            "new_task_display_name_test_node_model",
        ),
        (
            DbtResourceType.SOURCE,
            f"{DbtResourceType.MODEL.value}.my_folder.test_node",
            _normalize_task_id,
            _normalize_task_display_name,
            False,
            None,
            "new_task_id_test_node_source",
            "new_task_display_name_test_node_source",
        ),
        (
            DbtResourceType.SEED,
            f"{DbtResourceType.MODEL.value}.my_folder.test_node",
            _normalize_task_id,
            _normalize_task_display_name,
            False,
            None,
            "new_task_id_test_node_seed",
            "new_task_display_name_test_node_seed",
        ),
        (
            DbtResourceType.SEED,
            f"{DbtResourceType.MODEL.value}.my_folder.test_node",
            _normalize_task_id,
            _normalize_task_display_name,
            False,
            TestBehavior.BUILD,
            "new_task_id_test_node_seed",
            "new_task_display_name_test_node_seed",
        ),
        # normalize_task_id is not passed but normalize_task_display_name is passed
        (
            DbtResourceType.MODEL,
            f"{DbtResourceType.MODEL.value}.my_folder.test_node",
            None,
            _normalize_task_display_name,
            False,
            None,
            "test_node_run",
            "new_task_display_name_test_node_model",
        ),
        (
            DbtResourceType.SOURCE,
            f"{DbtResourceType.MODEL.value}.my_folder.test_node",
            None,
            _normalize_task_display_name,
            False,
            None,
            "test_node_source",
            "new_task_display_name_test_node_source",
        ),
        (
            DbtResourceType.SEED,
            f"{DbtResourceType.MODEL.value}.my_folder.test_node",
            None,
            _normalize_task_display_name,
            False,
            None,
            "test_node_seed",
            "new_task_display_name_test_node_seed",
        ),
        (
            DbtResourceType.SEED,
            f"{DbtResourceType.MODEL.value}.my_folder.test_node",
            None,
            _normalize_task_display_name,
            False,
            TestBehavior.BUILD,
            "test_node_seed_build",
            "new_task_display_name_test_node_seed",
        ),
        # normalize_task_id is passed and use_task_group is True
        (
            DbtResourceType.MODEL,
            f"{DbtResourceType.MODEL.value}.my_folder.test_node",
            _normalize_task_id,
            None,
            True,
            None,
            "run",
            None,
        ),
        (
            DbtResourceType.SOURCE,
            f"{DbtResourceType.MODEL.value}.my_folder.test_node",
            _normalize_task_id,
            None,
            True,
            None,
            "source",
            None,
        ),
        (
            DbtResourceType.SEED,
            f"{DbtResourceType.MODEL.value}.my_folder.test_node",
            _normalize_task_id,
            None,
            True,
            None,
            "seed",
            None,
        ),
        (
            DbtResourceType.SEED,
            f"{DbtResourceType.MODEL.value}.my_folder.test_node",
            _normalize_task_id,
            None,
            True,
            TestBehavior.BUILD,
            "build",
            None,
        ),
    ],
)
def test_create_task_metadata_normalize_task_id(
    node_type,
    node_id,
    normalize_task_id,
    normalize_task_display_name,
    use_task_group,
    test_behavior,
    expected_node_id,
    expected_display_name,
):
    node = DbtNode(
        unique_id=node_id,
        resource_type=node_type,
        depends_on=[],
        file_path="",
        tags=[],
        config={},
    )
    args = {}
    metadata = create_task_metadata(
        node,
        execution_mode=ExecutionMode.LOCAL,
        args=args,
        dbt_dag_task_group_identifier="",
        use_task_group=use_task_group,
        normalize_task_id=normalize_task_id,
        normalize_task_display_name=normalize_task_display_name,
        source_rendering_behavior=SourceRenderingBehavior.ALL,
        test_behavior=test_behavior,
    )
    assert metadata.id == expected_node_id
    if expected_display_name:
        assert metadata.arguments["task_display_name"] == expected_display_name
    else:
        assert "task_display_name" not in metadata.arguments


@pytest.mark.integration
def test_build_airflow_graph_with_build_and_buildable_indirect_selection():
    with DAG("test-build-buildable", start_date=datetime(2022, 1, 1)) as dag:
        task_args = {
            "project_dir": SAMPLE_PROJ_PATH,
            "conn_id": "fake_conn",
            "profile_config": ProfileConfig(
                profile_name="default",
                target_name="default",
                profile_mapping=PostgresUserPasswordProfileMapping(
                    conn_id="fake_conn",
                    profile_args={"schema": "public"},
                ),
            ),
        }
        render_config = RenderConfig(
            test_behavior=TestBehavior.BUILD,
        )
        build_airflow_graph(
            nodes=sample_nodes,
            dag=dag,
            execution_mode=ExecutionMode.LOCAL,
            test_indirect_selection=TestIndirectSelection.BUILDABLE,
            task_args=task_args,
            dbt_project_name="astro_shop",
            render_config=render_config,
        )

    topological_sort = [task.task_id for task in dag.topological_sort()]
    expected_sort = ["seed_parent_seed_build", "parent_model_build", "child_model_build", "child2_v2_model_build"]
    assert topological_sort == expected_sort

    for task in dag.tasks:
        if hasattr(task, "indirect_selection"):
            assert task.indirect_selection == TestIndirectSelection.BUILDABLE.value


@pytest.mark.parametrize(
    "node_type,node_unique_id,test_indirect_selection,additional_arguments",
    [
        (
            DbtResourceType.MODEL,
            f"{DbtResourceType.MODEL.value}.my_folder.node_name",
            TestIndirectSelection.EAGER,
            {"select": "node_name"},
        ),
        (
            DbtResourceType.MODEL,
            f"{DbtResourceType.MODEL.value}.my_folder.node_name.v1",
            TestIndirectSelection.EAGER,
            {"select": "node_name.v1"},
        ),
        (
            DbtResourceType.SEED,
            f"{DbtResourceType.SEED.value}.my_folder.node_name",
            TestIndirectSelection.CAUTIOUS,
            {"select": "node_name", "indirect_selection": "cautious"},
        ),
        (
            DbtResourceType.SOURCE,
            f"{DbtResourceType.SOURCE.value}.my_folder.node_name",
            TestIndirectSelection.BUILDABLE,
            {"select": "source:node_name", "indirect_selection": "buildable"},
        ),
        (
            DbtResourceType.SNAPSHOT,
            f"{DbtResourceType.SNAPSHOT.value}.my_folder.node_name",
            TestIndirectSelection.EMPTY,
            {"select": "node_name", "indirect_selection": "empty"},
        ),
    ],
)
def test_create_test_task_metadata(node_type, node_unique_id, test_indirect_selection, additional_arguments):
    sample_node = DbtNode(
        unique_id=node_unique_id,
        resource_type=node_type,
        depends_on=[],
        file_path="",
        tags=[],
        config={},
    )
    metadata = create_test_task_metadata(
        test_task_name="test_no_nulls",
        execution_mode=ExecutionMode.LOCAL,
        test_indirect_selection=test_indirect_selection,
        task_args={"task_arg": "value"},
        on_warning_callback=True,
        node=sample_node,
    )
    assert metadata.id == "test_no_nulls"
    assert metadata.operator_class == "cosmos.operators.local.DbtTestLocalOperator"
    assert metadata.arguments == {
        **{
            "task_arg": "value",
            "on_warning_callback": True,
        },
        **additional_arguments,
    }


@pytest.mark.parametrize(
    "input,expected", [("snake_case", "SnakeCase"), ("snake_case_with_underscores", "SnakeCaseWithUnderscores")]
)
def test_snake_case_to_camelcase(input, expected):
    assert _snake_case_to_camelcase(input) == expected


def test_airflow_kwargs_generation():
    """
    airflow_kwargs_generation should always contain dag.
    """
    task_args = {
        "group_id": "fake_group_id",
        "project_dir": SAMPLE_PROJ_PATH,
        "conn_id": "fake_conn",
        "render_config": RenderConfig(select=["fake-render"], source_rendering_behavior=SOURCE_RENDERING_BEHAVIOR),
        "default_args": {"retries": 2},
        "profile_config": ProfileConfig(
            profile_name="default",
            target_name="default",
            profile_mapping=PostgresUserPasswordProfileMapping(
                conn_id="fake_conn",
                profile_args={"schema": "public"},
            ),
        ),
        "dag": DAG(dag_id="fake_dag_name"),
    }
    result = airflow_kwargs(**task_args)

    assert "dag" in result


@pytest.mark.parametrize(
    "dbt_extra_config,expected_owner",
    [
        ({}, DEFAULT_OWNER),
        ({"meta": {}}, DEFAULT_OWNER),
        ({"meta": {"owner": ""}}, DEFAULT_OWNER),
        ({"meta": {"owner": "dbt-owner"}}, "dbt-owner"),
    ],
)
def test_owner(dbt_extra_config, expected_owner):
    with DAG("test-task-group-after-each", start_date=datetime(2022, 1, 1)) as dag:
        node = DbtNode(
            unique_id=f"{DbtResourceType.MODEL.value}.my_folder.my_model",
            resource_type=DbtResourceType.MODEL,
            file_path=SAMPLE_PROJ_PATH / "gen2/models/parent.sql",
            tags=["has_child"],
            config={"materialized": "view", **dbt_extra_config},
            depends_on=[],
        )

    output: TaskGroup = generate_task_or_group(
        dag=dag,
        task_group=None,
        node=node,
        execution_mode=ExecutionMode.LOCAL,
        test_indirect_selection=TestIndirectSelection.EAGER,
        task_args={
            "project_dir": SAMPLE_PROJ_PATH,
            "profile_config": ProfileConfig(
                profile_name="default",
                target_name="default",
                profile_mapping=PostgresUserPasswordProfileMapping(
                    conn_id="fake_conn",
                    profile_args={"schema": "public"},
                ),
            ),
        },
        dbt_project_name="astro_shop",
        node_converters={},
        test_behavior=TestBehavior.AFTER_EACH,
        on_warning_callback=None,
        source_rendering_behavior=SOURCE_RENDERING_BEHAVIOR,
        enable_owner_inheritance=True,
    )

    assert len(output.leaves) == 1
    assert output.leaves[0].owner == expected_owner


def test_custom_meta():
    with DAG("test-id", start_date=datetime(2022, 1, 1)) as dag:
        task_args = {
            "project_dir": SAMPLE_PROJ_PATH,
            "conn_id": "fake_conn",
            "profile_config": ProfileConfig(
                profile_name="default",
                target_name="default",
                profile_mapping=PostgresUserPasswordProfileMapping(
                    conn_id="fake_conn",
                    profile_args={"schema": "public"},
                ),
            ),
        }
        build_airflow_graph(
            nodes=sample_nodes,
            dag=dag,
            execution_mode=ExecutionMode.LOCAL,
            test_indirect_selection=TestIndirectSelection.EAGER,
            task_args=task_args,
            render_config=RenderConfig(
                test_behavior=TestBehavior.AFTER_EACH,
                source_rendering_behavior=SOURCE_RENDERING_BEHAVIOR,
            ),
            dbt_project_name="astro_shop",
        )
        # test custom meta (queue, pool)
        for task in dag.tasks:
            if task.task_id == "child2_v2_run":
                assert task.pool == "custom_pool"
            else:
                assert task.pool == "default_pool"

            if task.task_id == "child_run":
                assert task.queue == "custom_queue"
            else:
                assert task.queue == "default"


def test_add_teardown_task_raises_error_without_async_py_requirements():
    """Test that an error is raised if async_py_requirements is not provided."""
    task_args = {}

    sample_dag = DAG(dag_id="test_dag")
    sample_tasks_map = {
        "task_1": Mock(downstream_list=[]),
        "task_2": Mock(downstream_list=[]),
    }

    with pytest.raises(CosmosValueError, match="ExecutionConfig.AIRFLOW_ASYNC needs async_py_requirements to be set"):
        _add_teardown_task(sample_dag, ExecutionMode.AIRFLOW_ASYNC, task_args, sample_tasks_map, None, None)


<<<<<<< HEAD
def convert_task(dag: DAG, task_group: TaskGroup, node: DbtNode, task_id: str, **kwargs):
    """
    Converts task to an empty operator.  Helper function to test node_converter logic.
    """
    return EmptyOperator(dag=dag, task_group=task_group, task_id=task_id)


@pytest.mark.integration
@pytest.mark.parametrize(
    "test_behavior,node_converters,expected_task_types",
    [
        (
            TestBehavior.AFTER_EACH,
            {DbtResourceType("test"): convert_task},
            {
                "seed_parent_seed": DbtSeedLocalOperator,
                "parent.run": DbtRunLocalOperator,
                "parent.test": EmptyOperator,
                "child_run": DbtRunLocalOperator,
                "child2_v2_run": DbtRunLocalOperator,
            },
        ),
        (
            TestBehavior.AFTER_EACH,
            {DbtResourceType("model"): convert_task},
            {
                "seed_parent_seed": DbtSeedLocalOperator,
                "parent.run": EmptyOperator,
                "parent.test": DbtTestLocalOperator,
                "child_run": EmptyOperator,
                "child2_v2_run": EmptyOperator,
            },
        ),
        (
            TestBehavior.AFTER_ALL,
            {DbtResourceType("test"): convert_task},
            {
                "seed_parent_seed": DbtSeedLocalOperator,
                "parent_run": DbtRunLocalOperator,
                "astro_shop_test": EmptyOperator,
                "child_run": DbtRunLocalOperator,
                "child2_v2_run": DbtRunLocalOperator,
            },
        ),
        (
            TestBehavior.AFTER_ALL,
            {DbtResourceType("model"): convert_task},
            {
                "seed_parent_seed": DbtSeedLocalOperator,
                "parent_run": EmptyOperator,
                "astro_shop_test": DbtTestLocalOperator,
                "child_run": EmptyOperator,
                "child2_v2_run": EmptyOperator,
            },
        ),
        (
            TestBehavior.BUILD,
            {DbtResourceType("test"): convert_task},
            {
                "seed_parent_seed_build": DbtBuildLocalOperator,
                "parent_model_build": DbtBuildLocalOperator,
                "child_model_build": DbtBuildLocalOperator,
                "child2_v2_model_build": DbtBuildLocalOperator,
            },
        ),
        (
            TestBehavior.BUILD,
            {DbtResourceType("model"): convert_task},
            {
                "seed_parent_seed_build": DbtBuildLocalOperator,
                "parent_model_build": EmptyOperator,
                "child_model_build": EmptyOperator,
                "child2_v2_model_build": EmptyOperator,
            },
        ),
        (
            TestBehavior.NONE,
            {DbtResourceType("test"): convert_task},
            {
                "seed_parent_seed": DbtSeedLocalOperator,
                "parent_run": DbtRunLocalOperator,
                "child_run": DbtRunLocalOperator,
                "child2_v2_run": DbtRunLocalOperator,
            },
        ),
        (
            TestBehavior.NONE,
            {DbtResourceType("model"): convert_task},
            {
                "seed_parent_seed": DbtSeedLocalOperator,
                "parent_run": EmptyOperator,
                "child_run": EmptyOperator,
                "child2_v2_run": EmptyOperator,
            },
        ),
    ],
)
def test_build_airflow_graph_with_node_convert(test_behavior, node_converters, expected_task_types):
    """
    Tests node converter logic for different test behaviors.
    Seed, Model, Snapshot, and Source should work fairly similarly in all situations,
    so we'll choose just one of those DBT resource types (Model)
    as well as Tests which behave very differently.
    """

    with DAG("test-id", start_date=datetime(2022, 1, 1)) as dag:
=======
@pytest.mark.parametrize(
    "enable_owner_inheritance,node_owner,expected_owner",
    [
        (True, "dbt-owner", "dbt-owner"),  # Default behavior - inherit owner
        (False, "dbt-owner", ""),  # Disable inheritance - empty string
        (True, "", ""),  # No owner to inherit - empty string
        (False, "", ""),  # No owner to inherit, disable inheritance - empty string
    ],
)
def test_create_task_metadata_disable_owner_inheritance(enable_owner_inheritance, node_owner, expected_owner):
    """Test that enable_owner_inheritance parameter works correctly in create_task_metadata."""
    node = DbtNode(
        unique_id=f"{DbtResourceType.MODEL.value}.my_folder.my_model",
        resource_type=DbtResourceType.MODEL,
        file_path=SAMPLE_PROJ_PATH / "gen2/models/parent.sql",
        tags=["has_child"],
        config={"materialized": "view", "meta": {"owner": node_owner}},
        depends_on=[],
    )

    task_metadata = create_task_metadata(
        node=node,
        execution_mode=ExecutionMode.LOCAL,
        args={"project_dir": SAMPLE_PROJ_PATH},
        dbt_dag_task_group_identifier="test_dag",
        enable_owner_inheritance=enable_owner_inheritance,
    )

    assert task_metadata is not None
    assert task_metadata.owner == expected_owner


@pytest.mark.parametrize(
    "enable_owner_inheritance,node_owner,expected_owner",
    [
        (True, "dbt-owner", "dbt-owner"),  # Default behavior - inherit owner
        (False, "dbt-owner", ""),  # Disable inheritance - empty string
        (True, "", ""),  # No owner to inherit - empty string
        (False, "", ""),  # No owner to inherit, disable inheritance - empty string
    ],
)
def test_create_test_task_metadata_disable_owner_inheritance(enable_owner_inheritance, node_owner, expected_owner):
    """Test that enable_owner_inheritance parameter works correctly in create_test_task_metadata."""
    node = DbtNode(
        unique_id=f"{DbtResourceType.MODEL.value}.my_folder.my_model",
        resource_type=DbtResourceType.MODEL,
        file_path=SAMPLE_PROJ_PATH / "gen2/models/parent.sql",
        tags=["has_child"],
        config={"materialized": "view", "meta": {"owner": node_owner}},
        depends_on=[],
    )

    test_metadata = create_test_task_metadata(
        test_task_name="test_my_model",
        execution_mode=ExecutionMode.LOCAL,
        test_indirect_selection=TestIndirectSelection.EAGER,
        task_args={"project_dir": SAMPLE_PROJ_PATH},
        node=node,
        enable_owner_inheritance=enable_owner_inheritance,
    )

    assert test_metadata.owner == expected_owner


def test_create_test_task_metadata_disable_owner_inheritance_without_node():
    """Test that enable_owner_inheritance has no effect when node is None."""
    test_metadata = create_test_task_metadata(
        test_task_name="test_all",
        execution_mode=ExecutionMode.LOCAL,
        test_indirect_selection=TestIndirectSelection.EAGER,
        task_args={"project_dir": SAMPLE_PROJ_PATH},
        node=None,
        enable_owner_inheritance=False,
    )

    assert test_metadata.owner == ""


@pytest.mark.parametrize(
    "enable_owner_inheritance,node_owner,expected_owner",
    [
        (True, "dbt-owner", "dbt-owner"),  # Default behavior - inherit owner
        (False, "dbt-owner", DEFAULT_OWNER),  # Disable inheritance - use default owner
        (True, "", DEFAULT_OWNER),  # No owner to inherit - use default owner
        (False, "", DEFAULT_OWNER),  # No owner to inherit, disable inheritance - use default owner
    ],
)
def test_generate_task_or_group_disable_owner_inheritance(enable_owner_inheritance, node_owner, expected_owner):
    """Test that enable_owner_inheritance parameter works correctly in generate_task_or_group."""
    with DAG("test-disable-owner-inheritance", start_date=datetime(2022, 1, 1)) as dag:
        node = DbtNode(
            unique_id=f"{DbtResourceType.MODEL.value}.my_folder.my_model",
            resource_type=DbtResourceType.MODEL,
            file_path=SAMPLE_PROJ_PATH / "gen2/models/parent.sql",
            tags=["has_child"],
            config={"materialized": "view", "meta": {"owner": node_owner}},
            depends_on=[],
        )

        task_or_group = generate_task_or_group(
            dag=dag,
            task_group=None,
            node=node,
            execution_mode=ExecutionMode.LOCAL,
            task_args={
                "project_dir": SAMPLE_PROJ_PATH,
                "profile_config": ProfileConfig(
                    profile_name="default",
                    target_name="default",
                    profile_mapping=PostgresUserPasswordProfileMapping(
                        conn_id="fake_conn",
                        profile_args={"schema": "public"},
                    ),
                ),
            },
            test_behavior=TestBehavior.NONE,
            source_rendering_behavior=SOURCE_RENDERING_BEHAVIOR,
            test_indirect_selection=TestIndirectSelection.EAGER,
            on_warning_callback=None,
            enable_owner_inheritance=enable_owner_inheritance,
        )

        assert task_or_group is not None
        assert task_or_group.owner == expected_owner


@pytest.mark.parametrize(
    "test_behavior,enable_owner_inheritance",
    [
        (TestBehavior.AFTER_EACH, True),
        (TestBehavior.AFTER_EACH, False),
        (TestBehavior.AFTER_ALL, True),
        (TestBehavior.AFTER_ALL, False),
        (TestBehavior.BUILD, True),
        (TestBehavior.BUILD, False),
    ],
)
def test_build_airflow_graph_disable_owner_inheritance(test_behavior, enable_owner_inheritance):
    """Test that enable_owner_inheritance parameter works correctly in build_airflow_graph."""
    with DAG("test-disable-owner-inheritance-graph", start_date=datetime(2022, 1, 1)) as dag:
        node_with_owner = DbtNode(
            unique_id=f"{DbtResourceType.MODEL.value}.my_folder.model_with_owner",
            resource_type=DbtResourceType.MODEL,
            file_path=SAMPLE_PROJ_PATH / "gen2/models/parent.sql",
            tags=["has_child"],
            config={"materialized": "view", "meta": {"owner": "test-owner"}},
            depends_on=[],
            has_test=True,
        )

        nodes = {node_with_owner.unique_id: node_with_owner}

>>>>>>> 0811f33a
        task_args = {
            "project_dir": SAMPLE_PROJ_PATH,
            "conn_id": "fake_conn",
            "profile_config": ProfileConfig(
                profile_name="default",
                target_name="default",
                profile_mapping=PostgresUserPasswordProfileMapping(
                    conn_id="fake_conn",
                    profile_args={"schema": "public"},
                ),
            ),
        }
<<<<<<< HEAD
        build_airflow_graph(
            nodes=sample_nodes,
=======

        tasks_map = build_airflow_graph(
            nodes=nodes,
>>>>>>> 0811f33a
            dag=dag,
            execution_mode=ExecutionMode.LOCAL,
            test_indirect_selection=TestIndirectSelection.EAGER,
            task_args=task_args,
            render_config=RenderConfig(
                test_behavior=test_behavior,
                source_rendering_behavior=SOURCE_RENDERING_BEHAVIOR,
<<<<<<< HEAD
                node_converters=node_converters,
            ),
            dbt_project_name="astro_shop",
        )

    assert len(dag.task_dict) == len(expected_task_types)
    for id, task in dag.task_dict.items():
        assert isinstance(task, expected_task_types[id])
=======
                enable_owner_inheritance=enable_owner_inheritance,
            ),
            dbt_project_name="test_project",
        )

        # Check the main model task
        model_task = tasks_map[node_with_owner.unique_id]
        if test_behavior == TestBehavior.AFTER_EACH:
            assert isinstance(model_task, TaskGroup)

            run_task = model_task.children["model_with_owner.run"]
            expected_owner = DEFAULT_OWNER if not enable_owner_inheritance else "test-owner"
            assert run_task.owner == expected_owner

            test_task = model_task.children["model_with_owner.test"]
            assert test_task.owner == expected_owner
        else:
            expected_owner = DEFAULT_OWNER if not enable_owner_inheritance else "test-owner"
            assert model_task.owner == expected_owner

        if test_behavior == TestBehavior.AFTER_ALL:
            test_tasks = [task for task in dag.tasks if task.task_id.endswith("_test")]
            assert len(test_tasks) == 1
            test_task = test_tasks[0]
            assert test_task.owner == DEFAULT_OWNER


def test_build_airflow_graph_disable_owner_inheritance_with_detached_tests():
    """Test that enable_owner_inheritance works correctly with detached test nodes."""
    with DAG("test-disable-owner-inheritance-detached", start_date=datetime(2022, 1, 1)) as dag:
        parent_node1 = DbtNode(
            unique_id=f"{DbtResourceType.MODEL.value}.my_folder.parent1",
            resource_type=DbtResourceType.MODEL,
            file_path=SAMPLE_PROJ_PATH / "gen2/models/parent1.sql",
            config={"materialized": "view", "meta": {"owner": "parent1-owner"}},
            depends_on=[],
        )

        parent_node2 = DbtNode(
            unique_id=f"{DbtResourceType.MODEL.value}.my_folder.parent2",
            resource_type=DbtResourceType.MODEL,
            file_path=SAMPLE_PROJ_PATH / "gen2/models/parent2.sql",
            config={"materialized": "view", "meta": {"owner": "parent2-owner"}},
            depends_on=[],
        )

        test_node = DbtNode(
            unique_id=f"{DbtResourceType.TEST.value}.my_folder.test_both_parents",
            resource_type=DbtResourceType.TEST,
            file_path=SAMPLE_PROJ_PATH / "gen2/tests/test_both_parents.sql",
            config={"meta": {"owner": "test-owner"}},
            depends_on=[parent_node1.unique_id, parent_node2.unique_id],
        )

        nodes = {
            parent_node1.unique_id: parent_node1,
            parent_node2.unique_id: parent_node2,
            test_node.unique_id: test_node,
        }

        task_args = {
            "project_dir": SAMPLE_PROJ_PATH,
            "conn_id": "fake_conn",
            "profile_config": ProfileConfig(
                profile_name="default",
                target_name="default",
                profile_mapping=PostgresUserPasswordProfileMapping(
                    conn_id="fake_conn",
                    profile_args={"schema": "public"},
                ),
            ),
        }

        tasks_map = build_airflow_graph(
            nodes=nodes,
            dag=dag,
            execution_mode=ExecutionMode.LOCAL,
            test_indirect_selection=TestIndirectSelection.EAGER,
            task_args=task_args,
            render_config=RenderConfig(
                test_behavior=TestBehavior.BUILD,
                source_rendering_behavior=SOURCE_RENDERING_BEHAVIOR,
                should_detach_multiple_parents_tests=True,
                enable_owner_inheritance=False,
            ),
            dbt_project_name="test_project",
        )

        for task_id, task in tasks_map.items():
            assert task.owner == DEFAULT_OWNER, f"Task {task_id} should have default owner when inheritance is disabled"
>>>>>>> 0811f33a
<|MERGE_RESOLUTION|>--- conflicted
+++ resolved
@@ -1158,123 +1158,6 @@
         _add_teardown_task(sample_dag, ExecutionMode.AIRFLOW_ASYNC, task_args, sample_tasks_map, None, None)
 
 
-<<<<<<< HEAD
-def convert_task(dag: DAG, task_group: TaskGroup, node: DbtNode, task_id: str, **kwargs):
-    """
-    Converts task to an empty operator.  Helper function to test node_converter logic.
-    """
-    return EmptyOperator(dag=dag, task_group=task_group, task_id=task_id)
-
-
-@pytest.mark.integration
-@pytest.mark.parametrize(
-    "test_behavior,node_converters,expected_task_types",
-    [
-        (
-            TestBehavior.AFTER_EACH,
-            {DbtResourceType("test"): convert_task},
-            {
-                "seed_parent_seed": DbtSeedLocalOperator,
-                "parent.run": DbtRunLocalOperator,
-                "parent.test": EmptyOperator,
-                "child_run": DbtRunLocalOperator,
-                "child2_v2_run": DbtRunLocalOperator,
-            },
-        ),
-        (
-            TestBehavior.AFTER_EACH,
-            {DbtResourceType("model"): convert_task},
-            {
-                "seed_parent_seed": DbtSeedLocalOperator,
-                "parent.run": EmptyOperator,
-                "parent.test": DbtTestLocalOperator,
-                "child_run": EmptyOperator,
-                "child2_v2_run": EmptyOperator,
-            },
-        ),
-        (
-            TestBehavior.AFTER_ALL,
-            {DbtResourceType("test"): convert_task},
-            {
-                "seed_parent_seed": DbtSeedLocalOperator,
-                "parent_run": DbtRunLocalOperator,
-                "astro_shop_test": EmptyOperator,
-                "child_run": DbtRunLocalOperator,
-                "child2_v2_run": DbtRunLocalOperator,
-            },
-        ),
-        (
-            TestBehavior.AFTER_ALL,
-            {DbtResourceType("model"): convert_task},
-            {
-                "seed_parent_seed": DbtSeedLocalOperator,
-                "parent_run": EmptyOperator,
-                "astro_shop_test": DbtTestLocalOperator,
-                "child_run": EmptyOperator,
-                "child2_v2_run": EmptyOperator,
-            },
-        ),
-        (
-            TestBehavior.BUILD,
-            {DbtResourceType("test"): convert_task},
-            {
-                "seed_parent_seed_build": DbtBuildLocalOperator,
-                "parent_model_build": DbtBuildLocalOperator,
-                "child_model_build": DbtBuildLocalOperator,
-                "child2_v2_model_build": DbtBuildLocalOperator,
-            },
-        ),
-        (
-            TestBehavior.BUILD,
-            {DbtResourceType("model"): convert_task},
-            {
-                "seed_parent_seed_build": DbtBuildLocalOperator,
-                "parent_model_build": EmptyOperator,
-                "child_model_build": EmptyOperator,
-                "child2_v2_model_build": EmptyOperator,
-            },
-        ),
-        (
-            TestBehavior.NONE,
-            {DbtResourceType("test"): convert_task},
-            {
-                "seed_parent_seed": DbtSeedLocalOperator,
-                "parent_run": DbtRunLocalOperator,
-                "child_run": DbtRunLocalOperator,
-                "child2_v2_run": DbtRunLocalOperator,
-            },
-        ),
-        (
-            TestBehavior.NONE,
-            {DbtResourceType("model"): convert_task},
-            {
-                "seed_parent_seed": DbtSeedLocalOperator,
-                "parent_run": EmptyOperator,
-                "child_run": EmptyOperator,
-                "child2_v2_run": EmptyOperator,
-            },
-        ),
-    ],
-)
-def test_build_airflow_graph_with_node_convert(test_behavior, node_converters, expected_task_types):
-    """
-    Tests node converter logic for different test behaviors.
-    Seed, Model, Snapshot, and Source should work fairly similarly in all situations,
-    so we'll choose just one of those DBT resource types (Model)
-    as well as Tests which behave very differently.
-    """
-
-    with DAG("test-id", start_date=datetime(2022, 1, 1)) as dag:
-=======
-@pytest.mark.parametrize(
-    "enable_owner_inheritance,node_owner,expected_owner",
-    [
-        (True, "dbt-owner", "dbt-owner"),  # Default behavior - inherit owner
-        (False, "dbt-owner", ""),  # Disable inheritance - empty string
-        (True, "", ""),  # No owner to inherit - empty string
-        (False, "", ""),  # No owner to inherit, disable inheritance - empty string
-    ],
-)
 def test_create_task_metadata_disable_owner_inheritance(enable_owner_inheritance, node_owner, expected_owner):
     """Test that enable_owner_inheritance parameter works correctly in create_task_metadata."""
     node = DbtNode(
@@ -1418,7 +1301,6 @@
 
         nodes = {node_with_owner.unique_id: node_with_owner}
 
->>>>>>> 0811f33a
         task_args = {
             "project_dir": SAMPLE_PROJ_PATH,
             "conn_id": "fake_conn",
@@ -1431,14 +1313,9 @@
                 ),
             ),
         }
-<<<<<<< HEAD
-        build_airflow_graph(
-            nodes=sample_nodes,
-=======
 
         tasks_map = build_airflow_graph(
             nodes=nodes,
->>>>>>> 0811f33a
             dag=dag,
             execution_mode=ExecutionMode.LOCAL,
             test_indirect_selection=TestIndirectSelection.EAGER,
@@ -1446,16 +1323,6 @@
             render_config=RenderConfig(
                 test_behavior=test_behavior,
                 source_rendering_behavior=SOURCE_RENDERING_BEHAVIOR,
-<<<<<<< HEAD
-                node_converters=node_converters,
-            ),
-            dbt_project_name="astro_shop",
-        )
-
-    assert len(dag.task_dict) == len(expected_task_types)
-    for id, task in dag.task_dict.items():
-        assert isinstance(task, expected_task_types[id])
-=======
                 enable_owner_inheritance=enable_owner_inheritance,
             ),
             dbt_project_name="test_project",
@@ -1546,4 +1413,140 @@
 
         for task_id, task in tasks_map.items():
             assert task.owner == DEFAULT_OWNER, f"Task {task_id} should have default owner when inheritance is disabled"
->>>>>>> 0811f33a
+
+
+def convert_task(dag: DAG, task_group: TaskGroup, node: DbtNode, task_id: str, **kwargs):
+    """
+    Converts task to an empty operator.  Helper function to test node_converter logic.
+    """
+    return EmptyOperator(dag=dag, task_group=task_group, task_id=task_id)
+
+
+@pytest.mark.integration
+@pytest.mark.parametrize(
+    "test_behavior,node_converters,expected_task_types",
+    [
+        (
+            TestBehavior.AFTER_EACH,
+            {DbtResourceType("test"): convert_task},
+            {
+                "seed_parent_seed": DbtSeedLocalOperator,
+                "parent.run": DbtRunLocalOperator,
+                "parent.test": EmptyOperator,
+                "child_run": DbtRunLocalOperator,
+                "child2_v2_run": DbtRunLocalOperator,
+            },
+        ),
+        (
+            TestBehavior.AFTER_EACH,
+            {DbtResourceType("model"): convert_task},
+            {
+                "seed_parent_seed": DbtSeedLocalOperator,
+                "parent.run": EmptyOperator,
+                "parent.test": DbtTestLocalOperator,
+                "child_run": EmptyOperator,
+                "child2_v2_run": EmptyOperator,
+            },
+        ),
+        (
+            TestBehavior.AFTER_ALL,
+            {DbtResourceType("test"): convert_task},
+            {
+                "seed_parent_seed": DbtSeedLocalOperator,
+                "parent_run": DbtRunLocalOperator,
+                "astro_shop_test": EmptyOperator,
+                "child_run": DbtRunLocalOperator,
+                "child2_v2_run": DbtRunLocalOperator,
+            },
+        ),
+        (
+            TestBehavior.AFTER_ALL,
+            {DbtResourceType("model"): convert_task},
+            {
+                "seed_parent_seed": DbtSeedLocalOperator,
+                "parent_run": EmptyOperator,
+                "astro_shop_test": DbtTestLocalOperator,
+                "child_run": EmptyOperator,
+                "child2_v2_run": EmptyOperator,
+            },
+        ),
+        (
+            TestBehavior.BUILD,
+            {DbtResourceType("test"): convert_task},
+            {
+                "seed_parent_seed_build": DbtBuildLocalOperator,
+                "parent_model_build": DbtBuildLocalOperator,
+                "child_model_build": DbtBuildLocalOperator,
+                "child2_v2_model_build": DbtBuildLocalOperator,
+            },
+        ),
+        (
+            TestBehavior.BUILD,
+            {DbtResourceType("model"): convert_task},
+            {
+                "seed_parent_seed_build": DbtBuildLocalOperator,
+                "parent_model_build": EmptyOperator,
+                "child_model_build": EmptyOperator,
+                "child2_v2_model_build": EmptyOperator,
+            },
+        ),
+        (
+            TestBehavior.NONE,
+            {DbtResourceType("test"): convert_task},
+            {
+                "seed_parent_seed": DbtSeedLocalOperator,
+                "parent_run": DbtRunLocalOperator,
+                "child_run": DbtRunLocalOperator,
+                "child2_v2_run": DbtRunLocalOperator,
+            },
+        ),
+        (
+            TestBehavior.NONE,
+            {DbtResourceType("model"): convert_task},
+            {
+                "seed_parent_seed": DbtSeedLocalOperator,
+                "parent_run": EmptyOperator,
+                "child_run": EmptyOperator,
+                "child2_v2_run": EmptyOperator,
+            },
+        ),
+    ],
+)
+def test_build_airflow_graph_with_node_convert(test_behavior, node_converters, expected_task_types):
+    """
+    Tests node converter logic for different test behaviors.
+    Seed, Model, Snapshot, and Source should work fairly similarly in all situations,
+    so we'll choose just one of those DBT resource types (Model)
+    as well as Tests which behave very differently.
+    """
+
+    with DAG("test-id", start_date=datetime(2022, 1, 1)) as dag:
+        task_args = {
+            "project_dir": SAMPLE_PROJ_PATH,
+            "conn_id": "fake_conn",
+            "profile_config": ProfileConfig(
+                profile_name="default",
+                target_name="default",
+                profile_mapping=PostgresUserPasswordProfileMapping(
+                    conn_id="fake_conn",
+                    profile_args={"schema": "public"},
+                ),
+            ),
+        }
+        build_airflow_graph(
+            nodes=sample_nodes,
+            dag=dag,
+            execution_mode=ExecutionMode.LOCAL,
+            test_indirect_selection=TestIndirectSelection.EAGER,
+            task_args=task_args,
+            render_config=RenderConfig(
+                test_behavior=test_behavior,
+                source_rendering_behavior=SOURCE_RENDERING_BEHAVIOR,
+                node_converters=node_converters,
+            ),
+            dbt_project_name="astro_shop",
+        )
+
+    assert len(dag.task_dict) == len(expected_task_types)
+    for id, task in dag.task_dict.items():
+        assert isinstance(task, expected_task_types[id])