--- conflicted
+++ resolved
@@ -13,40 +13,27 @@
 SAMPLE_MANIFEST_PY = Path(__file__).parent.parent / "sample/manifest_python.json"
 
 
-<<<<<<< HEAD
-@pytest.fixture()
-def path_patch():  # type: ignore
-    "Ensures that pathlib.Path.exists returns True"
-    with patch("pathlib.Path.exists", return_value=True):
-        yield
-
-
-def test_load_via_manifest_with_exclude(path_patch):
-    dbt_graph = DbtGraph(
-        cosmos_config=CosmosConfig(
-            project_config=ProjectConfig(
-                dbt_project=DBT_PROJECTS_ROOT_DIR / "jaffle_shop",
-                manifest=SAMPLE_MANIFEST,
-            ),
-            profile_config=ProfileConfig(
-                profile_name="default",
-                target_name="dev",
-                path_to_profiles_yml=DBT_PROJECTS_ROOT_DIR / "jaffle_shop/profiles.yml",
-            ),
-            render_config=RenderConfig(
-                exclude=["config.materialized:table"],
-            ),
-        ),
-    )
-=======
 @pytest.mark.parametrize(
     "pipeline_name,manifest_filepath,model_filepath",
     [("jaffle_shop", SAMPLE_MANIFEST, "customers.sql"), ("jaffle_shop_python", SAMPLE_MANIFEST_PY, "customers.py")],
 )
 def test_load_via_manifest_with_exclude(pipeline_name, manifest_filepath, model_filepath):
-    dbt_project = DbtProject(name=pipeline_name, root_dir=DBT_PROJECTS_ROOT_DIR, manifest_path=manifest_filepath)
-    dbt_graph = DbtGraph(project=dbt_project, exclude=["config.materialized:table"])
->>>>>>> 10585442
+    dbt_graph = DbtGraph(
+        cosmos_config=CosmosConfig(
+            project_config=ProjectConfig(
+                dbt_project=DBT_PROJECTS_ROOT_DIR / pipeline_name,
+                manifest=manifest_filepath,
+            ),
+            profile_config=ProfileConfig(
+                profile_name="default",
+                target_name="dev",
+                path_to_profiles_yml=DBT_PROJECTS_ROOT_DIR / "jaffle_shop/profiles.yml",
+            ),
+            render_config=RenderConfig(
+                exclude=["config.materialized:table"],
+            ),
+        ),
+    )
     dbt_graph.load_from_dbt_manifest()
 
     assert len(dbt_graph.nodes) == 28
@@ -268,26 +255,20 @@
 
 
 @pytest.mark.integration
-<<<<<<< HEAD
-def test_load_via_dbt_ls_without_exclude():
-    dbt_graph = DbtGraph(
-        cosmos_config=CosmosConfig(
-            project_config=ProjectConfig(
-                dbt_project=DBT_PROJECTS_ROOT_DIR / "jaffle_shop",
-            ),
-            profile_config=ProfileConfig(
-                profile_name="default",
-                target_name="dev",
-                path_to_profiles_yml=DBT_PROJECTS_ROOT_DIR / "jaffle_shop/profiles.yml",
-            ),
-        ),
-    )
-=======
 @pytest.mark.parametrize("pipeline_name", ("jaffle_shop", "jaffle_shop_python"))
 def test_load_via_dbt_ls_without_exclude(pipeline_name):
-    dbt_project = DbtProject(name=pipeline_name, root_dir=DBT_PROJECTS_ROOT_DIR)
-    dbt_graph = DbtGraph(project=dbt_project)
->>>>>>> 10585442
+    dbt_graph = DbtGraph(
+        cosmos_config=CosmosConfig(
+            project_config=ProjectConfig(
+                dbt_project=DBT_PROJECTS_ROOT_DIR / pipeline_name,
+            ),
+            profile_config=ProfileConfig(
+                profile_name="default",
+                target_name="dev",
+                path_to_profiles_yml=DBT_PROJECTS_ROOT_DIR / "jaffle_shop/profiles.yml",
+            ),
+        ),
+    )
     dbt_graph.load_via_dbt_ls()
 
     assert dbt_graph.nodes == dbt_graph.filtered_nodes
@@ -343,29 +324,22 @@
     mock_popen_communicate.assert_called_once()
 
 
-<<<<<<< HEAD
-def test_load_via_load_via_custom_parser():
-    dbt_graph = DbtGraph(
-        cosmos_config=CosmosConfig(
-            project_config=ProjectConfig(
-                dbt_project=DBT_PROJECTS_ROOT_DIR / "jaffle_shop",
-            ),
-            profile_config=ProfileConfig(
-                profile_name="default",
-                target_name="dev",
-                path_to_profiles_yml=DBT_PROJECTS_ROOT_DIR / "jaffle_shop/profiles.yml",
-            ),
-            render_config=RenderConfig(
-                load_method=LoadMode.CUSTOM,
-            ),
-        ),
-=======
 @pytest.mark.parametrize("pipeline_name", ("jaffle_shop", "jaffle_shop_python"))
 def test_load_via_load_via_custom_parser(pipeline_name):
-    dbt_project = DbtProject(
-        name=pipeline_name,
-        root_dir=DBT_PROJECTS_ROOT_DIR,
->>>>>>> 10585442
+    dbt_graph = DbtGraph(
+        cosmos_config=CosmosConfig(
+            project_config=ProjectConfig(
+                dbt_project=DBT_PROJECTS_ROOT_DIR / pipeline_name,
+            ),
+            profile_config=ProfileConfig(
+                profile_name="default",
+                target_name="dev",
+                path_to_profiles_yml=DBT_PROJECTS_ROOT_DIR / "jaffle_shop/profiles.yml",
+            ),
+            render_config=RenderConfig(
+                load_method=LoadMode.CUSTOM,
+            ),
+        ),
     )
     dbt_graph.load_via_custom_parser()
 
