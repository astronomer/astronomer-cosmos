import importlib
import logging
import os
import shutil
import sys
import tempfile
from datetime import datetime
from pathlib import Path
from subprocess import PIPE, Popen
from unittest.mock import MagicMock, patch

import pytest
from airflow.models import Variable

from cosmos import settings
from cosmos.config import CosmosConfigException, ExecutionConfig, ProfileConfig, ProjectConfig, RenderConfig
from cosmos.constants import DBT_TARGET_DIR_NAME, DbtResourceType, ExecutionMode, SourceRenderingBehavior
from cosmos.dbt.graph import (
    CosmosLoadDbtException,
    DbtGraph,
    DbtNode,
    LoadMode,
    parse_dbt_ls_output,
    run_command,
)
from cosmos.profiles import PostgresUserPasswordProfileMapping

DBT_PROJECTS_ROOT_DIR = Path(__file__).parent.parent.parent / "dev/dags/dbt"
DBT_PROJECT_NAME = "jaffle_shop"
SAMPLE_MANIFEST = Path(__file__).parent.parent / "sample/manifest.json"
SAMPLE_MANIFEST_PY = Path(__file__).parent.parent / "sample/manifest_python.json"
SAMPLE_MANIFEST_MODEL_VERSION = Path(__file__).parent.parent / "sample/manifest_model_version.json"
SAMPLE_MANIFEST_SOURCE = Path(__file__).parent.parent / "sample/manifest_source.json"
SAMPLE_DBT_LS_OUTPUT = Path(__file__).parent.parent / "sample/sample_dbt_ls.txt"
SOURCE_RENDERING_BEHAVIOR = SourceRenderingBehavior(os.getenv("SOURCE_RENDERING_BEHAVIOR", "none"))


@pytest.fixture
def tmp_dbt_project_dir():
    """
    Creates a plain dbt project structure, which does not contain logs or target folders.
    """
    source_proj_dir = DBT_PROJECTS_ROOT_DIR / DBT_PROJECT_NAME

    tmp_dir = Path(tempfile.mkdtemp())
    target_proj_dir = tmp_dir / DBT_PROJECT_NAME
    shutil.copytree(source_proj_dir, target_proj_dir)
    shutil.rmtree(target_proj_dir / "logs", ignore_errors=True)
    shutil.rmtree(target_proj_dir / "target", ignore_errors=True)
    yield tmp_dir

    shutil.rmtree(tmp_dir, ignore_errors=True)  # delete directory


@pytest.fixture
def postgres_profile_config() -> ProfileConfig:
    return ProfileConfig(
        profile_name="default",
        target_name="default",
        profile_mapping=PostgresUserPasswordProfileMapping(
            conn_id="example_conn",
            profile_args={"schema": "public"},
        ),
    )


@pytest.mark.parametrize(
    "unique_id,expected_name, expected_select",
    [
        ("model.my_project.customers", "customers", "customers"),
        ("model.my_project.customers.v1", "customers_v1", "customers.v1"),
        ("model.my_project.orders.v2", "orders_v2", "orders.v2"),
    ],
)
def test_dbt_node_name_and_select(unique_id, expected_name, expected_select):
    node = DbtNode(unique_id=unique_id, resource_type=DbtResourceType.MODEL, depends_on=[], file_path="")
    assert node.name == expected_name
    assert node.resource_name == expected_select


@pytest.mark.parametrize(
    "unique_id,expected_dict",
    [
        (
            "model.my_project.customers",
            {
                "unique_id": "model.my_project.customers",
                "resource_type": "model",
                "depends_on": [],
                "file_path": "",
                "tags": [],
                "config": {},
                "has_test": False,
                "resource_name": "customers",
                "name": "customers",
            },
        ),
        (
            "model.my_project.customers.v1",
            {
                "unique_id": "model.my_project.customers.v1",
                "resource_type": "model",
                "depends_on": [],
                "file_path": "",
                "tags": [],
                "config": {},
                "has_test": False,
                "resource_name": "customers.v1",
                "name": "customers_v1",
            },
        ),
    ],
)
def test_dbt_node_context_dict(
    unique_id,
    expected_dict,
):
    node = DbtNode(unique_id=unique_id, resource_type=DbtResourceType.MODEL, depends_on=[], file_path="")
    assert node.context_dict == expected_dict


@pytest.mark.parametrize(
    "project_name,manifest_filepath,model_filepath",
    [(DBT_PROJECT_NAME, SAMPLE_MANIFEST, "customers.sql"), ("jaffle_shop_python", SAMPLE_MANIFEST_PY, "customers.py")],
)
def test_load_via_manifest_with_exclude(project_name, manifest_filepath, model_filepath):
    project_config = ProjectConfig(
        dbt_project_path=DBT_PROJECTS_ROOT_DIR / project_name, manifest_path=manifest_filepath
    )
    profile_config = ProfileConfig(
        profile_name="test",
        target_name="test",
        profiles_yml_filepath=DBT_PROJECTS_ROOT_DIR / DBT_PROJECT_NAME / "profiles.yml",
    )
    render_config = RenderConfig(
        exclude=["config.materialized:table"],
        source_rendering_behavior=SOURCE_RENDERING_BEHAVIOR,
    )
    execution_config = ExecutionConfig(dbt_project_path=project_config.dbt_project_path)
    dbt_graph = DbtGraph(
        project=project_config,
        execution_config=execution_config,
        profile_config=profile_config,
        render_config=render_config,
    )
    dbt_graph.load_from_dbt_manifest()

    assert len(dbt_graph.nodes) == 28
    assert len(dbt_graph.filtered_nodes) == 26
    assert "model.jaffle_shop.orders" not in dbt_graph.filtered_nodes

    sample_node = dbt_graph.nodes["model.jaffle_shop.customers"]
    assert sample_node.name == "customers"
    assert sample_node.unique_id == "model.jaffle_shop.customers"
    assert sample_node.resource_type == DbtResourceType.MODEL
    assert sample_node.depends_on == [
        "model.jaffle_shop.stg_customers",
        "model.jaffle_shop.stg_orders",
        "model.jaffle_shop.stg_payments",
    ]
    assert sample_node.file_path == DBT_PROJECTS_ROOT_DIR / f"{project_name}/models/{model_filepath}"


@pytest.mark.parametrize(
    "project_name,manifest_filepath,model_filepath",
    [(DBT_PROJECT_NAME, SAMPLE_MANIFEST, "customers.sql"), ("jaffle_shop_python", SAMPLE_MANIFEST_PY, "customers.py")],
)
def test_load_via_manifest_with_select(project_name, manifest_filepath, model_filepath):
    project_config = ProjectConfig(
        dbt_project_path=DBT_PROJECTS_ROOT_DIR / project_name, manifest_path=manifest_filepath
    )
    profile_config = ProfileConfig(
        profile_name="test",
        target_name="test",
        profiles_yml_filepath=DBT_PROJECTS_ROOT_DIR / DBT_PROJECT_NAME / "profiles.yml",
    )
    render_config = RenderConfig(select=["+customers"], source_rendering_behavior=SOURCE_RENDERING_BEHAVIOR)
    execution_config = ExecutionConfig(dbt_project_path=project_config.dbt_project_path)
    dbt_graph = DbtGraph(
        project=project_config,
        execution_config=execution_config,
        profile_config=profile_config,
        render_config=render_config,
    )
    dbt_graph.load_from_dbt_manifest()

    expected_keys = [
        "model.jaffle_shop.customers",
        "model.jaffle_shop.orders",
        "model.jaffle_shop.stg_customers",
        "model.jaffle_shop.stg_orders",
        "model.jaffle_shop.stg_payments",
        "seed.jaffle_shop.raw_customers",
        "seed.jaffle_shop.raw_orders",
        "seed.jaffle_shop.raw_payments",
        "test.jaffle_shop.accepted_values_orders_status__placed__shipped__completed__return_pending__returned.be6b5b5ec3",
        "test.jaffle_shop.accepted_values_stg_orders_status__placed__shipped__completed__return_pending__returned.080fb20aad",
        "test.jaffle_shop.accepted_values_stg_payments_payment_method__credit_card__coupon__bank_transfer__gift_card.3c3820f278",
        "test.jaffle_shop.not_null_customers_customer_id.5c9bf9911d",
        "test.jaffle_shop.not_null_orders_amount.106140f9fd",
        "test.jaffle_shop.not_null_orders_bank_transfer_amount.7743500c49",
        "test.jaffle_shop.not_null_orders_coupon_amount.ab90c90625",
        "test.jaffle_shop.not_null_orders_credit_card_amount.d3ca593b59",
        "test.jaffle_shop.not_null_orders_customer_id.c5f02694af",
        "test.jaffle_shop.not_null_orders_gift_card_amount.413a0d2d7a",
        "test.jaffle_shop.not_null_orders_order_id.cf6c17daed",
        "test.jaffle_shop.not_null_stg_customers_customer_id.e2cfb1f9aa",
        "test.jaffle_shop.not_null_stg_orders_order_id.81cfe2fe64",
        "test.jaffle_shop.not_null_stg_payments_payment_id.c19cc50075",
        "test.jaffle_shop.relationships_orders_customer_id__customer_id__ref_customers_.c6ec7f58f2",
        "test.jaffle_shop.unique_customers_customer_id.c5af1ff4b1",
        "test.jaffle_shop.unique_orders_order_id.fed79b3a6e",
        "test.jaffle_shop.unique_stg_customers_customer_id.c7614daada",
        "test.jaffle_shop.unique_stg_orders_order_id.e3b841c71a",
        "test.jaffle_shop.unique_stg_payments_payment_id.3744510712",
    ]
    assert sorted(dbt_graph.nodes.keys()) == expected_keys

    assert len(dbt_graph.nodes) == 28
    assert len(dbt_graph.filtered_nodes) == 7
    assert "model.jaffle_shop.orders" not in dbt_graph.filtered_nodes

    sample_node = dbt_graph.nodes["model.jaffle_shop.customers"]
    assert sample_node.name == "customers"
    assert sample_node.unique_id == "model.jaffle_shop.customers"
    assert sample_node.resource_type == DbtResourceType.MODEL
    assert sample_node.depends_on == [
        "model.jaffle_shop.stg_customers",
        "model.jaffle_shop.stg_orders",
        "model.jaffle_shop.stg_payments",
    ]
    assert sample_node.file_path == DBT_PROJECTS_ROOT_DIR / f"{project_name}/models/{model_filepath}"


@patch("cosmos.dbt.graph.DbtGraph.load_from_dbt_manifest", return_value=None)
def test_load_automatic_manifest_is_available(mock_load_from_dbt_manifest):
    project_config = ProjectConfig(
        dbt_project_path=DBT_PROJECTS_ROOT_DIR / DBT_PROJECT_NAME, manifest_path=SAMPLE_MANIFEST
    )
    profile_config = ProfileConfig(
        profile_name="test",
        target_name="test",
        profiles_yml_filepath=DBT_PROJECTS_ROOT_DIR / DBT_PROJECT_NAME / "profiles.yml",
    )
    dbt_graph = DbtGraph(project=project_config, profile_config=profile_config)
    dbt_graph.load(execution_mode=ExecutionMode.LOCAL)
    assert mock_load_from_dbt_manifest.called


@patch("cosmos.dbt.graph.DbtGraph.load_via_dbt_ls_file", return_value=None)
def test_load_automatic_dbt_ls_file_is_available(mock_load_via_dbt_ls_file):
    project_config = ProjectConfig(dbt_project_path=DBT_PROJECTS_ROOT_DIR / DBT_PROJECT_NAME)
    profile_config = ProfileConfig(
        profile_name="test",
        target_name="test",
        profiles_yml_filepath=DBT_PROJECTS_ROOT_DIR / DBT_PROJECT_NAME / "profiles.yml",
    )
    render_config = RenderConfig(
        dbt_ls_path=SAMPLE_DBT_LS_OUTPUT,
        source_rendering_behavior=SOURCE_RENDERING_BEHAVIOR,
    )
    dbt_graph = DbtGraph(project=project_config, profile_config=profile_config, render_config=render_config)
    dbt_graph.load(method=LoadMode.DBT_LS_FILE, execution_mode=ExecutionMode.LOCAL)
    assert mock_load_via_dbt_ls_file.called


def test_load_dbt_ls_file_without_file():
    project_config = ProjectConfig(dbt_project_path=DBT_PROJECTS_ROOT_DIR / DBT_PROJECT_NAME)
    profile_config = ProfileConfig(
        profile_name="test",
        target_name="test",
        profiles_yml_filepath=DBT_PROJECTS_ROOT_DIR / DBT_PROJECT_NAME / "profiles.yml",
    )
    render_config = RenderConfig(dbt_ls_path=None, source_rendering_behavior=SOURCE_RENDERING_BEHAVIOR)
    dbt_graph = DbtGraph(project=project_config, profile_config=profile_config, render_config=render_config)
    with pytest.raises(CosmosLoadDbtException) as err_info:
        dbt_graph.load(execution_mode=ExecutionMode.LOCAL, method=LoadMode.DBT_LS_FILE)
    assert err_info.value.args[0] == "Unable to load dbt ls file using None"


def test_load_dbt_ls_file_without_project_path():
    project_config = ProjectConfig(dbt_project_path=DBT_PROJECTS_ROOT_DIR / DBT_PROJECT_NAME)
    profile_config = ProfileConfig(
        profile_name="test",
        target_name="test",
        profiles_yml_filepath=DBT_PROJECTS_ROOT_DIR / DBT_PROJECT_NAME / "profiles.yml",
    )
    render_config = RenderConfig(
        dbt_ls_path=SAMPLE_DBT_LS_OUTPUT,
        dbt_project_path=None,
        source_rendering_behavior=SOURCE_RENDERING_BEHAVIOR,
    )
    dbt_graph = DbtGraph(
        project=project_config,
        profile_config=profile_config,
        render_config=render_config,
    )
    with pytest.raises(CosmosLoadDbtException) as err_info:
        dbt_graph.load(execution_mode=ExecutionMode.LOCAL, method=LoadMode.DBT_LS_FILE)
    assert err_info.value.args[0] == "Unable to load dbt ls file without RenderConfig.project_path"


@patch("cosmos.dbt.graph.DbtGraph.load_via_custom_parser", side_effect=None)
@patch("cosmos.dbt.graph.DbtGraph.load_via_dbt_ls", return_value=None)
def test_load_automatic_without_manifest_with_profile_yml(mock_load_via_dbt_ls, mock_load_via_custom_parser):
    project_config = ProjectConfig(dbt_project_path=DBT_PROJECTS_ROOT_DIR / DBT_PROJECT_NAME)
    profile_config = ProfileConfig(
        profile_name="test",
        target_name="test",
        profiles_yml_filepath=DBT_PROJECTS_ROOT_DIR / DBT_PROJECT_NAME / "profiles.yml",
    )
    dbt_graph = DbtGraph(project=project_config, profile_config=profile_config)
    dbt_graph.load(execution_mode=ExecutionMode.LOCAL)
    assert mock_load_via_dbt_ls.called
    assert not mock_load_via_custom_parser.called


@patch("cosmos.dbt.graph.DbtGraph.load_via_custom_parser", side_effect=None)
@patch("cosmos.dbt.graph.DbtGraph.load_via_dbt_ls", return_value=None)
def test_load_automatic_without_manifest_with_profile_mapping(mock_load_via_dbt_ls, mock_load_via_custom_parser):
    project_config = ProjectConfig(dbt_project_path=DBT_PROJECTS_ROOT_DIR / DBT_PROJECT_NAME)
    profile_config = ProfileConfig(
        profile_name="test",
        target_name="test",
        profile_mapping=PostgresUserPasswordProfileMapping(
            conn_id="example_conn",
            profile_args={"schema": "public"},
        ),
    )
    dbt_graph = DbtGraph(project=project_config, profile_config=profile_config)
    dbt_graph.load(execution_mode=ExecutionMode.LOCAL)
    assert mock_load_via_dbt_ls.called
    assert not mock_load_via_custom_parser.called


@patch("cosmos.dbt.graph.DbtGraph.load_via_custom_parser", return_value=None)
@patch("cosmos.dbt.graph.DbtGraph.load_via_dbt_ls", side_effect=FileNotFoundError())
def test_load_automatic_without_manifest_and_without_dbt_cmd(mock_load_via_dbt_ls, mock_load_via_custom_parser):
    project_config = ProjectConfig(dbt_project_path=DBT_PROJECTS_ROOT_DIR / DBT_PROJECT_NAME)
    profile_config = ProfileConfig(
        profile_name="test",
        target_name="test",
        profiles_yml_filepath=DBT_PROJECTS_ROOT_DIR / DBT_PROJECT_NAME / "profiles.yml",
    )
    dbt_graph = DbtGraph(project=project_config, profile_config=profile_config)
    dbt_graph.load(execution_mode=ExecutionMode.LOCAL, method=LoadMode.AUTOMATIC)
    assert mock_load_via_dbt_ls.called
    assert mock_load_via_custom_parser.called


def test_load_manifest_without_manifest():
    project_config = ProjectConfig(dbt_project_path=DBT_PROJECTS_ROOT_DIR / DBT_PROJECT_NAME)
    profile_config = ProfileConfig(
        profile_name="test",
        target_name="test",
        profiles_yml_filepath=DBT_PROJECTS_ROOT_DIR / DBT_PROJECT_NAME / "profiles.yml",
    )
    dbt_graph = DbtGraph(project=project_config, profile_config=profile_config)
    with pytest.raises(CosmosLoadDbtException) as err_info:
        dbt_graph.load(execution_mode=ExecutionMode.LOCAL, method=LoadMode.DBT_MANIFEST)
    assert err_info.value.args[0] == "Unable to load manifest using None"


@patch("cosmos.dbt.graph.DbtGraph.load_from_dbt_manifest", return_value=None)
def test_load_manifest_with_manifest(mock_load_from_dbt_manifest):
    project_config = ProjectConfig(
        dbt_project_path=DBT_PROJECTS_ROOT_DIR / DBT_PROJECT_NAME, manifest_path=SAMPLE_MANIFEST
    )
    profile_config = ProfileConfig(
        profile_name="test",
        target_name="test",
        profiles_yml_filepath=DBT_PROJECTS_ROOT_DIR / DBT_PROJECT_NAME / "profiles.yml",
    )
    dbt_graph = DbtGraph(project=project_config, profile_config=profile_config)
    dbt_graph.load(execution_mode=ExecutionMode.LOCAL, method=LoadMode.DBT_MANIFEST)
    assert mock_load_from_dbt_manifest.called


@pytest.mark.parametrize(
    "exec_mode,method,expected_function",
    [
        (ExecutionMode.LOCAL, LoadMode.AUTOMATIC, "mock_load_via_dbt_ls"),
        (ExecutionMode.VIRTUALENV, LoadMode.AUTOMATIC, "mock_load_via_dbt_ls"),
        (ExecutionMode.KUBERNETES, LoadMode.AUTOMATIC, "mock_load_via_dbt_ls"),
        (ExecutionMode.DOCKER, LoadMode.AUTOMATIC, "mock_load_via_dbt_ls"),
        (ExecutionMode.LOCAL, LoadMode.DBT_LS, "mock_load_via_dbt_ls"),
        (ExecutionMode.LOCAL, LoadMode.CUSTOM, "mock_load_via_custom_parser"),
    ],
)
@patch("cosmos.dbt.graph.DbtGraph.update_node_dependency")
@patch("cosmos.dbt.graph.DbtGraph.load_via_custom_parser", return_value=None)
@patch("cosmos.dbt.graph.DbtGraph.load_via_dbt_ls", return_value=None)
@patch("cosmos.dbt.graph.DbtGraph.load_from_dbt_manifest", return_value=None)
@patch("cosmos.dbt.graph.DbtGraph.load_via_dbt_ls_file", return_value=None)
def test_load(
    mock_load_from_dbt_manifest,
    mock_load_via_dbt_ls_file,
    mock_load_via_dbt_ls,
    mock_load_via_custom_parser,
    mock_update_node_dependency,
    exec_mode,
    method,
    expected_function,
):
    project_config = ProjectConfig(dbt_project_path=DBT_PROJECTS_ROOT_DIR / DBT_PROJECT_NAME)
    profile_config = ProfileConfig(
        profile_name="test",
        target_name="test",
        profiles_yml_filepath=DBT_PROJECTS_ROOT_DIR / DBT_PROJECT_NAME / "profiles.yml",
    )
    dbt_graph = DbtGraph(project=project_config, profile_config=profile_config)

    dbt_graph.load(method=method, execution_mode=exec_mode)
    load_function = locals()[expected_function]
    assert load_function.called
    assert mock_update_node_dependency.called


@pytest.mark.integration
@pytest.mark.parametrize("enable_cache_profile", [True, False])
@patch("cosmos.config.is_profile_cache_enabled")
@patch("cosmos.dbt.graph.Popen")
def test_load_via_dbt_ls_does_not_create_target_logs_in_original_folder(
    mock_popen, is_profile_cache_enabled, enable_cache_profile, tmp_dbt_project_dir, postgres_profile_config
):
    is_profile_cache_enabled.return_value = enable_cache_profile
    mock_popen().communicate.return_value = ("", "")
    mock_popen().returncode = 0
    assert not (tmp_dbt_project_dir / "target").exists()
    assert not (tmp_dbt_project_dir / "logs").exists()

    project_config = ProjectConfig(dbt_project_path=tmp_dbt_project_dir / DBT_PROJECT_NAME)
    render_config = RenderConfig(
        dbt_project_path=tmp_dbt_project_dir / DBT_PROJECT_NAME,
        source_rendering_behavior=SOURCE_RENDERING_BEHAVIOR,
    )
    execution_config = ExecutionConfig(dbt_project_path=tmp_dbt_project_dir / DBT_PROJECT_NAME)
    dbt_graph = DbtGraph(
        project=project_config,
        render_config=render_config,
        execution_config=execution_config,
        profile_config=postgres_profile_config,
    )
    dbt_graph.load_via_dbt_ls()
    assert not (tmp_dbt_project_dir / "target").exists()
    assert not (tmp_dbt_project_dir / "logs").exists()

    used_cwd = Path(mock_popen.call_args[0][0][5])
    assert used_cwd != project_config.dbt_project_path
    assert not used_cwd.exists()


@pytest.mark.integration
def test_load_via_dbt_ls_with_exclude(postgres_profile_config):
    project_config = ProjectConfig(dbt_project_path=DBT_PROJECTS_ROOT_DIR / DBT_PROJECT_NAME)
    render_config = RenderConfig(
        dbt_project_path=DBT_PROJECTS_ROOT_DIR / DBT_PROJECT_NAME,
        select=["*customers*"],
        exclude=["*orders*"],
        source_rendering_behavior=SOURCE_RENDERING_BEHAVIOR,
    )
    execution_config = ExecutionConfig(dbt_project_path=DBT_PROJECTS_ROOT_DIR / DBT_PROJECT_NAME)
    dbt_graph = DbtGraph(
        project=project_config,
        render_config=render_config,
        execution_config=execution_config,
        profile_config=postgres_profile_config,
    )

    dbt_graph.load_via_dbt_ls()
    assert dbt_graph.nodes == dbt_graph.filtered_nodes
    # This test is dependent upon dbt >= 1.5.4
    assert len(dbt_graph.nodes) == 9
    expected_keys = [
        "model.jaffle_shop.customers",
        "model.jaffle_shop.stg_customers",
        "seed.jaffle_shop.raw_customers",
        "test.jaffle_shop.not_null_customers_customer_id.5c9bf9911d",
        "test.jaffle_shop.not_null_stg_customers_customer_id.e2cfb1f9aa",
        "test.jaffle_shop.source_not_null_postgres_db_raw_customers_id.de3e9fff76",
        "test.jaffle_shop.source_unique_postgres_db_raw_customers_id.6e5ad1d707",
        "test.jaffle_shop.unique_customers_customer_id.c5af1ff4b1",
        "test.jaffle_shop.unique_stg_customers_customer_id.c7614daada",
    ]
    assert sorted(dbt_graph.nodes.keys()) == expected_keys

    sample_node = dbt_graph.nodes["model.jaffle_shop.customers"]
    assert sample_node.name == "customers"
    assert sample_node.unique_id == "model.jaffle_shop.customers"
    assert sample_node.resource_type == DbtResourceType.MODEL
    assert sample_node.depends_on == [
        "model.jaffle_shop.stg_customers",
        "model.jaffle_shop.stg_orders",
        "model.jaffle_shop.stg_payments",
    ]
    assert sample_node.file_path == DBT_PROJECTS_ROOT_DIR / "jaffle_shop/models/customers.sql"


@pytest.mark.integration
@pytest.mark.parametrize("project_name", ("jaffle_shop", "jaffle_shop_python"))
def test_load_via_dbt_ls_without_exclude(project_name, postgres_profile_config):
    project_config = ProjectConfig(dbt_project_path=DBT_PROJECTS_ROOT_DIR / project_name)
    render_config = RenderConfig(
        dbt_project_path=DBT_PROJECTS_ROOT_DIR / DBT_PROJECT_NAME,
        source_rendering_behavior=SOURCE_RENDERING_BEHAVIOR,
    )
    execution_config = ExecutionConfig(dbt_project_path=DBT_PROJECTS_ROOT_DIR / DBT_PROJECT_NAME)
    dbt_graph = DbtGraph(
        project=project_config,
        render_config=render_config,
        execution_config=execution_config,
        profile_config=postgres_profile_config,
    )
    dbt_graph.load_via_dbt_ls()

    assert dbt_graph.nodes == dbt_graph.filtered_nodes
    assert len(dbt_graph.nodes) == 37


def test_load_via_custom_without_project_path():
    project_config = ProjectConfig(manifest_path=SAMPLE_MANIFEST, project_name="test")
    execution_config = ExecutionConfig()
    render_config = RenderConfig(
        dbt_executable_path="/inexistent/dbt",
        source_rendering_behavior=SOURCE_RENDERING_BEHAVIOR,
    )
    dbt_graph = DbtGraph(
        project=project_config,
        execution_config=execution_config,
        render_config=render_config,
    )
    with pytest.raises(CosmosLoadDbtException) as err_info:
        dbt_graph.load_via_custom_parser()

    expected = "Unable to load dbt project without RenderConfig.dbt_project_path and ExecutionConfig.dbt_project_path"
    assert err_info.value.args[0] == expected


@patch("cosmos.config.RenderConfig.validate_dbt_command", return_value=None)
def test_load_via_dbt_ls_without_profile(mock_validate_dbt_command):
    project_config = ProjectConfig(dbt_project_path=DBT_PROJECTS_ROOT_DIR / DBT_PROJECT_NAME)
    execution_config = ExecutionConfig(dbt_project_path=DBT_PROJECTS_ROOT_DIR / DBT_PROJECT_NAME)
    render_config = RenderConfig(
        dbt_executable_path="existing-dbt-cmd",
        dbt_project_path=DBT_PROJECTS_ROOT_DIR / DBT_PROJECT_NAME,
        source_rendering_behavior=SOURCE_RENDERING_BEHAVIOR,
    )
    dbt_graph = DbtGraph(
        project=project_config,
        execution_config=execution_config,
        render_config=render_config,
    )
    with pytest.raises(CosmosLoadDbtException) as err_info:
        dbt_graph.load_via_dbt_ls()

    expected = "Unable to load project via dbt ls without a profile config."
    assert err_info.value.args[0] == expected


@patch("cosmos.dbt.executable.shutil.which", return_value=None)
def test_load_via_dbt_ls_with_invalid_dbt_path(mock_which):
    project_config = ProjectConfig(dbt_project_path=DBT_PROJECTS_ROOT_DIR / DBT_PROJECT_NAME)
    execution_config = ExecutionConfig(dbt_project_path=DBT_PROJECTS_ROOT_DIR / DBT_PROJECT_NAME)
    render_config = RenderConfig(
        dbt_project_path=DBT_PROJECTS_ROOT_DIR / DBT_PROJECT_NAME,
        dbt_executable_path="/inexistent/dbt",
        source_rendering_behavior=SOURCE_RENDERING_BEHAVIOR,
    )
    with patch("pathlib.Path.exists", return_value=True):
        dbt_graph = DbtGraph(
            project=project_config,
            execution_config=execution_config,
            render_config=render_config,
            profile_config=ProfileConfig(
                profile_name="default",
                target_name="default",
                profiles_yml_filepath=Path(__file__).parent.parent / "sample/profiles.yml",
            ),
        )
        with pytest.raises(CosmosConfigException) as err_info:
            dbt_graph.load_via_dbt_ls()

    expected = "Unable to find the dbt executable, attempted: </inexistent/dbt> and <dbt>."
    assert err_info.value.args[0] == expected


@pytest.mark.sqlite
@pytest.mark.parametrize("load_method", ["load_via_dbt_ls", "load_from_dbt_manifest"])
@pytest.mark.integration
def test_load_via_dbt_ls_with_sources(load_method):
    project_name = "simple"
    dbt_graph = DbtGraph(
        project=ProjectConfig(
            dbt_project_path=DBT_PROJECTS_ROOT_DIR / project_name,
            manifest_path=SAMPLE_MANIFEST_SOURCE if load_method == "load_from_dbt_manifest" else None,
        ),
        render_config=RenderConfig(
            dbt_project_path=DBT_PROJECTS_ROOT_DIR / project_name,
            dbt_deps=False,
            env_vars={"DBT_SQLITE_PATH": str(DBT_PROJECTS_ROOT_DIR / "data")},
            source_rendering_behavior=SOURCE_RENDERING_BEHAVIOR,
        ),
        execution_config=ExecutionConfig(dbt_project_path=DBT_PROJECTS_ROOT_DIR / project_name),
        profile_config=ProfileConfig(
            profile_name="simple",
            target_name="dev",
            profiles_yml_filepath=(DBT_PROJECTS_ROOT_DIR / project_name / "profiles.yml"),
        ),
    )
    getattr(dbt_graph, load_method)()
    assert len(dbt_graph.nodes) >= 4
    assert "source.simple.main.movies_ratings" in dbt_graph.nodes
    assert "exposure.simple.weekly_metrics" in dbt_graph.nodes


@pytest.mark.integration
def test_load_via_dbt_ls_without_dbt_deps(postgres_profile_config):
    project_config = ProjectConfig(dbt_project_path=DBT_PROJECTS_ROOT_DIR / DBT_PROJECT_NAME)
    render_config = RenderConfig(
        dbt_project_path=DBT_PROJECTS_ROOT_DIR / DBT_PROJECT_NAME,
        dbt_deps=False,
        source_rendering_behavior=SOURCE_RENDERING_BEHAVIOR,
    )
    execution_config = ExecutionConfig(dbt_project_path=DBT_PROJECTS_ROOT_DIR / DBT_PROJECT_NAME)
    dbt_graph = DbtGraph(
        project=project_config,
        render_config=render_config,
        execution_config=execution_config,
        profile_config=postgres_profile_config,
    )

    with pytest.raises(CosmosLoadDbtException) as err_info:
        dbt_graph.load_via_dbt_ls_without_cache()

    expected = "Unable to run dbt ls command due to missing dbt_packages. Set RenderConfig.dbt_deps=True."
    assert err_info.value.args[0] == expected


@pytest.mark.integration
def test_load_via_dbt_ls_without_dbt_deps_and_preinstalled_dbt_packages(
    tmp_dbt_project_dir, postgres_profile_config, caplog
):
    local_flags = [
        "--project-dir",
        tmp_dbt_project_dir / DBT_PROJECT_NAME,
        "--profiles-dir",
        tmp_dbt_project_dir / DBT_PROJECT_NAME,
        "--profile",
        "default",
        "--target",
        "dev",
    ]

    deps_command = ["dbt", "deps"]
    deps_command.extend(local_flags)
    process = Popen(
        deps_command,
        stdout=PIPE,
        stderr=PIPE,
        cwd=tmp_dbt_project_dir / DBT_PROJECT_NAME,
        universal_newlines=True,
    )
    stdout, stderr = process.communicate()

    project_config = ProjectConfig(dbt_project_path=tmp_dbt_project_dir / DBT_PROJECT_NAME)
    render_config = RenderConfig(
        dbt_project_path=tmp_dbt_project_dir / DBT_PROJECT_NAME,
        dbt_deps=False,
        source_rendering_behavior=SOURCE_RENDERING_BEHAVIOR,
    )
    execution_config = ExecutionConfig(dbt_project_path=tmp_dbt_project_dir / DBT_PROJECT_NAME)
    dbt_graph = DbtGraph(
        project=project_config,
        render_config=render_config,
        execution_config=execution_config,
        profile_config=postgres_profile_config,
    )

    assert dbt_graph.load_via_dbt_ls() is None  # Doesn't raise any exceptions


@pytest.mark.integration
@pytest.mark.parametrize("enable_cache_profile", [True, False])
@patch("cosmos.config.is_profile_cache_enabled")
def test_load_via_dbt_ls_caching_partial_parsing(
    is_profile_cache_enabled, enable_cache_profile, tmp_dbt_project_dir, postgres_profile_config, caplog, tmp_path
):
    """
    When using RenderConfig.enable_mock_profile=False and defining DbtGraph.cache_dir,
    Cosmos should leverage dbt partial parsing.
    """
    caplog.set_level(logging.DEBUG)

    is_profile_cache_enabled.return_value = enable_cache_profile

    project_config = ProjectConfig(dbt_project_path=tmp_dbt_project_dir / DBT_PROJECT_NAME)
    render_config = RenderConfig(
        dbt_project_path=tmp_dbt_project_dir / DBT_PROJECT_NAME,
        dbt_deps=True,
        enable_mock_profile=False,
        source_rendering_behavior=SOURCE_RENDERING_BEHAVIOR,
    )
    execution_config = ExecutionConfig(dbt_project_path=tmp_dbt_project_dir / DBT_PROJECT_NAME)
    dbt_graph = DbtGraph(
        project=project_config,
        render_config=render_config,
        execution_config=execution_config,
        profile_config=postgres_profile_config,
        cache_dir=tmp_path,
    )

    (tmp_path / DBT_TARGET_DIR_NAME).mkdir(parents=True, exist_ok=True)

    # First time dbt ls is run, partial parsing was not cached, so we don't benefit from this
    dbt_graph.load_via_dbt_ls_without_cache()
    assert "Unable to do partial parsing" in caplog.text

    # From the second time we run dbt ls onwards, we benefit from partial parsing
    caplog.clear()
    dbt_graph.load_via_dbt_ls_without_cache()  # should not not raise exception
    assert not "Unable to do partial parsing" in caplog.text


@pytest.mark.integration
def test_load_via_dbt_ls_uses_partial_parse_when_cache_is_disabled(
    tmp_dbt_project_dir, postgres_profile_config, caplog, tmp_path
):
    """
    When using RenderConfig.enable_mock_profile=False and defining DbtGraph.cache_dir,
    Cosmos should leverage dbt partial parsing.
    """
    target_dir = tmp_dbt_project_dir / DBT_PROJECT_NAME / DBT_TARGET_DIR_NAME
    target_dir.mkdir(parents=True, exist_ok=True)

    partial_parse_cache_dir = Path("/tmp/cosmos")
    partial_parse_cache_dir.mkdir(parents=True, exist_ok=True)

    caplog.set_level(logging.DEBUG)
    project_config = ProjectConfig(dbt_project_path=tmp_dbt_project_dir / DBT_PROJECT_NAME)
    render_config = RenderConfig(
        dbt_project_path=tmp_dbt_project_dir / DBT_PROJECT_NAME,
        dbt_deps=True,
        enable_mock_profile=False,
        source_rendering_behavior=SOURCE_RENDERING_BEHAVIOR,
    )
    execution_config = ExecutionConfig(dbt_project_path=tmp_dbt_project_dir / DBT_PROJECT_NAME)
    dbt_graph = DbtGraph(
        project=project_config,
        render_config=render_config,
        execution_config=execution_config,
        profile_config=postgres_profile_config,
        cache_dir=partial_parse_cache_dir,
    )
    # Creates partial parse file with the expected version
    dbt_graph.load_via_dbt_ls_without_cache()  # should not not raise exception

    caplog.clear()

    # We copy a valid partial parse to the project directory
    shutil.copy(partial_parse_cache_dir / "target/partial_parse.msgpack", target_dir / "partial_parse.msgpack")

    # Run dbt ls without cache_dir, which disables cache:
    dbt_graph = DbtGraph(
        project=project_config,
        render_config=render_config,
        execution_config=execution_config,
        profile_config=postgres_profile_config,
        cache_dir="",  # Cache is disabled
    )
    # Should use the partial parse available in the original project folder
    dbt_graph.load_via_dbt_ls_without_cache()  # should not not raise exception

    assert not "Unable to do partial parsing" in caplog.text


@pytest.mark.integration
@patch("cosmos.dbt.graph.Popen")
def test_load_via_dbt_ls_with_zero_returncode_and_non_empty_stderr(
    mock_popen, tmp_dbt_project_dir, postgres_profile_config
):
    mock_popen().communicate.return_value = ("", "Some stderr warnings")
    mock_popen().returncode = 0

    project_config = ProjectConfig(dbt_project_path=tmp_dbt_project_dir / DBT_PROJECT_NAME)
    render_config = RenderConfig(
        dbt_project_path=tmp_dbt_project_dir / DBT_PROJECT_NAME,
        source_rendering_behavior=SOURCE_RENDERING_BEHAVIOR,
    )
    execution_config = ExecutionConfig(dbt_project_path=tmp_dbt_project_dir / DBT_PROJECT_NAME)
    dbt_graph = DbtGraph(
        project=project_config,
        render_config=render_config,
        execution_config=execution_config,
        profile_config=postgres_profile_config,
    )

    dbt_graph.load_via_dbt_ls()  # does not raise exception


@pytest.mark.integration
@patch("cosmos.dbt.graph.Popen")
def test_load_via_dbt_ls_with_non_zero_returncode(mock_popen, postgres_profile_config):
    mock_popen().communicate.return_value = ("", "Some stderr message")
    mock_popen().returncode = 1

    project_config = ProjectConfig(dbt_project_path=DBT_PROJECTS_ROOT_DIR / DBT_PROJECT_NAME)
    render_config = RenderConfig(
        dbt_project_path=DBT_PROJECTS_ROOT_DIR / DBT_PROJECT_NAME,
        source_rendering_behavior=SOURCE_RENDERING_BEHAVIOR,
    )
    execution_config = ExecutionConfig(dbt_project_path=DBT_PROJECTS_ROOT_DIR / DBT_PROJECT_NAME)
    dbt_graph = DbtGraph(
        project=project_config,
        render_config=render_config,
        execution_config=execution_config,
        profile_config=postgres_profile_config,
    )
    expected = r"Unable to run \['.+dbt', 'deps', .*\] due to the error:\nSome stderr message"
    with pytest.raises(CosmosLoadDbtException, match=expected):
        dbt_graph.load_via_dbt_ls()


@pytest.mark.integration
@patch("cosmos.dbt.graph.Popen.communicate", return_value=("Some Runtime Error", ""))
def test_load_via_dbt_ls_with_runtime_error_in_stdout(mock_popen_communicate, postgres_profile_config):
    # It may seem strange, but at least until dbt 1.6.0, there are circumstances when it outputs errors to stdout
    project_config = ProjectConfig(dbt_project_path=DBT_PROJECTS_ROOT_DIR / DBT_PROJECT_NAME)
    render_config = RenderConfig(
        dbt_project_path=DBT_PROJECTS_ROOT_DIR / DBT_PROJECT_NAME,
        source_rendering_behavior=SOURCE_RENDERING_BEHAVIOR,
    )
    execution_config = ExecutionConfig(dbt_project_path=DBT_PROJECTS_ROOT_DIR / DBT_PROJECT_NAME)
    dbt_graph = DbtGraph(
        project=project_config,
        render_config=render_config,
        execution_config=execution_config,
        profile_config=postgres_profile_config,
    )
    expected = r"Unable to run \['.+dbt', 'deps', .*\] due to the error:\nSome Runtime Error"
    with pytest.raises(CosmosLoadDbtException, match=expected):
        dbt_graph.load_via_dbt_ls()

    mock_popen_communicate.assert_called_once()


@pytest.mark.parametrize("project_name", ("jaffle_shop", "jaffle_shop_python"))
def test_load_via_load_via_custom_parser(project_name):
    project_config = ProjectConfig(dbt_project_path=DBT_PROJECTS_ROOT_DIR / project_name)
    execution_config = ExecutionConfig(dbt_project_path=DBT_PROJECTS_ROOT_DIR / DBT_PROJECT_NAME)
    render_config = RenderConfig(
        dbt_project_path=DBT_PROJECTS_ROOT_DIR / DBT_PROJECT_NAME,
        source_rendering_behavior=SOURCE_RENDERING_BEHAVIOR,
    )
    profile_config = ProfileConfig(
        profile_name="test",
        target_name="test",
        profiles_yml_filepath=DBT_PROJECTS_ROOT_DIR / DBT_PROJECT_NAME / "profiles.yml",
    )
    dbt_graph = DbtGraph(
        project=project_config,
        profile_config=profile_config,
        render_config=render_config,
        execution_config=execution_config,
    )

    dbt_graph.load_via_custom_parser()

    assert dbt_graph.nodes == dbt_graph.filtered_nodes
    assert len(dbt_graph.nodes) == 28


def test_load_via_load_via_custom_parser_select_rendering_config():
    project_config = ProjectConfig(dbt_project_path=DBT_PROJECTS_ROOT_DIR / "jaffle_shop")
    execution_config = ExecutionConfig(dbt_project_path=DBT_PROJECTS_ROOT_DIR / DBT_PROJECT_NAME)
    render_config = RenderConfig(
        dbt_project_path=DBT_PROJECTS_ROOT_DIR / DBT_PROJECT_NAME,
        select=["customers"],
        source_rendering_behavior=SOURCE_RENDERING_BEHAVIOR,
    )
    profile_config = ProfileConfig(
        profile_name="test",
        target_name="test",
        profiles_yml_filepath=DBT_PROJECTS_ROOT_DIR / DBT_PROJECT_NAME / "profiles.yml",
    )
    dbt_graph = DbtGraph(
        project=project_config,
        profile_config=profile_config,
        render_config=render_config,
        execution_config=execution_config,
    )

    dbt_graph.load_via_custom_parser()

    assert len(dbt_graph.filtered_nodes) == 1
    for model_name in dbt_graph.filtered_nodes:
        assert model_name == "customers"
        filter_node = dbt_graph.filtered_nodes.get(model_name)
        assert filter_node.file_path == DBT_PROJECTS_ROOT_DIR / "jaffle_shop/models/customers.sql"
        assert filter_node.tags == ["tags:customers"]


@patch("cosmos.dbt.graph.DbtGraph.update_node_dependency", return_value=None)
def test_update_node_dependency_called(mock_update_node_dependency):
    project_config = ProjectConfig(
        dbt_project_path=DBT_PROJECTS_ROOT_DIR / DBT_PROJECT_NAME, manifest_path=SAMPLE_MANIFEST
    )
    execution_config = ExecutionConfig(dbt_project_path=project_config.dbt_project_path)
    profile_config = ProfileConfig(
        profile_name="test",
        target_name="test",
        profiles_yml_filepath=DBT_PROJECTS_ROOT_DIR / DBT_PROJECT_NAME / "profiles.yml",
    )
    dbt_graph = DbtGraph(project=project_config, execution_config=execution_config, profile_config=profile_config)
    dbt_graph.load()

    assert mock_update_node_dependency.called


def test_update_node_dependency_target_exist():
    project_config = ProjectConfig(
        dbt_project_path=DBT_PROJECTS_ROOT_DIR / DBT_PROJECT_NAME, manifest_path=SAMPLE_MANIFEST
    )
    profile_config = ProfileConfig(
        profile_name="test",
        target_name="test",
        profiles_yml_filepath=DBT_PROJECTS_ROOT_DIR / DBT_PROJECT_NAME / "profiles.yml",
    )
    execution_config = ExecutionConfig(dbt_project_path=project_config.dbt_project_path)
    dbt_graph = DbtGraph(project=project_config, execution_config=execution_config, profile_config=profile_config)
    dbt_graph.load()

    for _, nodes in dbt_graph.nodes.items():
        if nodes.resource_type == DbtResourceType.TEST:
            for node_id in nodes.depends_on:
                assert dbt_graph.nodes[node_id].has_test is True


def test_update_node_dependency_test_not_exist():
    project_config = ProjectConfig(
        dbt_project_path=DBT_PROJECTS_ROOT_DIR / DBT_PROJECT_NAME, manifest_path=SAMPLE_MANIFEST
    )
    profile_config = ProfileConfig(
        profile_name="test",
        target_name="test",
        profiles_yml_filepath=DBT_PROJECTS_ROOT_DIR / DBT_PROJECT_NAME / "profiles.yml",
    )
    render_config = RenderConfig(
        exclude=["config.materialized:test"],
        source_rendering_behavior=SOURCE_RENDERING_BEHAVIOR,
    )
    execution_config = ExecutionConfig(dbt_project_path=project_config.dbt_project_path)
    dbt_graph = DbtGraph(
        project=project_config,
        execution_config=execution_config,
        profile_config=profile_config,
        render_config=render_config,
    )
    dbt_graph.load_from_dbt_manifest()

    for _, nodes in dbt_graph.filtered_nodes.items():
        assert nodes.has_test is False


def test_tag_selected_node_test_exist():
    project_config = ProjectConfig(
        dbt_project_path=DBT_PROJECTS_ROOT_DIR / DBT_PROJECT_NAME, manifest_path=SAMPLE_MANIFEST
    )
    profile_config = ProfileConfig(
        profile_name="test",
        target_name="test",
        profiles_yml_filepath=DBT_PROJECTS_ROOT_DIR / DBT_PROJECT_NAME / "profiles.yml",
    )
    render_config = RenderConfig(select=["tag:test_tag"], source_rendering_behavior=SOURCE_RENDERING_BEHAVIOR)
    execution_config = ExecutionConfig(dbt_project_path=project_config.dbt_project_path)
    dbt_graph = DbtGraph(
        project=project_config,
        execution_config=execution_config,
        profile_config=profile_config,
        render_config=render_config,
    )
    dbt_graph.load()
    assert len(dbt_graph.filtered_nodes) > 0

    for _, node in dbt_graph.filtered_nodes.items():
        assert node.tags == ["test_tag"]
        if node.resource_type == DbtResourceType.MODEL:
            assert node.has_test is True


@pytest.mark.integration
@pytest.mark.parametrize("load_method", ["load_via_dbt_ls", "load_from_dbt_manifest"])
def test_load_dbt_ls_and_manifest_with_model_version(load_method, postgres_profile_config):
    dbt_graph = DbtGraph(
        project=ProjectConfig(
            dbt_project_path=DBT_PROJECTS_ROOT_DIR / "model_version",
            manifest_path=SAMPLE_MANIFEST_MODEL_VERSION if load_method == "load_from_dbt_manifest" else None,
        ),
        render_config=RenderConfig(
            dbt_project_path=DBT_PROJECTS_ROOT_DIR / "model_version",
            source_rendering_behavior=SOURCE_RENDERING_BEHAVIOR,
        ),
        execution_config=ExecutionConfig(dbt_project_path=DBT_PROJECTS_ROOT_DIR / "model_version"),
        profile_config=postgres_profile_config,
    )
    getattr(dbt_graph, load_method)()
    expected_dbt_nodes = {
        "seed.jaffle_shop.raw_customers": "raw_customers",
        "seed.jaffle_shop.raw_orders": "raw_orders",
        "seed.jaffle_shop.raw_payments": "raw_payments",
        "model.jaffle_shop.stg_customers.v1": "stg_customers_v1",
        "model.jaffle_shop.stg_customers.v2": "stg_customers_v2",
        "model.jaffle_shop.customers.v1": "customers_v1",
        "model.jaffle_shop.customers.v2": "customers_v2",
        "model.jaffle_shop.stg_orders.v1": "stg_orders_v1",
        "model.jaffle_shop.stg_payments": "stg_payments",
        "model.jaffle_shop.orders": "orders",
    }

    for unique_id, name in expected_dbt_nodes.items():
        assert unique_id in dbt_graph.nodes
        assert name == dbt_graph.nodes[unique_id].name

    # Test dependencies
    assert {
        "model.jaffle_shop.stg_customers.v1",
        "model.jaffle_shop.stg_orders.v1",
        "model.jaffle_shop.stg_payments",
    } == set(dbt_graph.nodes["model.jaffle_shop.customers.v1"].depends_on)
    assert {
        "model.jaffle_shop.stg_customers.v2",
        "model.jaffle_shop.stg_orders.v1",
        "model.jaffle_shop.stg_payments",
    } == set(dbt_graph.nodes["model.jaffle_shop.customers.v2"].depends_on)
    assert {
        "model.jaffle_shop.stg_orders.v1",
        "model.jaffle_shop.stg_payments",
    } == set(dbt_graph.nodes["model.jaffle_shop.orders"].depends_on)


@pytest.mark.integration
def test_load_via_dbt_ls_file():
    project_config = ProjectConfig(dbt_project_path=DBT_PROJECTS_ROOT_DIR / DBT_PROJECT_NAME)
    profile_config = ProfileConfig(
        profile_name="test",
        target_name="test",
        profiles_yml_filepath=DBT_PROJECTS_ROOT_DIR / DBT_PROJECT_NAME / "profiles.yml",
    )
    render_config = RenderConfig(
        dbt_ls_path=SAMPLE_DBT_LS_OUTPUT,
        dbt_project_path=DBT_PROJECTS_ROOT_DIR / DBT_PROJECT_NAME,
        source_rendering_behavior=SOURCE_RENDERING_BEHAVIOR,
    )
    dbt_graph = DbtGraph(
        project=project_config,
        profile_config=profile_config,
        render_config=render_config,
    )
    dbt_graph.load(method=LoadMode.DBT_LS_FILE, execution_mode=ExecutionMode.LOCAL)

    expected_dbt_nodes = {
        "model.jaffle_shop.stg_customers": "stg_customers",
        "model.jaffle_shop.stg_orders": "stg_orders",
        "model.jaffle_shop.stg_payments": "stg_payments",
    }
    for unique_id, name in expected_dbt_nodes.items():
        assert unique_id in dbt_graph.nodes
        assert name == dbt_graph.nodes[unique_id].name
    # Test dependencies
    assert {"seed.jaffle_shop.raw_customers"} == set(dbt_graph.nodes["model.jaffle_shop.stg_customers"].depends_on)
    assert {"seed.jaffle_shop.raw_orders"} == set(dbt_graph.nodes["model.jaffle_shop.stg_orders"].depends_on)
    assert {"seed.jaffle_shop.raw_payments"} == set(dbt_graph.nodes["model.jaffle_shop.stg_payments"].depends_on)


@pytest.mark.parametrize(
    "stdout,returncode",
    [
        ("all good", None),
        ("WarnErrorOptions", None),
        pytest.param("fail", 599, marks=pytest.mark.xfail(raises=CosmosLoadDbtException)),
        pytest.param("Error", None, marks=pytest.mark.xfail(raises=CosmosLoadDbtException)),
    ],
)
@patch("cosmos.dbt.graph.Popen")
def test_run_command(mock_popen, stdout, returncode):
    fake_command = ["fake", "command"]
    fake_dir = Path("fake_dir")
    env_vars = {"fake": "env_var"}

    mock_popen.return_value.communicate.return_value = (stdout, "")
    mock_popen.return_value.returncode = returncode

    return_value = run_command(fake_command, fake_dir, env_vars)
    args, kwargs = mock_popen.call_args
    assert args[0] == fake_command
    assert kwargs["cwd"] == fake_dir
    assert kwargs["env"] == env_vars

    assert return_value == stdout


def test_parse_dbt_ls_output():
    fake_ls_stdout = '{"resource_type": "model", "name": "fake-name", "original_file_path": "fake-file-path.sql", "unique_id": "fake-unique-id", "tags": [], "config": {}}'

    expected_nodes = {
        "fake-unique-id": DbtNode(
            unique_id="fake-unique-id",
            resource_type=DbtResourceType.MODEL,
            file_path=Path("fake-project/fake-file-path.sql"),
            tags=[],
            config={},
            depends_on=[],
        ),
    }
    nodes = parse_dbt_ls_output(Path("fake-project"), fake_ls_stdout)

    assert expected_nodes == nodes


def test_parse_dbt_ls_output_with_json_without_tags_or_config():
    some_ls_stdout = '{"resource_type": "model", "name": "some-name", "original_file_path": "some-file-path.sql", "unique_id": "some-unique-id", "config": {}}'

    expected_nodes = {
        "some-unique-id": DbtNode(
            unique_id="some-unique-id",
            resource_type=DbtResourceType.MODEL,
            file_path=Path("some-project/some-file-path.sql"),
            tags=[],
            config={},
            depends_on=[],
        ),
    }
    nodes = parse_dbt_ls_output(Path("some-project"), some_ls_stdout)

    assert expected_nodes == nodes


@patch("cosmos.dbt.graph.DbtGraph.should_use_dbt_ls_cache", return_value=False)
@patch("cosmos.dbt.graph.Popen")
@patch("cosmos.dbt.graph.DbtGraph.update_node_dependency")
@patch("cosmos.config.RenderConfig.validate_dbt_command")
def test_load_via_dbt_ls_project_config_env_vars(
    mock_validate, mock_update_nodes, mock_popen, mock_enable_cache, tmp_dbt_project_dir
):
    """Tests that the dbt ls command in the subprocess has the project config env vars set."""
    mock_popen().communicate.return_value = ("", "")
    mock_popen().returncode = 0
    env_vars = {"MY_ENV_VAR": "my_value"}
    project_config = ProjectConfig(env_vars=env_vars)
    render_config = RenderConfig(
        dbt_project_path=tmp_dbt_project_dir / DBT_PROJECT_NAME,
        source_rendering_behavior=SOURCE_RENDERING_BEHAVIOR,
    )
    profile_config = ProfileConfig(
        profile_name="test",
        target_name="test",
        profiles_yml_filepath=DBT_PROJECTS_ROOT_DIR / DBT_PROJECT_NAME / "profiles.yml",
    )
    execution_config = ExecutionConfig(dbt_project_path=tmp_dbt_project_dir / DBT_PROJECT_NAME)
    dbt_graph = DbtGraph(
        project=project_config,
        render_config=render_config,
        execution_config=execution_config,
        profile_config=profile_config,
    )
    dbt_graph.load_via_dbt_ls()

    assert "MY_ENV_VAR" in mock_popen.call_args.kwargs["env"]
    assert mock_popen.call_args.kwargs["env"]["MY_ENV_VAR"] == "my_value"


@patch("cosmos.dbt.graph.DbtGraph.should_use_dbt_ls_cache", return_value=False)
@patch("cosmos.config.is_profile_cache_enabled", return_value=False)
@patch("cosmos.dbt.graph.Popen")
@patch("cosmos.dbt.graph.DbtGraph.update_node_dependency")
@patch("cosmos.config.RenderConfig.validate_dbt_command")
def test_profile_created_correctly_with_profile_mapping(
    mock_validate,
    mock_update_nodes,
    mock_popen,
    mock_enable_profile_cache,
    mock_enable_cache,
    tmp_dbt_project_dir,
    postgres_profile_config,
):
    """Tests that the temporary profile is created without errors."""
    mock_popen().communicate.return_value = ("", "")
    mock_popen().returncode = 0
    project_config = ProjectConfig(env_vars={})
    render_config = RenderConfig(
        dbt_project_path=tmp_dbt_project_dir / DBT_PROJECT_NAME,
        source_rendering_behavior=SOURCE_RENDERING_BEHAVIOR,
    )
    profile_config = postgres_profile_config
    execution_config = ExecutionConfig(dbt_project_path=tmp_dbt_project_dir / DBT_PROJECT_NAME)
    dbt_graph = DbtGraph(
        project=project_config,
        render_config=render_config,
        execution_config=execution_config,
        profile_config=profile_config,
    )

    assert dbt_graph.load_via_dbt_ls() == None


@patch("cosmos.dbt.graph.DbtGraph.should_use_dbt_ls_cache", return_value=False)
@patch("cosmos.dbt.graph.Popen")
@patch("cosmos.dbt.graph.DbtGraph.update_node_dependency")
@patch("cosmos.config.RenderConfig.validate_dbt_command")
def test_load_via_dbt_ls_project_config_dbt_vars(
    mock_validate, mock_update_nodes, mock_popen, mock_use_case, tmp_dbt_project_dir
):
    """Tests that the dbt ls command in the subprocess has "--vars" with the project config dbt_vars."""
    mock_popen().communicate.return_value = ("", "")
    mock_popen().returncode = 0
    dbt_vars = {"my_var1": "my_value1", "my_var2": "my_value2"}
    project_config = ProjectConfig(dbt_vars=dbt_vars)
    render_config = RenderConfig(
        dbt_project_path=tmp_dbt_project_dir / DBT_PROJECT_NAME,
        source_rendering_behavior=SOURCE_RENDERING_BEHAVIOR,
    )
    profile_config = ProfileConfig(
        profile_name="test",
        target_name="test",
        profiles_yml_filepath=DBT_PROJECTS_ROOT_DIR / DBT_PROJECT_NAME / "profiles.yml",
    )
    execution_config = ExecutionConfig(dbt_project_path=tmp_dbt_project_dir / DBT_PROJECT_NAME)
    dbt_graph = DbtGraph(
        project=project_config,
        render_config=render_config,
        execution_config=execution_config,
        profile_config=profile_config,
    )
    dbt_graph.load_via_dbt_ls()
    ls_command = mock_popen.call_args.args[0]
    assert "--vars" in ls_command
    assert ls_command[ls_command.index("--vars") + 1] == '{"my_var1": "my_value1", "my_var2": "my_value2"}'


@patch("cosmos.dbt.graph.DbtGraph.should_use_dbt_ls_cache", return_value=False)
@patch("cosmos.dbt.graph.Popen")
@patch("cosmos.dbt.graph.DbtGraph.update_node_dependency")
@patch("cosmos.config.RenderConfig.validate_dbt_command")
def test_load_via_dbt_ls_render_config_selector_arg_is_used(
    mock_validate, mock_update_nodes, mock_popen, mock_enable_cache, tmp_dbt_project_dir
):
    """Tests that the dbt ls command in the subprocess has "--selector" with the RenderConfig.selector."""
    mock_popen().communicate.return_value = ("", "")
    mock_popen().returncode = 0
    selector = "my_selector"
    project_config = ProjectConfig()
    render_config = RenderConfig(
        dbt_project_path=tmp_dbt_project_dir / DBT_PROJECT_NAME,
        load_method=LoadMode.DBT_LS,
        selector=selector,
        source_rendering_behavior=SOURCE_RENDERING_BEHAVIOR,
    )
    profile_config = ProfileConfig(
        profile_name="test",
        target_name="test",
        profiles_yml_filepath=DBT_PROJECTS_ROOT_DIR / DBT_PROJECT_NAME / "profiles.yml",
    )
    execution_config = MagicMock()
    dbt_graph = DbtGraph(
        project=project_config,
        render_config=render_config,
        execution_config=execution_config,
        profile_config=profile_config,
    )
    dbt_graph.load_via_dbt_ls()
    ls_command = mock_popen.call_args.args[0]
    assert "--selector" in ls_command
    assert ls_command[ls_command.index("--selector") + 1] == selector


@patch("cosmos.dbt.graph.DbtGraph.should_use_dbt_ls_cache", return_value=False)
@patch("cosmos.dbt.graph.Popen")
@patch("cosmos.dbt.graph.DbtGraph.update_node_dependency")
@patch("cosmos.config.RenderConfig.validate_dbt_command")
def test_load_via_dbt_ls_render_config_no_partial_parse(
    mock_validate, mock_update_nodes, mock_popen, mock_enable_cache, tmp_dbt_project_dir
):
    """Tests that --no-partial-parse appears when partial_parse=False."""
    mock_popen().communicate.return_value = ("", "")
    mock_popen().returncode = 0
    project_config = ProjectConfig(partial_parse=False)
    render_config = RenderConfig(
        dbt_project_path=tmp_dbt_project_dir / DBT_PROJECT_NAME,
        load_method=LoadMode.DBT_LS,
        source_rendering_behavior=SOURCE_RENDERING_BEHAVIOR,
    )
    profile_config = ProfileConfig(
        profile_name="test",
        target_name="test",
        profiles_yml_filepath=DBT_PROJECTS_ROOT_DIR / DBT_PROJECT_NAME / "profiles.yml",
    )
    execution_config = MagicMock()
    dbt_graph = DbtGraph(
        project=project_config,
        render_config=render_config,
        execution_config=execution_config,
        profile_config=profile_config,
    )
    dbt_graph.load_via_dbt_ls()
    ls_command = mock_popen.call_args.args[0]
    assert "--no-partial-parse" in ls_command


@pytest.mark.parametrize("load_method", [LoadMode.DBT_MANIFEST, LoadMode.CUSTOM])
def test_load_method_with_unsupported_render_config_selector_arg(load_method):
    """Tests that error is raised when RenderConfig.selector is used with LoadMode.DBT_MANIFEST or LoadMode.CUSTOM."""

    expected_error_msg = (
        f"RenderConfig.selector is not yet supported when loading dbt projects using the {load_method} parser."
    )
    dbt_graph = DbtGraph(
        render_config=RenderConfig(
            load_method=load_method,
            selector="my_selector",
            source_rendering_behavior=SOURCE_RENDERING_BEHAVIOR,
        ),
        project=MagicMock(),
    )
    with pytest.raises(CosmosLoadDbtException, match=expected_error_msg):
        dbt_graph.load(method=load_method)


@pytest.mark.sqlite
@pytest.mark.integration
def test_load_via_dbt_ls_with_project_config_vars():
    """
    Integration that tests that the dbt ls command is successful and that the node affected by the dbt_vars is
    rendered correctly.
    """
    project_name = "simple"
    dbt_graph = DbtGraph(
        project=ProjectConfig(
            dbt_project_path=DBT_PROJECTS_ROOT_DIR / project_name,
            env_vars={"DBT_SQLITE_PATH": str(DBT_PROJECTS_ROOT_DIR / "data")},
            dbt_vars={"animation_alias": "top_5_animated_movies"},
        ),
        render_config=RenderConfig(
            dbt_project_path=DBT_PROJECTS_ROOT_DIR / project_name,
            dbt_deps=False,
            source_rendering_behavior=SOURCE_RENDERING_BEHAVIOR,
        ),
        execution_config=ExecutionConfig(dbt_project_path=DBT_PROJECTS_ROOT_DIR / project_name),
        profile_config=ProfileConfig(
            profile_name="simple",
            target_name="dev",
            profiles_yml_filepath=(DBT_PROJECTS_ROOT_DIR / project_name / "profiles.yml"),
        ),
    )
    dbt_graph.load_via_dbt_ls()
    assert dbt_graph.nodes["model.simple.top_animations"].config["alias"] == "top_5_animated_movies"


@pytest.mark.integration
def test_load_via_dbt_ls_with_selector_arg(tmp_dbt_project_dir, postgres_profile_config):
    """
    Tests that the dbt ls load method is successful if a selector arg is used with RenderConfig
    and that the filtered nodes are expected.
    """
    # Add a selectors yaml file to the project that will select the stg_customers model and all
    # parents (raw_customers)
    selectors_yaml = """
    selectors:
      - name: stage_customers
        definition:
          method: fqn
          value: stg_customers
          parents: true
    """
    with open(tmp_dbt_project_dir / DBT_PROJECT_NAME / "selectors.yml", "w") as f:
        f.write(selectors_yaml)

    project_config = ProjectConfig(dbt_project_path=tmp_dbt_project_dir / DBT_PROJECT_NAME)
    execution_config = ExecutionConfig(dbt_project_path=tmp_dbt_project_dir / DBT_PROJECT_NAME)
    render_config = RenderConfig(
        dbt_project_path=tmp_dbt_project_dir / DBT_PROJECT_NAME,
        selector="stage_customers",
        source_rendering_behavior=SOURCE_RENDERING_BEHAVIOR,
    )

    dbt_graph = DbtGraph(
        project=project_config,
        render_config=render_config,
        execution_config=execution_config,
        profile_config=postgres_profile_config,
    )
    dbt_graph.load_via_dbt_ls()

    filtered_nodes = dbt_graph.filtered_nodes.keys()
    assert len(filtered_nodes) == 7
    assert "model.jaffle_shop.stg_customers" in filtered_nodes
    assert "seed.jaffle_shop.raw_customers" in filtered_nodes
    if SOURCE_RENDERING_BEHAVIOR == SourceRenderingBehavior.ALL:
        assert "source.jaffle_shop.postgres_db.raw_customers" in filtered_nodes
    # Four tests should be filtered
    assert sum(node.startswith("test.jaffle_shop") for node in filtered_nodes) == 4


@pytest.mark.parametrize(
    "render_config,project_config,expected_envvars",
    [
        (RenderConfig(), ProjectConfig(), {}),
        (RenderConfig(env_vars={"a": 1}), ProjectConfig(), {"a": 1}),
        (RenderConfig(), ProjectConfig(env_vars={"b": 2}), {"b": 2}),
        (RenderConfig(env_vars={"a": 1}), ProjectConfig(env_vars={"b": 2}), {"a": 1}),
    ],
)
def test_env_vars(render_config, project_config, expected_envvars):
    graph = DbtGraph(
        project=project_config,
        render_config=render_config,
    )
    assert graph.env_vars == expected_envvars


def test_project_path_fails():
    graph = DbtGraph(project=ProjectConfig())
    with pytest.raises(CosmosLoadDbtException) as e:
        graph.project_path

    expected = "Unable to load project via dbt ls without RenderConfig.dbt_project_path, ProjectConfig.dbt_project_path or ExecutionConfig.dbt_project_path"
    assert e.value.args[0] == expected


@pytest.mark.parametrize(
    "render_config,project_config,expected_dbt_ls_args",
    [
        (RenderConfig(), ProjectConfig(), []),
        (RenderConfig(exclude=["package:snowplow"]), ProjectConfig(), ["--exclude", "package:snowplow"]),
        (
            RenderConfig(select=["tag:prod", "config.materialized:incremental"]),
            ProjectConfig(),
            ["--select", "tag:prod", "config.materialized:incremental"],
        ),
        (RenderConfig(selector="nightly"), ProjectConfig(), ["--selector", "nightly"]),
        (RenderConfig(), ProjectConfig(dbt_vars={"a": 1}), ["--vars", '{"a": 1}']),
        (RenderConfig(), ProjectConfig(partial_parse=False), ["--no-partial-parse"]),
        (
            RenderConfig(exclude=["1", "2"], select=["a", "b"], selector="nightly"),
            ProjectConfig(dbt_vars={"a": 1}, partial_parse=False),
            [
                "--exclude",
                "1",
                "2",
                "--select",
                "a",
                "b",
                "--vars",
                '{"a": 1}',
                "--selector",
                "nightly",
                "--no-partial-parse",
            ],
        ),
    ],
)
def test_dbt_ls_args(render_config, project_config, expected_dbt_ls_args):
    graph = DbtGraph(
        project=project_config,
        render_config=render_config,
    )
    assert graph.dbt_ls_args == expected_dbt_ls_args


def test_dbt_ls_cache_key_args_sorts_envvars():
    project_config = ProjectConfig(env_vars={11: "November", 12: "December", 5: "May"})
    graph = DbtGraph(project=project_config)
    assert graph.dbt_ls_cache_key_args == ['{"5": "May", "11": "November", "12": "December"}']


@patch("cosmos.dbt.graph.run_command")
def test_run_dbt_deps(run_command_mock):
    project_config = ProjectConfig(dbt_vars={"var-key": "var-value"})
    graph = DbtGraph(project=project_config)
    graph.local_flags = []
    graph.run_dbt_deps("dbt", "/some/path", {})
    run_command_mock.assert_called_with(["dbt", "deps", "--vars", '{"var-key": "var-value"}'], "/some/path", {})


@pytest.fixture()
def airflow_variable():
    key = "cosmos_cache__undefined"
    value = "some_value"
    Variable.set(key, value)

    yield key, value

    Variable.delete(key)


@pytest.mark.integration
def test_dbt_ls_cache_key_args_uses_airflow_vars_to_purge_dbt_ls_cache(airflow_variable):
    key, value = airflow_variable
    graph = DbtGraph(
        project=ProjectConfig(),
        render_config=RenderConfig(
            airflow_vars_to_purge_dbt_ls_cache=[key],
            source_rendering_behavior=SOURCE_RENDERING_BEHAVIOR,
        ),
    )
    assert graph.dbt_ls_cache_key_args == [key, value]


@patch("cosmos.dbt.graph.datetime")
@patch("cosmos.dbt.graph.Variable.set")
def test_save_dbt_ls_cache(mock_variable_set, mock_datetime, tmp_dbt_project_dir):
    mock_datetime.datetime.now.return_value = datetime(2022, 1, 1, 12, 0, 0)
    graph = DbtGraph(cache_identifier="something", project=ProjectConfig(dbt_project_path=tmp_dbt_project_dir))
    dbt_ls_output = "some output"
    graph.save_dbt_ls_cache(dbt_ls_output)
    assert mock_variable_set.call_args[0][0] == "cosmos_cache__something"
    assert mock_variable_set.call_args[0][1]["dbt_ls_compressed"] == "eJwrzs9NVcgvLSkoLQEAGpAEhg=="
    assert mock_variable_set.call_args[0][1]["last_modified"] == "2022-01-01T12:00:00"
    version = mock_variable_set.call_args[0][1].get("version")
    hash_dir, hash_args = version.split(",")
    assert hash_args == "d41d8cd98f00b204e9800998ecf8427e"
    if sys.platform == "darwin":
<<<<<<< HEAD
        assert hash_dir == "6534a9963174a3adf58725f7f06a30a1"
=======
        assert hash_dir == "b556a0a268e28868971d14c98548c349"
>>>>>>> e1ff924e
    else:
        assert hash_dir == "6f63493009733a7be34364a6ea3ffd3c"


@pytest.mark.integration
def test_get_dbt_ls_cache_returns_empty_if_non_json_var(airflow_variable):
    graph = DbtGraph(project=ProjectConfig())
    assert graph.get_dbt_ls_cache() == {}


@patch("cosmos.dbt.graph.Variable.get", return_value={"dbt_ls_compressed": "eJwrzs9NVcgvLSkoLQEAGpAEhg=="})
def test_get_dbt_ls_cache_returns_decoded_and_decompressed_value(mock_variable_get):
    graph = DbtGraph(project=ProjectConfig())
    assert graph.get_dbt_ls_cache() == {"dbt_ls": "some output"}


@patch("cosmos.dbt.graph.Variable.get", return_value={})
def test_get_dbt_ls_cache_returns_empty_dict_if_empty_dict_var(mock_variable_get):
    graph = DbtGraph(project=ProjectConfig())
    assert graph.get_dbt_ls_cache() == {}


@patch("cosmos.dbt.graph.DbtGraph.load_via_dbt_ls_without_cache")
@patch("cosmos.dbt.graph.DbtGraph.load_via_dbt_ls_cache", return_value=True)
def test_load_via_dbt_ls_does_not_call_without_cache(mock_cache, mock_without_cache):
    graph = DbtGraph(project=ProjectConfig())
    graph.load_via_dbt_ls()
    assert mock_cache.called
    assert not mock_without_cache.called


@patch("cosmos.dbt.graph.DbtGraph.load_via_dbt_ls_without_cache")
@patch("cosmos.dbt.graph.DbtGraph.load_via_dbt_ls_cache", return_value=False)
def test_load_via_dbt_ls_calls_without_cache(mock_cache, mock_without_cache):
    graph = DbtGraph(project=ProjectConfig())
    graph.load_via_dbt_ls()
    assert mock_cache.called
    assert mock_without_cache.called


@patch("cosmos.dbt.graph.DbtGraph.should_use_dbt_ls_cache", return_value=False)
def test_load_via_dbt_ls_cache_is_false_if_disabled(mock_should_use_dbt_ls_cache):
    graph = DbtGraph(project=ProjectConfig())
    assert not graph.load_via_dbt_ls_cache()
    assert mock_should_use_dbt_ls_cache.called


@patch("cosmos.dbt.graph.DbtGraph.get_dbt_ls_cache", return_value={})
@patch("cosmos.dbt.graph.DbtGraph.should_use_dbt_ls_cache", return_value=True)
def test_load_via_dbt_ls_cache_is_false_if_no_cache(mock_should_use_dbt_ls_cache, mock_get_dbt_ls_cache):
    graph = DbtGraph(project=ProjectConfig(dbt_project_path="/tmp"))
    assert not graph.load_via_dbt_ls_cache()
    assert mock_should_use_dbt_ls_cache.called
    assert mock_get_dbt_ls_cache.called


@patch("cosmos.dbt.graph.cache._calculate_dbt_ls_cache_current_version", return_value=1)
@patch("cosmos.dbt.graph.DbtGraph.get_dbt_ls_cache", return_value={"version": 2, "dbt_ls": "output"})
@patch("cosmos.dbt.graph.DbtGraph.should_use_dbt_ls_cache", return_value=True)
def test_load_via_dbt_ls_cache_is_false_if_cache_is_outdated(
    mock_should_use_dbt_ls_cache, mock_get_dbt_ls_cache, mock_calculate_current_version
):
    graph = DbtGraph(project=ProjectConfig(dbt_project_path="/tmp"))
    assert not graph.load_via_dbt_ls_cache()
    assert mock_should_use_dbt_ls_cache.called
    assert mock_get_dbt_ls_cache.called
    assert mock_calculate_current_version.called


@patch("cosmos.dbt.graph.parse_dbt_ls_output", return_value={"some-node": {}})
@patch("cosmos.dbt.graph.cache._calculate_dbt_ls_cache_current_version", return_value=1)
@patch("cosmos.dbt.graph.DbtGraph.get_dbt_ls_cache", return_value={"version": 1, "dbt_ls": "output"})
@patch("cosmos.dbt.graph.DbtGraph.should_use_dbt_ls_cache", return_value=True)
def test_load_via_dbt_ls_cache_is_true(
    mock_should_use_dbt_ls_cache, mock_get_dbt_ls_cache, mock_calculate_current_version, mock_parse_dbt_ls_output
):
    graph = DbtGraph(project=ProjectConfig(dbt_project_path="/tmp"))
    assert graph.load_via_dbt_ls_cache()
    assert graph.load_method == LoadMode.DBT_LS_CACHE
    assert graph.nodes == {"some-node": {}}
    assert graph.filtered_nodes == {"some-node": {}}
    assert mock_should_use_dbt_ls_cache.called
    assert mock_get_dbt_ls_cache.called
    assert mock_calculate_current_version.called
    assert mock_parse_dbt_ls_output.called


@pytest.mark.parametrize(
    "enable_cache,enable_cache_dbt_ls,cache_id,should_use",
    [
        (False, True, "id", False),
        (True, False, "id", False),
        (False, False, "id", False),
        (True, True, "", False),
        (True, True, "id", True),
    ],
)
def test_should_use_dbt_ls_cache(enable_cache, enable_cache_dbt_ls, cache_id, should_use):
    with patch.dict(
        os.environ,
        {
            "AIRFLOW__COSMOS__ENABLE_CACHE": str(enable_cache),
            "AIRFLOW__COSMOS__ENABLE_CACHE_DBT_LS": str(enable_cache_dbt_ls),
        },
    ):
        importlib.reload(settings)
        graph = DbtGraph(cache_identifier=cache_id, project=ProjectConfig(dbt_project_path="/tmp"))
        graph.should_use_dbt_ls_cache.cache_clear()
        assert graph.should_use_dbt_ls_cache() == should_use<|MERGE_RESOLUTION|>--- conflicted
+++ resolved
@@ -1518,11 +1518,7 @@
     hash_dir, hash_args = version.split(",")
     assert hash_args == "d41d8cd98f00b204e9800998ecf8427e"
     if sys.platform == "darwin":
-<<<<<<< HEAD
         assert hash_dir == "6534a9963174a3adf58725f7f06a30a1"
-=======
-        assert hash_dir == "b556a0a268e28868971d14c98548c349"
->>>>>>> e1ff924e
     else:
         assert hash_dir == "6f63493009733a7be34364a6ea3ffd3c"
 
