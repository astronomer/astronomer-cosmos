--- conflicted
+++ resolved
@@ -1426,11 +1426,8 @@
     if sys.platform == "darwin":
         assert hash_dir == "65595448aded2c2b52878a801c1d9c59"
     else:
-<<<<<<< HEAD
         assert hash_dir == "7c214f32d2e428c215e791435065f617"
-=======
-        assert hash_dir == "4c826c84a94b0f1f5508c4e425170677"
->>>>>>> e847f193
+
 
 
 @pytest.mark.integration
