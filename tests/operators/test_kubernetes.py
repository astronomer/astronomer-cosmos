from pathlib import Path
from unittest.mock import MagicMock, Mock, patch

import pytest
from airflow import __version__ as airflow_version
<<<<<<< HEAD
from airflow.models import TaskInstance
from airflow.utils.context import Context
=======
from airflow.models import DAG, TaskInstance
from airflow.utils.context import Context, context_merge
>>>>>>> feb71de4
from packaging import version
from pendulum import datetime

from cosmos import ExecutionConfig, ExecutionMode, ProfileConfig, ProjectConfig
from cosmos.airflow.task_group import DbtTaskGroup
from cosmos.operators.kubernetes import (
    DbtBuildKubernetesOperator,
    DbtCloneKubernetesOperator,
    DbtKubernetesBaseOperator,
    DbtLSKubernetesOperator,
    DbtRunKubernetesOperator,
    DbtRunOperationKubernetesOperator,
    DbtSeedKubernetesOperator,
    DbtSourceKubernetesOperator,
    DbtTestKubernetesOperator,
    DbtTestWarningHandler,
)
from cosmos.profiles import PostgresUserPasswordProfileMapping


@pytest.fixture()
def mock_kubernetes_execute():
    with patch("cosmos.operators.kubernetes.KubernetesPodOperator.execute") as mock_execute:
        yield mock_execute


@pytest.fixture()
def fake_kubernetes_execute_pod_completion():
    def execute(self, *args, **kwargs):
        if isinstance(self.callbacks, list):
            for callback in self.callbacks:
                callback.on_pod_completion(pod="pod")
        else:
            self.callbacks.on_pod_completion(pod="pod")

    with patch("cosmos.operators.kubernetes.KubernetesPodOperator.execute", new=execute) as mock_execute:
        yield mock_execute


@pytest.fixture()
def base_operator(mock_kubernetes_execute):
    from cosmos.operators.kubernetes import DbtKubernetesBaseOperator

    class ConcreteDbtKubernetesBaseOperator(DbtKubernetesBaseOperator):
        base_cmd = ["cmd"]

    return ConcreteDbtKubernetesBaseOperator


@pytest.fixture
def kubernetes_pod_operator_callback():
    try:
        from airflow.providers.cncf.kubernetes.callbacks import KubernetesPodOperatorCallback

        return KubernetesPodOperatorCallback
    except ImportError:
        pytest.skip("Skipping: airflow.providers.cncf.kubernetes.callbacks not available")


def test_dbt_kubernetes_operator_add_global_flags(base_operator) -> None:
    dbt_kube_operator = base_operator(
        conn_id="my_airflow_connection",
        task_id="my-task",
        image="my_image",
        project_dir="my/dir",
        vars={
            "start_time": "{{ data_interval_start.strftime('%Y%m%d%H%M%S') }}",
            "end_time": "{{ data_interval_end.strftime('%Y%m%d%H%M%S') }}",
        },
        no_version_check=True,
    )
    assert dbt_kube_operator.add_global_flags() == [
        "--vars",
        "end_time: '{{ data_interval_end.strftime(''%Y%m%d%H%M%S'') }}'\n"
        "start_time: '{{ data_interval_start.strftime(''%Y%m%d%H%M%S'') }}'\n",
        "--no-version-check",
    ]


@patch("cosmos.operators.kubernetes.DbtKubernetesBaseOperator.build_kube_args")
def test_dbt_kubernetes_operator_execute(mock_build_kube_args, base_operator, mock_kubernetes_execute):
    """Tests that the execute method call results in both the build_kube_args method and the kubernetes execute method being called."""
    operator = base_operator(
        conn_id="my_airflow_connection",
        task_id="my-task",
        image="my_image",
        project_dir="my/dir",
    )
    operator.execute(context={})
    # Assert that the build_kube_args method was called in the execution
    mock_build_kube_args.assert_called_once()
    # Assert that the kubernetes execute method was called in the execution
    mock_kubernetes_execute.assert_called_once()
    assert mock_kubernetes_execute.call_args.args[-1] == {}


@patch("cosmos.operators.base.context_to_airflow_vars")
def test_dbt_kubernetes_operator_get_env(p_context_to_airflow_vars: MagicMock, base_operator) -> None:
    """
    If an end user passes in a
    """
    dbt_kube_operator = base_operator(
        conn_id="my_airflow_connection", task_id="my-task", image="my_image", project_dir="my/dir", append_env=False
    )
    dbt_kube_operator.env = {
        "start_date": "20220101",
        "end_date": "20220102",
        "some_path": Path(__file__),
        "retries": 3,
        ("tuple", "key"): "some_value",
    }
    p_context_to_airflow_vars.return_value = {"START_DATE": "2023-02-15 12:30:00"}
    env = dbt_kube_operator.get_env(
        Context(execution_date=datetime(2023, 2, 15, 12, 30)),
    )
    expected_env = {
        "start_date": "20220101",
        "end_date": "20220102",
        "some_path": Path(__file__),
        "START_DATE": "2023-02-15 12:30:00",
    }
    assert env == expected_env


base_kwargs = {
    "conn_id": "my_airflow_connection",
    "task_id": "my-task",
    "image": "my_image",
    "project_dir": "my/dir",
    "vars": {
        "start_time": "{{ data_interval_start.strftime('%Y%m%d%H%M%S') }}",
        "end_time": "{{ data_interval_end.strftime('%Y%m%d%H%M%S') }}",
    },
    "no_version_check": True,
}

if version.parse(airflow_version) == version.parse("2.4"):
    base_kwargs["name"] = "some-pod-name"

result_map = {
    ("ls",): DbtLSKubernetesOperator(**base_kwargs),
    ("run",): DbtRunKubernetesOperator(**base_kwargs),
    ("test",): DbtTestKubernetesOperator(**base_kwargs),
    ("build",): DbtBuildKubernetesOperator(**base_kwargs),
    ("seed",): DbtSeedKubernetesOperator(**base_kwargs),
    ("clone",): DbtCloneKubernetesOperator(**base_kwargs),
    ("source", "freshness"): DbtSourceKubernetesOperator(**base_kwargs),
}


def test_dbt_kubernetes_build_command():
    """
    Since we know that the KubernetesOperator is tested, we can just test that the
    command is built correctly and added to the "arguments" parameter.
    """
    for command_name, command_operator in result_map.items():
        command_operator.build_kube_args(context=MagicMock(), cmd_flags=MagicMock())
        assert command_operator.arguments == [
            "dbt",
            *command_name,
            "--vars",
            "end_time: '{{ data_interval_end.strftime(''%Y%m%d%H%M%S'') }}'\n"
            "start_time: '{{ data_interval_start.strftime(''%Y%m%d%H%M%S'') }}'\n",
            "--no-version-check",
            "--project-dir",
            "my/dir",
        ]


def test_dbt_test_kubernetes_operator_constructor(kubernetes_pod_operator_callback):
    test_operator = DbtTestKubernetesOperator(on_warning_callback=(lambda *args, **kwargs: None), **base_kwargs)
    if isinstance(test_operator.callbacks, list):
        assert any([isinstance(cb, kubernetes_pod_operator_callback) for cb in test_operator.callbacks])
    else:
        assert isinstance(test_operator.callbacks, kubernetes_pod_operator_callback)


def test_dbt_source_kubernetes_operator_constructor(kubernetes_pod_operator_callback):
    test_operator = DbtSourceKubernetesOperator(on_warning_callback=(lambda *args, **kwargs: None), **base_kwargs)
    if isinstance(test_operator.callbacks, list):
        assert any([isinstance(cb, kubernetes_pod_operator_callback) for cb in test_operator.callbacks])
    else:
        assert isinstance(test_operator.callbacks, kubernetes_pod_operator_callback)


class FakePodManager:
    def __init__(self, log_string):
        self.log_string = log_string

    def read_pod_logs(self, pod, container):
        assert pod == "pod"
        assert container == "base"
        return (log.encode("utf-8") for log in self.log_string.split("\n"))


@pytest.mark.parametrize(
    ("log_string", "should_call"),
    (
        (
            """
        19:48:25  Concurrency: 4 threads (target='target')
        19:48:25
        19:48:25  1 of 2 START test dbt_utils_accepted_range_table_col__12__0 ................... [RUN]
        19:48:25  2 of 2 START test unique_table__uuid .......................................... [RUN]
        19:48:27  1 of 2 WARN 252 dbt_utils_accepted_range_table_col__12__0 ..................... [WARN 117 in 1.83s]
        19:48:27  2 of 2 PASS unique_table__uuid ................................................ [PASS in 1.85s]
        19:48:27
        19:48:27  Finished running 2 tests, 1 hook in 0 hours 0 minutes and 12.86 seconds (12.86s).
        19:48:27
        19:48:27  Completed with 1 warning:
        19:48:27
        19:48:27  Warning in test dbt_utils_accepted_range_table_col__12__0 (models/ads/ads.yaml)
        19:48:27  Got 252 results, configured to warn if >0
        19:48:27
        19:48:27    compiled Code at target/compiled/model/models/table/table.yaml/dbt_utils_accepted_range_table_col__12__0.sql
        19:48:27
        19:48:27  Done. PASS=1 WARN=1 ERROR=0 SKIP=0 TOTAL=2
        19:48:27  Command `dbt test` succeeded at 07:50:02.340364 after 43.98 seconds
        19:48:27  Flushing usage events
        """,
            True,
        ),
        (
            """
        19:48:25  Concurrency: 4 threads (target='target')
        19:48:25
        19:48:25  1 of 2 START test dbt_utils_accepted_range_table_col__12__0 ................... [RUN]
        19:48:25  2 of 2 START test unique_table__uuid .......................................... [RUN]
        19:48:27  1 of 2 PASS 252 dbt_utils_accepted_range_table_col__12__0 ..................... [PASS in 1.83s]
        19:48:27  2 of 2 PASS unique_table__uuid ................................................ [PASS in 1.85s]
        19:48:27
        19:48:27  Finished running 2 tests, 1 hook in 0 hours 0 minutes and 12.86 seconds (12.86s).
        19:48:27
        19:48:27  Done. PASS=2 WARN=0 ERROR=0 SKIP=0 TOTAL=2
        """,
            False,
        ),
        (
            """
        gibberish
        """,
            False,
        ),
    ),
)
def test_dbt_kubernetes_operator_handle_warnings(
    caplog, fake_kubernetes_execute_pod_completion, kubernetes_pod_operator_callback, log_string, should_call
):
    mock_warning_callback = Mock()
    test_operator = DbtTestKubernetesOperator(on_warning_callback=mock_warning_callback, **base_kwargs)

    task_instance = TaskInstance(test_operator)
    task_instance.task.pod_manager = FakePodManager(log_string)
    task_instance.task.pod = task_instance.task.remote_pod = "pod"

    context = Context(task_instance=task_instance)
    test_operator.build_and_run_cmd(context)

    if should_call:
        mock_warning_callback.assert_called_once()
    else:
        mock_warning_callback.assert_not_called()

    if "gibberish" in log_string:
        assert "Failed to scrape warning count" in caplog.text


def test_dbt_kubernetes_operator_handle_warnings_noop(
    caplog, fake_kubernetes_execute_pod_completion, kubernetes_pod_operator_callback
):
    mock_warning_callback = Mock()
    run_operator = DbtRunKubernetesOperator(on_warning_callback=mock_warning_callback, **base_kwargs)
    task_instance = TaskInstance(run_operator)
    context = Context(task_instance=task_instance)

    warning_handler_no_context = DbtTestWarningHandler(mock_warning_callback, run_operator, None)
    warning_handler_no_context.on_pod_completion(pod="pod")

    assert "No context provided" in caplog.text

    warning_handler = DbtTestWarningHandler(mock_warning_callback, run_operator, context)
    warning_handler.on_pod_completion(pod="pod")

    assert "Cannot handle dbt warnings for task of type" in caplog.text


def test_created_pod():
    ls_kwargs = {"env_vars": {"FOO": "BAR"}, "namespace": "foo", "append_env": False}
    ls_kwargs.update(base_kwargs)
    ls_operator = DbtLSKubernetesOperator(**ls_kwargs)
    ls_operator.hook = MagicMock()
    ls_operator.hook.is_in_cluster = False
    ls_operator.build_kube_args(context={}, cmd_flags=MagicMock())
    pod_obj = ls_operator.build_pod_request_obj()

    metadata = pod_obj.metadata
    assert metadata.labels["airflow_kpo_in_cluster"] == "False"
    assert metadata.namespace == "foo"

    container = pod_obj.spec.containers[0]
    assert container.env[0].name == "FOO"
    assert container.env[0].value == "BAR"
    assert container.env[0].value_from is None
    assert container.image == "my_image"

    expected_container_args = [
        "dbt",
        "ls",
        "--vars",
        "end_time: '{{ "
        "data_interval_end.strftime(''%Y%m%d%H%M%S'') "
        "}}'\n"
        "start_time: '{{ "
        "data_interval_start.strftime(''%Y%m%d%H%M%S'') "
        "}}'\n",
        "--no-version-check",
        "--project-dir",
        "my/dir",
    ]
    assert container.args == expected_container_args
    assert container.command == []


@pytest.mark.parametrize(
    "operator_class,kwargs,expected_cmd",
    [
        (
            DbtSeedKubernetesOperator,
            {"full_refresh": True},
            ["dbt", "seed", "--full-refresh", "--project-dir", "my/dir"],
        ),
        (
            DbtBuildKubernetesOperator,
            {"full_refresh": True},
            ["dbt", "build", "--full-refresh", "--project-dir", "my/dir"],
        ),
        (
            DbtRunKubernetesOperator,
            {"full_refresh": True},
            ["dbt", "run", "--full-refresh", "--project-dir", "my/dir"],
        ),
        (
            DbtTestKubernetesOperator,
            {},
            ["dbt", "test", "--project-dir", "my/dir"],
        ),
        (
            DbtTestKubernetesOperator,
            {"select": []},
            ["dbt", "test", "--project-dir", "my/dir"],
        ),
        (
            DbtTestKubernetesOperator,
            {"full_refresh": True, "select": ["tag:daily"], "exclude": ["tag:disabled"]},
            ["dbt", "test", "--select", "tag:daily", "--exclude", "tag:disabled", "--project-dir", "my/dir"],
        ),
        (
            DbtTestKubernetesOperator,
            {"full_refresh": True, "selector": "nightly_snowplow"},
            ["dbt", "test", "--selector", "nightly_snowplow", "--project-dir", "my/dir"],
        ),
    ],
)
def test_operator_execute_with_flags(operator_class, kwargs, expected_cmd):
    task = operator_class(
        task_id="my-task",
        project_dir="my/dir",
        **kwargs,
    )

    with patch(
        "airflow.providers.cncf.kubernetes.operators.pod.KubernetesPodOperator.hook",
        is_in_cluster=False,
    ), patch("airflow.providers.cncf.kubernetes.operators.pod.KubernetesPodOperator.cleanup"), patch(
        "airflow.providers.cncf.kubernetes.operators.pod.KubernetesPodOperator.get_or_create_pod",
        side_effect=ValueError("Mock"),
    ) as get_or_create_pod:
        try:
            task.execute(context={})
        except ValueError as e:
            if e != get_or_create_pod.side_effect:
                raise

    pod_args = get_or_create_pod.call_args.kwargs["pod_request_obj"].to_dict()["spec"]["containers"][0]["args"]

    assert expected_cmd == pod_args


DBT_ROOT_PATH = Path(__file__).parent.parent.parent / "dev/dags/dbt"
DBT_PROJECT_NAME = "jaffle_shop"


@pytest.mark.integration
def test_kubernetes_task_group():
    profile_config = ProfileConfig(
        profile_name="default",
        target_name="dev",
        profile_mapping=PostgresUserPasswordProfileMapping(
            conn_id="example_conn",
            profile_args={"schema": "public"},
            disable_event_tracking=True,
        ),
    )

    group_id = "test_group"
    image = "test_image"
    with DAG(
        "test-id-dbt-compile",
        start_date=datetime(2022, 1, 1),
        default_args={
            "image": image,
        },
    ) as dag:
        task_group = DbtTaskGroup(
            group_id=group_id,
            project_config=ProjectConfig(
                DBT_ROOT_PATH / "jaffle_shop",
            ),
            execution_config=ExecutionConfig(
                execution_mode=ExecutionMode.KUBERNETES,
            ),
            profile_config=profile_config,
        )

    assert all(t.task_id.startswith(f"{group_id}.") for t in task_group)
    assert len(dag.tasks) == len([t for t in task_group])
    assert any(t for t in task_group if isinstance(t, DbtKubernetesBaseOperator))
    assert all(t.image == image for t in (t for t in task_group if isinstance(t, DbtKubernetesBaseOperator)))


@pytest.mark.integration
def test_kubernetes_default_args():
    profile_config = ProfileConfig(
        profile_name="default",
        target_name="dev",
        profile_mapping=PostgresUserPasswordProfileMapping(
            conn_id="example_conn",
            profile_args={"schema": "public"},
            disable_event_tracking=True,
        ),
    )

    image = "test_image"
    with DAG(
        "test-id-dbt-compile",
        start_date=datetime(2022, 1, 1),
        default_args={"project_dir": DBT_ROOT_PATH / "jaffle_shop", "image": image, "profile_config": profile_config},
    ):
        dbt_run_operation = DbtRunOperationKubernetesOperator(
            task_id="run_macro_command",
            macro_name="macro",
        )

    assert dbt_run_operation.image == image
    assert dbt_run_operation.project_dir == DBT_ROOT_PATH / "jaffle_shop"
    assert dbt_run_operation.profile_config.target_name == profile_config.target_name<|MERGE_RESOLUTION|>--- conflicted
+++ resolved
@@ -3,13 +3,8 @@
 
 import pytest
 from airflow import __version__ as airflow_version
-<<<<<<< HEAD
-from airflow.models import TaskInstance
+from airflow.models import DAG, TaskInstance
 from airflow.utils.context import Context
-=======
-from airflow.models import DAG, TaskInstance
-from airflow.utils.context import Context, context_merge
->>>>>>> feb71de4
 from packaging import version
 from pendulum import datetime
 
