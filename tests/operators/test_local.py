import json
import logging
import os
import shutil
import sys
import tempfile
from pathlib import Path
from unittest.mock import MagicMock, call, patch

import pytest
from airflow import DAG
from airflow import __version__ as airflow_version
from airflow.exceptions import AirflowException, AirflowSkipException
from airflow.hooks.subprocess import SubprocessResult
from airflow.models.taskinstance import TaskInstance
from airflow.utils.context import Context
from packaging import version
from pendulum import datetime

from cosmos import cache
from cosmos.config import ProfileConfig
from cosmos.constants import PARTIALLY_SUPPORTED_AIRFLOW_VERSIONS, InvocationMode
from cosmos.dbt.parser.output import (
    extract_dbt_runner_issues,
    parse_number_of_warnings_dbt_runner,
    parse_number_of_warnings_subprocess,
)
from cosmos.exceptions import CosmosValueError
from cosmos.hooks.subprocess import FullOutputSubprocessResult
from cosmos.operators.local import (
    DbtBuildLocalOperator,
    DbtCompileLocalOperator,
    DbtDocsAzureStorageLocalOperator,
    DbtDocsGCSLocalOperator,
    DbtDocsLocalOperator,
    DbtDocsS3LocalOperator,
    DbtLocalBaseOperator,
    DbtLSLocalOperator,
    DbtRunLocalOperator,
    DbtRunOperationLocalOperator,
    DbtSeedLocalOperator,
    DbtSnapshotLocalOperator,
    DbtSourceLocalOperator,
    DbtTestLocalOperator,
)
from cosmos.profiles import PostgresUserPasswordProfileMapping
from cosmos.settings import AIRFLOW_IO_AVAILABLE
from tests.utils import test_dag as run_test_dag

DBT_PROJ_DIR = Path(__file__).parent.parent.parent / "dev/dags/dbt/jaffle_shop"
MINI_DBT_PROJ_DIR = Path(__file__).parent.parent / "sample/mini"
MINI_DBT_PROJ_DIR_FAILING_SCHEMA = MINI_DBT_PROJ_DIR / "schema_failing_test.yml"
MINI_DBT_PROJ_PROFILE = MINI_DBT_PROJ_DIR / "profiles.yml"

profile_config = ProfileConfig(
    profile_name="default",
    target_name="dev",
    profile_mapping=MagicMock(),
)

real_profile_config = ProfileConfig(
    profile_name="default",
    target_name="dev",
    profile_mapping=PostgresUserPasswordProfileMapping(
        conn_id="example_conn",
        profile_args={"schema": "public"},
    ),
)

mini_profile_config = ProfileConfig(profile_name="mini", target_name="dev", profiles_yml_filepath=MINI_DBT_PROJ_PROFILE)


@pytest.fixture
def failing_test_dbt_project(tmp_path):
    tmp_dir = tempfile.TemporaryDirectory()
    tmp_dir_path = Path(tmp_dir.name) / "mini"
    shutil.copytree(MINI_DBT_PROJ_DIR, tmp_dir_path)
    target_schema = tmp_dir_path / "models/schema.yml"
    target_schema.exists() and os.remove(target_schema)
    shutil.copy(MINI_DBT_PROJ_DIR_FAILING_SCHEMA, target_schema)
    yield tmp_dir_path
    tmp_dir.cleanup()


class ConcreteDbtLocalBaseOperator(DbtLocalBaseOperator):
    base_cmd = ["cmd"]


def test_install_deps_in_empty_dir_becomes_false(tmpdir):
    dbt_base_operator = ConcreteDbtLocalBaseOperator(
        profile_config=profile_config, task_id="my-task", project_dir=tmpdir, install_deps=True
    )
    assert not dbt_base_operator.install_deps


def test_dbt_base_operator_add_global_flags() -> None:
    dbt_base_operator = ConcreteDbtLocalBaseOperator(
        profile_config=profile_config,
        task_id="my-task",
        project_dir="my/dir",
        vars={
            "start_time": "{{ data_interval_start.strftime('%Y%m%d%H%M%S') }}",
            "end_time": "{{ data_interval_end.strftime('%Y%m%d%H%M%S') }}",
        },
        no_version_check=True,
        select=["my_first_model", "my_second_model"],
    )
    assert dbt_base_operator.add_global_flags() == [
        "--select",
        "my_first_model my_second_model",
        "--vars",
        "end_time: '{{ data_interval_end.strftime(''%Y%m%d%H%M%S'') }}'\n"
        "start_time: '{{ data_interval_start.strftime(''%Y%m%d%H%M%S'') }}'\n",
        "--no-version-check",
    ]


def test_dbt_local_operator_append_env_is_true_by_default() -> None:
    dbt_local_operator = ConcreteDbtLocalBaseOperator(
        profile_config=profile_config,
        task_id="my-task",
        project_dir="my/dir",
        vars={
            "start_time": "{{ data_interval_start.strftime('%Y%m%d%H%M%S') }}",
            "end_time": "{{ data_interval_end.strftime('%Y%m%d%H%M%S') }}",
        },
        no_version_check=True,
        select=["my_first_model", "my_second_model"],
    )

    assert dbt_local_operator.append_env == True


def test_dbt_base_operator_add_user_supplied_flags() -> None:
    dbt_base_operator = ConcreteDbtLocalBaseOperator(
        profile_config=profile_config,
        task_id="my-task",
        project_dir="my/dir",
        dbt_cmd_flags=["--full-refresh"],
    )

    cmd, _ = dbt_base_operator.build_cmd(
        Context(execution_date=datetime(2023, 2, 15, 12, 30)),
    )
    assert cmd[-2] == "cmd"
    assert cmd[-1] == "--full-refresh"


def test_dbt_base_operator_add_user_supplied_global_flags() -> None:
    dbt_base_operator = ConcreteDbtLocalBaseOperator(
        profile_config=profile_config,
        task_id="my-task",
        project_dir="my/dir",
        dbt_cmd_global_flags=["--cache-selected-only"],
    )

    cmd, _ = dbt_base_operator.build_cmd(
        Context(execution_date=datetime(2023, 2, 15, 12, 30)),
    )
    assert cmd[-2] == "--cache-selected-only"
    assert cmd[-1] == "cmd"


@pytest.mark.parametrize(
    "invocation_mode, invoke_dbt_method, handle_exception_method",
    [
        (InvocationMode.SUBPROCESS, "run_subprocess", "handle_exception_subprocess"),
        (InvocationMode.DBT_RUNNER, "run_dbt_runner", "handle_exception_dbt_runner"),
    ],
)
def test_dbt_base_operator_set_invocation_methods(invocation_mode, invoke_dbt_method, handle_exception_method):
    """Tests that the right methods are mapped to DbtLocalBaseOperator.invoke_dbt and
    DbtLocalBaseOperator.handle_exception when a known invocation mode passed.
    """
    dbt_base_operator = ConcreteDbtLocalBaseOperator(
        profile_config=profile_config, task_id="my-task", project_dir="my/dir", invocation_mode=invocation_mode
    )
    dbt_base_operator._set_invocation_methods()
    assert dbt_base_operator.invoke_dbt.__name__ == invoke_dbt_method
    assert dbt_base_operator.handle_exception.__name__ == handle_exception_method


@pytest.mark.parametrize(
    "can_import_dbt, invoke_dbt_method, handle_exception_method",
    [
        (False, "run_subprocess", "handle_exception_subprocess"),
        (True, "run_dbt_runner", "handle_exception_dbt_runner"),
    ],
)
def test_dbt_base_operator_discover_invocation_mode(can_import_dbt, invoke_dbt_method, handle_exception_method):
    """Tests that the right methods are mapped to DbtLocalBaseOperator.invoke_dbt and
    DbtLocalBaseOperator.handle_exception if dbt can be imported or not.
    """
    dbt_base_operator = ConcreteDbtLocalBaseOperator(
        profile_config=profile_config, task_id="my-task", project_dir="my/dir"
    )
    with patch.dict(sys.modules, {"dbt.cli.main": MagicMock()} if can_import_dbt else {"dbt.cli.main": None}):
        dbt_base_operator = ConcreteDbtLocalBaseOperator(
            profile_config=profile_config, task_id="my-task", project_dir="my/dir"
        )
        dbt_base_operator._discover_invocation_mode()
        assert dbt_base_operator.invocation_mode == (
            InvocationMode.DBT_RUNNER if can_import_dbt else InvocationMode.SUBPROCESS
        )
        assert dbt_base_operator.invoke_dbt.__name__ == invoke_dbt_method
        assert dbt_base_operator.handle_exception.__name__ == handle_exception_method


@pytest.mark.parametrize(
    "indirect_selection_type",
    [None, "cautious", "buildable", "empty"],
)
def test_dbt_base_operator_use_indirect_selection(indirect_selection_type) -> None:
    dbt_base_operator = ConcreteDbtLocalBaseOperator(
        profile_config=profile_config,
        task_id="my-task",
        project_dir="my/dir",
        indirect_selection=indirect_selection_type,
    )

    cmd, _ = dbt_base_operator.build_cmd(
        Context(execution_date=datetime(2023, 2, 15, 12, 30)),
    )
    if indirect_selection_type:
        assert cmd[-2] == "--indirect-selection"
        assert cmd[-1] == indirect_selection_type
    else:
        assert cmd[0].endswith("dbt")
        assert cmd[1] == "cmd"


def test_dbt_base_operator_run_dbt_runner_cannot_import():
    """Tests that the right error message is raised if dbtRunner cannot be imported."""
    dbt_base_operator = ConcreteDbtLocalBaseOperator(
        profile_config=profile_config,
        task_id="my-task",
        project_dir="my/dir",
        invocation_mode=InvocationMode.DBT_RUNNER,
    )
    expected_error_message = "Could not import dbt core. Ensure that dbt-core >= v1.5 is installed and available in the environment where the operator is running."
    with patch.dict(sys.modules, {"dbt.cli.main": None}):
        with pytest.raises(ImportError, match=expected_error_message):
            dbt_base_operator.run_dbt_runner(command=["cmd"], env={}, cwd="some-project")


@patch("cosmos.dbt.project.os.environ")
@patch("cosmos.dbt.project.os.chdir")
def test_dbt_base_operator_run_dbt_runner(mock_chdir, mock_environ):
    """Tests that dbtRunner.invoke() is called with the expected cli args, that the
    cwd is changed to the expected directory, and env variables are set."""
    dbt_base_operator = ConcreteDbtLocalBaseOperator(
        profile_config=profile_config,
        task_id="my-task",
        project_dir="my/dir",
        invocation_mode=InvocationMode.DBT_RUNNER,
    )
    full_dbt_cmd = ["dbt", "run", "some_model"]
    env_vars = {"VAR1": "value1", "VAR2": "value2"}

    mock_dbt = MagicMock()
    with patch.dict(sys.modules, {"dbt.cli.main": mock_dbt}):
        dbt_base_operator.run_dbt_runner(command=full_dbt_cmd, env=env_vars, cwd="some-dir")

    mock_dbt_runner = mock_dbt.dbtRunner.return_value
    expected_cli_args = ["run", "some_model"]
    # Assert dbtRunner.invoke was called with the expected cli args
    assert mock_dbt_runner.invoke.call_count == 1
    assert mock_dbt_runner.invoke.call_args[0][0] == expected_cli_args
    # Assert cwd was changed to the expected directory
    assert mock_chdir.call_count == 2
    assert mock_chdir.call_args_list[0][0][0] == "some-dir"
    # Assert env variables were updated
    assert mock_environ.update.call_count == 1
    assert mock_environ.update.call_args[0][0] == env_vars


@patch("cosmos.dbt.project.os.chdir")
def test_dbt_base_operator_run_dbt_runner_is_cached(mock_chdir):
    """Tests that if run_dbt_runner is called multiple times a cached runner is used."""
    dbt_base_operator = ConcreteDbtLocalBaseOperator(
        profile_config=profile_config,
        task_id="my-task",
        project_dir="my/dir",
        invocation_mode=InvocationMode.DBT_RUNNER,
    )
    mock_dbt = MagicMock()
    with patch.dict(sys.modules, {"dbt.cli.main": mock_dbt}):
        for _ in range(3):
            dbt_base_operator.run_dbt_runner(command=["cmd"], env={}, cwd="some-project")
    mock_dbt_runner = mock_dbt.dbtRunner
    assert mock_dbt_runner.call_count == 1
    assert dbt_base_operator._dbt_runner is not None


@pytest.mark.parametrize(
    ["skip_exception", "exception_code_returned", "expected_exception"],
    [
        (99, 99, AirflowSkipException),
        (80, 99, AirflowException),
        (None, 0, None),
    ],
    ids=[
        "Exception matches skip exception, airflow skip raised",
        "Exception does not match skip exception, airflow exception raised",
        "No exception raised",
    ],
)
def test_dbt_base_operator_exception_handling_subprocess(
    skip_exception, exception_code_returned, expected_exception
) -> None:
    dbt_base_operator = ConcreteDbtLocalBaseOperator(
        profile_config=profile_config,
        task_id="my-task",
        project_dir="my/dir",
        invocation_mode=InvocationMode.SUBPROCESS,
    )
    if expected_exception:
        with pytest.raises(expected_exception):
            dbt_base_operator.handle_exception(SubprocessResult(exception_code_returned, None))
    else:
        dbt_base_operator.handle_exception(SubprocessResult(exception_code_returned, None))


def test_dbt_base_operator_handle_exception_dbt_runner_unhandled_error():
    """Tests that an AirflowException is raised if the dbtRunner result is not successful with an unhandled error."""
    operator = ConcreteDbtLocalBaseOperator(
        profile_config=MagicMock(),
        task_id="my-task",
        project_dir="my/dir",
    )
    result = MagicMock()
    result.success = False
    result.exception = "some exception"
    expected_error_message = "dbt invocation did not complete with unhandled error: some exception"

    with pytest.raises(AirflowException, match=expected_error_message):
        operator.handle_exception_dbt_runner(result)


@patch("cosmos.operators.local.extract_dbt_runner_issues", return_value=(["node1", "node2"], ["error1", "error2"]))
def test_dbt_base_operator_handle_exception_dbt_runner_handled_error(mock_extract_dbt_runner_issues):
    """Tests that an AirflowException is raised if the dbtRunner result is not successful and with handled errors."""
    operator = ConcreteDbtLocalBaseOperator(
        profile_config=MagicMock(),
        task_id="my-task",
        project_dir="my/dir",
    )
    result = MagicMock()
    result.success = False
    result.exception = None

    expected_error_message = "dbt invocation completed with errors: node1: error1\nnode2: error2"

    with pytest.raises(AirflowException, match=expected_error_message):
        operator.handle_exception_dbt_runner(result)

    mock_extract_dbt_runner_issues.assert_called_once()


@patch("cosmos.operators.base.context_to_airflow_vars")
def test_dbt_base_operator_get_env(p_context_to_airflow_vars: MagicMock) -> None:
    """
    If an end user passes in a
    """
    dbt_base_operator = ConcreteDbtLocalBaseOperator(
        profile_config=profile_config, task_id="my-task", project_dir="my/dir", append_env=False
    )
    dbt_base_operator.env = {
        "start_date": "20220101",
        "end_date": "20220102",
        "some_path": Path(__file__),
        "retries": 3,
        ("tuple", "key"): "some_value",
    }
    p_context_to_airflow_vars.return_value = {"START_DATE": "2023-02-15 12:30:00"}
    env = dbt_base_operator.get_env(
        Context(execution_date=datetime(2023, 2, 15, 12, 30)),
    )
    expected_env = {
        "start_date": "20220101",
        "end_date": "20220102",
        "some_path": Path(__file__),
        "START_DATE": "2023-02-15 12:30:00",
    }
    assert env == expected_env


@patch("cosmos.operators.local.extract_log_issues")
def test_dbt_test_local_operator_invocation_mode_methods(mock_extract_log_issues):
    # test subprocess invocation mode
    operator = DbtTestLocalOperator(
        profile_config=profile_config,
        invocation_mode=InvocationMode.SUBPROCESS,
        task_id="my-task",
        project_dir="my/dir",
    )
    operator._set_test_result_parsing_methods()
    assert operator.parse_number_of_warnings == parse_number_of_warnings_subprocess
    result = MagicMock(full_output="some output")
    operator.extract_issues(result)
    mock_extract_log_issues.assert_called_once_with("some output")

    # test dbt runner invocation mode
    operator = DbtTestLocalOperator(
        profile_config=profile_config,
        invocation_mode=InvocationMode.DBT_RUNNER,
        task_id="my-task",
        project_dir="my/dir",
    )
    operator._set_test_result_parsing_methods()
    assert operator.extract_issues == extract_dbt_runner_issues
    assert operator.parse_number_of_warnings == parse_number_of_warnings_dbt_runner


@pytest.mark.skipif(
    version.parse(airflow_version) < version.parse("2.4")
    or version.parse(airflow_version) >= version.parse("2.10")
    or version.parse(airflow_version) in PARTIALLY_SUPPORTED_AIRFLOW_VERSIONS,
    reason="Airflow DAG did not have datasets until the 2.4 release, inlets and outlets do not work by default in Airflow 2.9.0 and 2.9.1. \n"
    "From Airflow 2.10 onwards, we started using DatasetAlias, which changed this behaviour.",
)
@pytest.mark.integration
def test_run_operator_dataset_inlets_and_outlets(caplog):
    from airflow.datasets import Dataset

    with DAG("test-id-1", start_date=datetime(2022, 1, 1)) as dag:
        seed_operator = DbtSeedLocalOperator(
            profile_config=real_profile_config,
            project_dir=DBT_PROJ_DIR,
            task_id="seed",
            dbt_cmd_flags=["--select", "raw_customers"],
            install_deps=True,
            append_env=True,
        )
        run_operator = DbtRunLocalOperator(
            profile_config=real_profile_config,
            project_dir=DBT_PROJ_DIR,
            task_id="run",
            dbt_cmd_flags=["--models", "stg_customers"],
            install_deps=True,
            append_env=True,
        )
        test_operator = DbtTestLocalOperator(
            profile_config=real_profile_config,
            project_dir=DBT_PROJ_DIR,
            task_id="test",
            dbt_cmd_flags=["--models", "stg_customers"],
            install_deps=True,
            append_env=True,
        )
        seed_operator >> run_operator >> test_operator

    run_test_dag(dag)

    assert run_operator.inlets == [Dataset(uri="postgres://0.0.0.0:5432/postgres.public.raw_customers", extra=None)]
    assert run_operator.outlets == [Dataset(uri="postgres://0.0.0.0:5432/postgres.public.stg_customers", extra=None)]
    assert test_operator.inlets == [Dataset(uri="postgres://0.0.0.0:5432/postgres.public.stg_customers", extra=None)]
    assert test_operator.outlets == []


@pytest.mark.skipif(
    version.parse(airflow_version) < version.parse("2.10"),
    reason="From Airflow 2.10 onwards, we started using DatasetAlias, which changed this behaviour.",
)
@pytest.mark.integration
def test_run_operator_dataset_inlets_and_outlets_airflow_210_onwards(caplog):
    from airflow.models.dataset import DatasetAliasModel
    from sqlalchemy.orm.exc import FlushError

    with DAG("test_id_1", start_date=datetime(2022, 1, 1)) as dag:
        seed_operator = DbtSeedLocalOperator(
            profile_config=real_profile_config,
            project_dir=DBT_PROJ_DIR,
            task_id="seed",
            dag=dag,
            emit_datasets=False,
            dbt_cmd_flags=["--select", "raw_customers"],
            install_deps=True,
            append_env=True,
        )
        run_operator = DbtRunLocalOperator(
            profile_config=real_profile_config,
            project_dir=DBT_PROJ_DIR,
            task_id="run",
            dag=dag,
            dbt_cmd_flags=["--models", "stg_customers"],
            install_deps=True,
            append_env=True,
        )
        test_operator = DbtTestLocalOperator(
            profile_config=real_profile_config,
            project_dir=DBT_PROJ_DIR,
            task_id="test",
            dag=dag,
            dbt_cmd_flags=["--models", "stg_customers"],
            install_deps=True,
            append_env=True,
        )
        seed_operator >> run_operator >> test_operator

    assert seed_operator.outlets == []  # because emit_datasets=False,
    assert run_operator.outlets == [DatasetAliasModel(name="test_id_1__run")]
    assert test_operator.outlets == [DatasetAliasModel(name="test_id_1__test")]

    with pytest.raises(FlushError):
        # This is a known limitation of Airflow 2.10.0 and 2.10.1
        # https://github.com/apache/airflow/issues/42495
        dag_run, session = run_test_dag(dag)

        # Once this issue is solved, we should do some type of check on the actual datasets being emitted,
        # so we guarantee Cosmos is backwards compatible via tests using something along the lines or an alternative,
        # based on the resolution of the issue logged in Airflow:
        # dataset_model = session.scalars(select(DatasetModel).where(DatasetModel.uri == "<something>"))
        # assert dataset_model == 1


@patch("cosmos.settings.enable_dataset_alias", 0)
@pytest.mark.skipif(
    version.parse(airflow_version) < version.parse("2.10"),
    reason="From Airflow 2.10 onwards, we started using DatasetAlias, which changed this behaviour.",
)
@pytest.mark.integration
def test_run_operator_dataset_inlets_and_outlets_airflow_210_onwards_disabled_via_envvar(caplog):
    with DAG("test_id_2", start_date=datetime(2022, 1, 1)) as dag:
        run_operator = DbtRunLocalOperator(
            profile_config=real_profile_config,
            project_dir=DBT_PROJ_DIR,
            task_id="run",
            dag=dag,
            dbt_cmd_flags=["--models", "stg_customers"],
            install_deps=True,
            append_env=True,
        )
    assert run_operator.outlets == []


@pytest.mark.skipif(
    version.parse(airflow_version) not in PARTIALLY_SUPPORTED_AIRFLOW_VERSIONS,
    reason="Airflow 2.9.0 and 2.9.1 have a breaking change in Dataset URIs",
    # https://github.com/apache/airflow/issues/39486
)
@pytest.mark.integration
def test_run_operator_dataset_emission_is_skipped(caplog):

    with DAG("test-id-1", start_date=datetime(2022, 1, 1)) as dag:
        seed_operator = DbtSeedLocalOperator(
            profile_config=real_profile_config,
            project_dir=DBT_PROJ_DIR,
            task_id="seed",
            dbt_cmd_flags=["--select", "raw_customers"],
            install_deps=True,
            append_env=True,
            emit_datasets=False,
        )
        run_operator = DbtRunLocalOperator(
            profile_config=real_profile_config,
            project_dir=DBT_PROJ_DIR,
            task_id="run",
            dbt_cmd_flags=["--models", "stg_customers"],
            install_deps=True,
            append_env=True,
            emit_datasets=False,
        )

        seed_operator >> run_operator

    run_test_dag(dag)

    assert run_operator.inlets == []
    assert run_operator.outlets == []


@pytest.mark.skipif(
    version.parse(airflow_version) < version.parse("2.4")
    or version.parse(airflow_version) in PARTIALLY_SUPPORTED_AIRFLOW_VERSIONS,
    reason="Airflow DAG did not have datasets until the 2.4 release, inlets and outlets do not work by default in Airflow 2.9.0 and 2.9.1",
)
@pytest.mark.integration
@patch("cosmos.settings.enable_dataset_alias", 0)
def test_run_operator_dataset_url_encoded_names(caplog):
    from airflow.datasets import Dataset

    with DAG("test-id-1", start_date=datetime(2022, 1, 1)) as dag:
        run_operator = DbtRunLocalOperator(
            profile_config=real_profile_config,
            project_dir=Path(__file__).parent.parent.parent / "dev/dags/dbt/simple",
            task_id="run",
            dbt_cmd_flags=["--models", "ｍｕｌｔｉｂｙｔｅ"],
            install_deps=True,
            append_env=True,
        )
        run_operator

    run_test_dag(dag)

    assert run_operator.outlets == [
        Dataset(
            uri="postgres://0.0.0.0:5432/postgres.public.%EF%BD%8D%EF%BD%95%EF%BD%8C%EF%BD%94%EF%BD%89%EF%BD%82%EF%BD%99%EF%BD%94%EF%BD%85",
            extra=None,
        )
    ]


@pytest.mark.integration
def test_run_operator_caches_partial_parsing(caplog, tmp_path):
    caplog.set_level(logging.DEBUG)
    with DAG("test-partial-parsing", start_date=datetime(2022, 1, 1)) as dag:
        seed_operator = DbtSeedLocalOperator(
            profile_config=real_profile_config,
            project_dir=DBT_PROJ_DIR,
            task_id="seed",
            dbt_cmd_flags=["--select", "raw_customers"],
            install_deps=True,
            append_env=True,
            cache_dir=cache._obtain_cache_dir_path("test-partial-parsing", tmp_path),
            invocation_mode=InvocationMode.SUBPROCESS,
        )
        seed_operator

    run_test_dag(dag)

    # Unable to do partial parsing because saved manifest not found. Starting full parse.
    assert "Unable to do partial parsing" in caplog.text

    caplog.clear()
    run_test_dag(dag)

    assert not "Unable to do partial parsing" in caplog.text


def test_dbt_base_operator_no_partial_parse() -> None:

    dbt_base_operator = ConcreteDbtLocalBaseOperator(
        profile_config=profile_config,
        task_id="my-task",
        project_dir="my/dir",
        partial_parse=False,
    )

    cmd, _ = dbt_base_operator.build_cmd(
        Context(execution_date=datetime(2023, 2, 15, 12, 30)),
    )

    assert "--no-partial-parse" in cmd


@pytest.mark.integration
@pytest.mark.parametrize("invocation_mode", [InvocationMode.SUBPROCESS, InvocationMode.DBT_RUNNER])
def test_run_test_operator_with_callback(invocation_mode, failing_test_dbt_project):
    on_warning_callback = MagicMock()

    with DAG("test-id-2", start_date=datetime(2022, 1, 1)) as dag:
        run_operator = DbtSeedLocalOperator(
            profile_config=mini_profile_config,
            project_dir=failing_test_dbt_project,
            task_id="run",
            append_env=True,
        )
        test_operator = DbtTestLocalOperator(
            profile_config=mini_profile_config,
            project_dir=failing_test_dbt_project,
            task_id="test",
            append_env=True,
            on_warning_callback=on_warning_callback,
            invocation_mode=invocation_mode,
        )
        run_operator >> test_operator
    run_test_dag(dag)
    assert on_warning_callback.called


@pytest.mark.integration
@pytest.mark.parametrize("invocation_mode", [InvocationMode.SUBPROCESS, InvocationMode.DBT_RUNNER])
def test_run_test_operator_without_callback(invocation_mode):
    on_warning_callback = MagicMock()

    with DAG("test-id-3", start_date=datetime(2022, 1, 1)) as dag:
        run_operator = DbtSeedLocalOperator(
            profile_config=mini_profile_config,
            project_dir=MINI_DBT_PROJ_DIR,
            task_id="run",
            append_env=True,
            invocation_mode=invocation_mode,
        )
        test_operator = DbtTestLocalOperator(
            profile_config=mini_profile_config,
            project_dir=MINI_DBT_PROJ_DIR,
            task_id="test",
            append_env=True,
            on_warning_callback=on_warning_callback,
            invocation_mode=invocation_mode,
        )
        run_operator >> test_operator
    run_test_dag(dag)
    assert not on_warning_callback.called


@pytest.mark.integration
def test_run_operator_emits_events():
    class MockRun:
        facets = {"c": 3}

    class MockJob:
        facets = {"d": 4}

    class MockEvent:
        inputs = [1]
        outputs = [2]
        run = MockRun()
        job = MockJob()

    dbt_base_operator = ConcreteDbtLocalBaseOperator(
        profile_config=profile_config,
        task_id="my-task",
        project_dir="my/dir",
        should_store_compiled_sql=False,
    )
    dbt_base_operator.openlineage_events_completes = [MockEvent(), MockEvent()]
    facets = dbt_base_operator.get_openlineage_facets_on_complete(dbt_base_operator)
    assert facets.inputs == [1]
    assert facets.outputs == [2]
    assert facets.run_facets == {"c": 3}
    assert facets.job_facets == {"d": 4}


def test_run_operator_emits_events_without_openlineage_events_completes(caplog):
    dbt_base_operator = ConcreteDbtLocalBaseOperator(
        profile_config=profile_config,
        task_id="my-task",
        project_dir="my/dir",
        should_store_compiled_sql=False,
    )
    delattr(dbt_base_operator, "openlineage_events_completes")
    with patch.object(dbt_base_operator.log, "info") as mock_log_info:
        facets = dbt_base_operator.get_openlineage_facets_on_complete(TaskInstance(dbt_base_operator))

    assert facets.inputs == []
    assert facets.outputs == []
    assert facets.run_facets == {}
    assert facets.job_facets == {}
    mock_log_info.assert_called_with("Unable to emit OpenLineage events due to lack of dependencies or data.")


def test_store_compiled_sql() -> None:
    dbt_base_operator = ConcreteDbtLocalBaseOperator(
        profile_config=profile_config,
        task_id="my-task",
        project_dir="my/dir",
        should_store_compiled_sql=False,
    )

    # here we just need to call the method to make sure it doesn't raise an exception
    dbt_base_operator.store_compiled_sql(
        tmp_project_dir="my/dir",
        context=Context(execution_date=datetime(2023, 2, 15, 12, 30)),
    )

    dbt_base_operator = ConcreteDbtLocalBaseOperator(
        profile_config=profile_config,
        task_id="my-task",
        project_dir="my/dir",
        should_store_compiled_sql=True,
    )

    # here we call the method and see if it tries to access the context["ti"]
    # it should, and it should raise a KeyError because we didn't pass in a ti
    with pytest.raises(KeyError):
        dbt_base_operator.store_compiled_sql(
            tmp_project_dir="my/dir",
            context=Context(execution_date=datetime(2023, 2, 15, 12, 30)),
        )


@pytest.mark.parametrize(
    "operator_class,kwargs,expected_call_kwargs",
    [
        (
            DbtSeedLocalOperator,
            {"full_refresh": True},
            {"context": {}, "env": {}, "cmd_flags": ["seed", "--full-refresh"]},
        ),
        (
            DbtBuildLocalOperator,
            {"full_refresh": True},
            {"context": {}, "env": {}, "cmd_flags": ["build", "--full-refresh"]},
        ),
        (
            DbtRunLocalOperator,
            {"full_refresh": True},
            {"context": {}, "env": {}, "cmd_flags": ["run", "--full-refresh"]},
        ),
        (
            DbtTestLocalOperator,
            {},
            {"context": {}, "env": {}, "cmd_flags": ["test"]},
        ),
        (
            DbtTestLocalOperator,
            {"select": []},
            {"context": {}, "env": {}, "cmd_flags": ["test"]},
        ),
        (
            DbtTestLocalOperator,
            {"full_refresh": True, "select": ["tag:daily"], "exclude": ["tag:disabled"]},
            {"context": {}, "env": {}, "cmd_flags": ["test", "--select", "tag:daily", "--exclude", "tag:disabled"]},
        ),
        (
            DbtTestLocalOperator,
            {"full_refresh": True, "selector": "nightly_snowplow"},
            {"context": {}, "env": {}, "cmd_flags": ["test", "--selector", "nightly_snowplow"]},
        ),
        (
            DbtRunOperationLocalOperator,
            {"args": {"days": 7, "dry_run": True}, "macro_name": "bla"},
            {"context": {}, "env": {}, "cmd_flags": ["run-operation", "bla", "--args", "days: 7\ndry_run: true\n"]},
        ),
    ],
)
@patch("cosmos.operators.local.DbtLocalBaseOperator.run_command")
def test_operator_execute_with_flags(mock_run_cmd, operator_class, kwargs, expected_call_kwargs):
    task = operator_class(
        profile_config=profile_config,
        task_id="my-task",
        project_dir="my/dir",
        invocation_mode=InvocationMode.DBT_RUNNER,
        **kwargs,
    )
    task.get_env = MagicMock(return_value={})
    task.execute(context={})
    mock_run_cmd.assert_called_once_with(
        cmd=[task.dbt_executable_path, *expected_call_kwargs.pop("cmd_flags")], **expected_call_kwargs
    )


@pytest.mark.parametrize(
    "operator_class",
    (
        DbtLSLocalOperator,
        DbtSnapshotLocalOperator,
        DbtTestLocalOperator,
        DbtBuildLocalOperator,
        DbtDocsLocalOperator,
        DbtDocsS3LocalOperator,
        DbtDocsAzureStorageLocalOperator,
        DbtDocsGCSLocalOperator,
    ),
)
@patch("cosmos.operators.local.DbtLocalBaseOperator.build_and_run_cmd")
def test_operator_execute_without_flags(mock_build_and_run_cmd, operator_class):
    operator_class_kwargs = {
        DbtDocsS3LocalOperator: {"aws_conn_id": "fake-conn", "bucket_name": "fake-bucket"},
        DbtDocsAzureStorageLocalOperator: {"azure_conn_id": "fake-conn", "container_name": "fake-container"},
        DbtDocsGCSLocalOperator: {"connection_id": "fake-conn", "bucket_name": "fake-bucket"},
    }
    task = operator_class(
        profile_config=profile_config,
        task_id="my-task",
        project_dir="my/dir",
        invocation_mode=InvocationMode.DBT_RUNNER,
        **operator_class_kwargs.get(operator_class, {}),
    )
    task.execute(context={})
    mock_build_and_run_cmd.assert_called_once_with(context={}, cmd_flags=[])


@patch("cosmos.operators.local.DbtLocalArtifactProcessor")
def test_calculate_openlineage_events_completes_openlineage_errors(mock_processor, caplog):
    instance = mock_processor.return_value
    instance.parse = MagicMock(side_effect=KeyError)
    caplog.set_level(logging.DEBUG)
    dbt_base_operator = ConcreteDbtLocalBaseOperator(
        profile_config=profile_config,
        task_id="my-task",
        project_dir=DBT_PROJ_DIR,
        should_store_compiled_sql=False,
    )

    with patch.object(dbt_base_operator.log, "debug") as mock_log_debug:
        dbt_base_operator.calculate_openlineage_events_completes(env={}, project_dir=DBT_PROJ_DIR)

    assert instance.parse.called
    mock_log_debug.assert_called_with("Unable to parse OpenLineage events", stack_info=True)


@pytest.mark.parametrize(
    "operator_class,expected_template",
    [
        (
            DbtSeedLocalOperator,
            ("env", "select", "exclude", "selector", "vars", "models", "compiled_sql", "freshness", "full_refresh"),
        ),
        (
            DbtRunLocalOperator,
            ("env", "select", "exclude", "selector", "vars", "models", "compiled_sql", "freshness", "full_refresh"),
        ),
        (
            DbtBuildLocalOperator,
            ("env", "select", "exclude", "selector", "vars", "models", "compiled_sql", "freshness", "full_refresh"),
        ),
        (
            DbtSourceLocalOperator,
            ("env", "select", "exclude", "selector", "vars", "models", "compiled_sql", "freshness"),
        ),
    ],
)
def test_dbt_base_operator_template_fields(operator_class, expected_template):
    # Check if value of template fields is what we expect for the operators we're validating
    dbt_base_operator = operator_class(profile_config=profile_config, task_id="my-task", project_dir="my/dir")
    assert dbt_base_operator.template_fields == expected_template


@patch.object(DbtDocsGCSLocalOperator, "required_files", ["file1", "file2"])
def test_dbt_docs_gcs_local_operator():
    mock_gcs = MagicMock()
    with patch.dict(sys.modules, {"airflow.providers.google.cloud.hooks.gcs": mock_gcs}):
        operator = DbtDocsGCSLocalOperator(
            task_id="fake-task",
            project_dir="fake-dir",
            profile_config=profile_config,
            connection_id="fake-conn",
            bucket_name="fake-bucket",
            folder_dir="fake-folder",
        )
        operator.upload_to_cloud_storage("fake-dir")

        # assert that GCSHook was called with the connection id
        mock_gcs.GCSHook.assert_called_once_with("fake-conn")

        mock_hook = mock_gcs.GCSHook.return_value
        # assert that upload was called twice with the expected arguments
        assert mock_hook.upload.call_count == 2
        expected_upload_calls = [
            call(filename="fake-dir/target/file1", bucket_name="fake-bucket", object_name="fake-folder/file1"),
            call(filename="fake-dir/target/file2", bucket_name="fake-bucket", object_name="fake-folder/file2"),
        ]
        mock_hook.upload.assert_has_calls(expected_upload_calls)


@patch("cosmos.operators.local.DbtLocalBaseOperator.store_compiled_sql")
@patch("cosmos.operators.local.DbtLocalBaseOperator.handle_exception_subprocess")
@patch("cosmos.config.ProfileConfig.ensure_profile")
@patch("cosmos.operators.local.DbtLocalBaseOperator.run_subprocess")
@patch("cosmos.operators.local.DbtLocalBaseOperator.run_dbt_runner")
@patch("cosmos.operators.local.tempfile.TemporaryDirectory")
@pytest.mark.parametrize("invocation_mode", [InvocationMode.SUBPROCESS, InvocationMode.DBT_RUNNER])
def test_operator_execute_deps_parameters(
    mock_temporary_directory,
    mock_dbt_runner,
    mock_subprocess,
    mock_ensure_profile,
    mock_exception_handling,
    mock_store_compiled_sql,
    invocation_mode,
    tmp_path,
):
    project_dir = tmp_path / "mock_project_tmp_dir"
    project_dir.mkdir()

    expected_call_kwargs = [
        "/usr/local/bin/dbt",
        "deps",
        "--project-dir",
        project_dir.as_posix(),
        "--profiles-dir",
        "/path/to",
        "--profile",
        "default",
        "--target",
        "dev",
    ]
    task = DbtRunLocalOperator(
        dag=DAG("sample_dag", start_date=datetime(2024, 4, 16)),
        profile_config=real_profile_config,
        task_id="my-task",
        project_dir=DBT_PROJ_DIR,
        install_deps=True,
        emit_datasets=False,
        dbt_executable_path="/usr/local/bin/dbt",
        invocation_mode=invocation_mode,
    )
    mock_ensure_profile.return_value.__enter__.return_value = (Path("/path/to/profile"), {"ENV_VAR": "value"})
    mock_temporary_directory.return_value.__enter__.return_value = project_dir.as_posix()
    task.execute(context={"task_instance": MagicMock()})
    if invocation_mode == InvocationMode.SUBPROCESS:
        assert mock_subprocess.call_args_list[0].kwargs["command"] == expected_call_kwargs
    elif invocation_mode == InvocationMode.DBT_RUNNER:
        mock_dbt_runner.all_args_list[0].kwargs["command"] == expected_call_kwargs


def test_dbt_docs_local_operator_with_static_flag():
    # Check when static flag is passed, the required files are correctly adjusted to a single file
    operator = DbtDocsLocalOperator(
        task_id="fake-task",
        project_dir="fake-dir",
        profile_config=profile_config,
        dbt_cmd_flags=["--static"],
    )
    assert operator.required_files == ["static_index.html"]


def test_dbt_docs_local_operator_ignores_graph_gpickle():
    # Check when --no-write-json is passed, graph.gpickle is removed.
    # This is only currently relevant for subclasses, but will become more generally relevant in the future.
    class CustomDbtDocsLocalOperator(DbtDocsLocalOperator):
        required_files = ["index.html", "manifest.json", "graph.gpickle", "catalog.json"]

    operator = CustomDbtDocsLocalOperator(
        task_id="fake-task",
        project_dir="fake-dir",
        profile_config=profile_config,
        dbt_cmd_global_flags=["--no-write-json"],
    )
    assert operator.required_files == ["index.html", "manifest.json", "catalog.json"]


@patch("cosmos.hooks.subprocess.FullOutputSubprocessHook.send_sigint")
def test_dbt_local_operator_on_kill_sigint(mock_send_sigint) -> None:

    dbt_base_operator = ConcreteDbtLocalBaseOperator(
        profile_config=profile_config,
        task_id="my-task",
        project_dir="my/dir",
        cancel_query_on_kill=True,
        invocation_mode=InvocationMode.SUBPROCESS,
    )

    dbt_base_operator.on_kill()

    mock_send_sigint.assert_called_once()


@patch("cosmos.hooks.subprocess.FullOutputSubprocessHook.send_sigterm")
def test_dbt_local_operator_on_kill_sigterm(mock_send_sigterm) -> None:

    dbt_base_operator = ConcreteDbtLocalBaseOperator(
        profile_config=profile_config,
        task_id="my-task",
        project_dir="my/dir",
        cancel_query_on_kill=False,
        invocation_mode=InvocationMode.SUBPROCESS,
    )

    dbt_base_operator.on_kill()

    mock_send_sigterm.assert_called_once()


def test_handle_exception_subprocess():
    """
    Test the handle_exception_subprocess method of the DbtLocalBaseOperator class for non-zero dbt exit code.
    """
    operator = ConcreteDbtLocalBaseOperator(
        profile_config=None,
        task_id="my-task",
        project_dir="my/dir",
    )
    full_output = ["n" * n for n in range(1, 1000)]
    result = FullOutputSubprocessResult(exit_code=1, output="test", full_output=full_output)

    # Test when exit_code is non-zero
    with patch.object(operator.log, "error") as mock_log_error:
        with pytest.raises(AirflowException) as err_context:
            operator.handle_exception_subprocess(result)

    assert len(str(err_context.value)) < 100  # Ensure the error message is not too long
    mock_log_error.assert_called_with("\n".join(full_output))


@pytest.fixture
def mock_context():
    return MagicMock()


@pytest.fixture
def mock_session():
    return MagicMock()


@patch("cosmos.operators.local.Path")
def test_store_freshness_json(mock_path_class, mock_context, mock_session):
    instance = DbtSourceLocalOperator(
        task_id="test",
        profile_config=None,
        project_dir="my/dir",
    )

    # Mock the behavior of Path.exists() and Path.read_text()
    mock_sources_json_path = MagicMock()
    mock_path_class.return_value = mock_sources_json_path
    mock_sources_json_path.exists.return_value = True
    mock_sources_json_path.read_text.return_value = '{"key": "value"}'

    # Expected formatted JSON content
    expected_freshness = json.dumps({"key": "value"}, indent=4)

    # Call the method under test
    instance.store_freshness_json(tmp_project_dir="/mock/dir", context=mock_context, session=mock_session)

    # Verify the freshness attribute is set correctly
    assert instance.freshness == expected_freshness


@patch("cosmos.operators.local.Path")
def test_store_freshness_json_no_file(mock_path_class, mock_context, mock_session):
    # Create an instance of the class that contains the method
    instance = DbtSourceLocalOperator(
        task_id="test",
        profile_config=None,
        project_dir="my/dir",
    )

    # Mock the behavior of Path.exists() and Path.read_text()
    mock_sources_json_path = MagicMock()
    mock_path_class.return_value = mock_sources_json_path
    mock_sources_json_path.exists.return_value = False

    # Call the method under test
    instance.store_freshness_json(tmp_project_dir="/mock/dir", context=mock_context, session=mock_session)

    # Verify the freshness attribute is set correctly
    assert instance.freshness == ""


def test_store_freshness_not_store_compiled_sql(mock_context, mock_session):
    instance = DbtSourceLocalOperator(
        task_id="test",
        profile_config=None,
        project_dir="my/dir",
        should_store_compiled_sql=False,
    )

    # Call the method under test
    instance.store_freshness_json(tmp_project_dir="/mock/dir", context=mock_context, session=mock_session)

    # Verify the freshness attribute is set correctly
    assert instance.freshness == ""


def test_dbt_compile_local_operator_initialisation():
    operator = DbtCompileLocalOperator(
        task_id="fake-task",
        profile_config=profile_config,
        project_dir="fake-dir",
    )
    assert operator.should_upload_compiled_sql is True
    assert "compile" in operator.base_cmd


@patch("cosmos.operators.local.remote_target_path", new="s3://some-bucket/target")
@patch("cosmos.operators.local.AIRFLOW_IO_AVAILABLE", new=False)
def test_configure_remote_target_path_object_storage_unavailable_on_earlier_airflow_versions():
    operator = DbtCompileLocalOperator(
        task_id="fake-task",
        profile_config=profile_config,
        project_dir="fake-dir",
    )
    with pytest.raises(CosmosValueError, match="Object Storage feature is unavailable"):
        operator._configure_remote_target_path()


@pytest.mark.parametrize(
    "rem_target_path, rem_target_path_conn_id",
    [
        (None, "aws_s3_conn"),
        ("unknown://some-bucket/cache", None),
    ],
)
def test_config_remote_target_path_unset_settings(rem_target_path, rem_target_path_conn_id):
    with patch("cosmos.operators.local.remote_target_path", new=rem_target_path):
        with patch("cosmos.operators.local.remote_target_path_conn_id", new=rem_target_path_conn_id):
            operator = DbtCompileLocalOperator(
                task_id="fake-task",
                profile_config=profile_config,
                project_dir="fake-dir",
            )
            target_path, target_conn = operator._configure_remote_target_path()
        assert target_path is None
        assert target_conn is None


@pytest.mark.skipif(not AIRFLOW_IO_AVAILABLE, reason="Airflow did not have Object Storage until the 2.8 release")
@patch("cosmos.operators.local.remote_target_path", new="s3://some-bucket/target")
@patch("cosmos.operators.local.remote_target_path_conn_id", new="aws_s3_conn")
@patch("airflow.io.path.ObjectStoragePath")
def test_configure_remote_target_path(mock_object_storage_path):
    operator = DbtCompileLocalOperator(
        task_id="fake-task",
        profile_config=profile_config,
        project_dir="fake-dir",
    )
    mock_remote_path = MagicMock()
    mock_object_storage_path.return_value.exists.return_value = True
    mock_object_storage_path.return_value = mock_remote_path
    target_path, target_conn = operator._configure_remote_target_path()
    assert target_path == mock_remote_path
    assert target_conn == "aws_s3_conn"
    mock_object_storage_path.assert_called_with("s3://some-bucket/target", conn_id="aws_s3_conn")

    mock_object_storage_path.return_value.exists.return_value = False
    mock_object_storage_path.return_value.mkdir.return_value = MagicMock()
    _, _ = operator._configure_remote_target_path()
    mock_object_storage_path.return_value.mkdir.assert_called_with(parents=True, exist_ok=True)


@patch.object(DbtLocalBaseOperator, "_configure_remote_target_path")
def test_no_compiled_sql_upload_for_other_operators(mock_configure_remote_target_path):
    operator = DbtSeedLocalOperator(
        task_id="fake-task",
        profile_config=profile_config,
        project_dir="fake-dir",
    )
    assert operator.should_upload_compiled_sql is False
    operator.upload_compiled_sql("fake-dir", MagicMock())
    mock_configure_remote_target_path.assert_not_called()


@patch("cosmos.operators.local.DbtCompileLocalOperator._configure_remote_target_path")
def test_upload_compiled_sql_no_remote_path_raises_error(mock_configure_remote):
    operator = DbtCompileLocalOperator(
        task_id="fake-task",
        profile_config=profile_config,
        project_dir="fake-dir",
    )

    mock_configure_remote.return_value = (None, None)

    tmp_project_dir = "/fake/tmp/project"
    context = {"dag": MagicMock(dag_id="test_dag")}

    with pytest.raises(CosmosValueError, match="remote target path is not configured"):
        operator.upload_compiled_sql(tmp_project_dir, context)


@pytest.mark.skipif(not AIRFLOW_IO_AVAILABLE, reason="Airflow did not have Object Storage until the 2.8 release")
@patch("airflow.io.path.ObjectStoragePath.copy")
@patch("airflow.io.path.ObjectStoragePath")
@patch("cosmos.operators.local.DbtCompileLocalOperator._configure_remote_target_path")
def test_upload_compiled_sql_should_upload(mock_configure_remote, mock_object_storage_path, mock_copy):
    """Test upload_compiled_sql when should_upload_compiled_sql is True and uploads files."""
    operator = DbtCompileLocalOperator(
        task_id="fake-task",
        profile_config=profile_config,
        project_dir="fake-dir",
<<<<<<< HEAD
=======
        dag=DAG("test_dag", start_date=datetime(2024, 4, 16)),
>>>>>>> 7eb9386d
    )

    mock_configure_remote.return_value = ("mock_remote_path", "mock_conn_id")

    tmp_project_dir = "/fake/tmp/project"
    source_compiled_dir = Path(tmp_project_dir) / "target" / "compiled"

    file1 = MagicMock(spec=Path)
    file1.is_file.return_value = True
    file1.__str__.return_value = str(source_compiled_dir / "file1.sql")

    file2 = MagicMock(spec=Path)
    file2.is_file.return_value = True
    file2.__str__.return_value = str(source_compiled_dir / "file2.sql")

    files = [file1, file2]

    with patch.object(Path, "rglob", return_value=files):
<<<<<<< HEAD
        context = {"dag": MagicMock(dag_id="test_dag")}

        operator.upload_compiled_sql(tmp_project_dir, context)

        for file_path in files:
            rel_path = os.path.relpath(str(file_path), str(source_compiled_dir))
            expected_dest_path = f"mock_remote_path/test_dag/{rel_path.lstrip('/')}"
=======
        operator.upload_compiled_sql(tmp_project_dir, context={"task": operator})

        for file_path in files:
            rel_path = os.path.relpath(str(file_path), str(source_compiled_dir))
            expected_dest_path = f"mock_remote_path/test_dag/compiled/{rel_path.lstrip('/')}"
>>>>>>> 7eb9386d
            mock_object_storage_path.assert_any_call(expected_dest_path, conn_id="mock_conn_id")
            mock_object_storage_path.return_value.copy.assert_any_call(mock_object_storage_path.return_value)<|MERGE_RESOLUTION|>--- conflicted
+++ resolved
@@ -1241,10 +1241,7 @@
         task_id="fake-task",
         profile_config=profile_config,
         project_dir="fake-dir",
-<<<<<<< HEAD
-=======
         dag=DAG("test_dag", start_date=datetime(2024, 4, 16)),
->>>>>>> 7eb9386d
     )
 
     mock_configure_remote.return_value = ("mock_remote_path", "mock_conn_id")
@@ -1263,20 +1260,10 @@
     files = [file1, file2]
 
     with patch.object(Path, "rglob", return_value=files):
-<<<<<<< HEAD
-        context = {"dag": MagicMock(dag_id="test_dag")}
-
-        operator.upload_compiled_sql(tmp_project_dir, context)
-
-        for file_path in files:
-            rel_path = os.path.relpath(str(file_path), str(source_compiled_dir))
-            expected_dest_path = f"mock_remote_path/test_dag/{rel_path.lstrip('/')}"
-=======
         operator.upload_compiled_sql(tmp_project_dir, context={"task": operator})
 
         for file_path in files:
             rel_path = os.path.relpath(str(file_path), str(source_compiled_dir))
             expected_dest_path = f"mock_remote_path/test_dag/compiled/{rel_path.lstrip('/')}"
->>>>>>> 7eb9386d
             mock_object_storage_path.assert_any_call(expected_dest_path, conn_id="mock_conn_id")
             mock_object_storage_path.return_value.copy.assert_any_call(mock_object_storage_path.return_value)