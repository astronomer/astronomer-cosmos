--- conflicted
+++ resolved
@@ -1726,7 +1726,6 @@
         callback_fn.assert_called_once_with("/tmp/project_dir", arg1="value1", context=context)
 
 
-<<<<<<< HEAD
 def test_construct_dest_file_path_with_run_id():
     """Test _construct_dest_file_path uses run_id correctly."""
     dest_target_dir = Path("/dest")
@@ -1790,7 +1789,8 @@
         assert "test_run_id" in result
 
         mock_construct.assert_called_once_with(dest_target_dir, file_path, source_compiled_dir, resource_type)
-=======
+
+
 @pytest.mark.skipif(not AIRFLOW_IO_AVAILABLE, reason="Airflow did not have Object Storage until the 2.8 release")
 @patch("airflow.io.path.ObjectStoragePath")
 def test_upload_sql_files_creates_parent_directories(mock_object_storage_path):
@@ -1816,5 +1816,4 @@
 
         operator._upload_sql_files("tmp_dir", "compiled")
 
-        mock_dest_path.parent.mkdir.assert_called_with(parents=True, exist_ok=True)
->>>>>>> a712c2d9
+        mock_dest_path.parent.mkdir.assert_called_with(parents=True, exist_ok=True)