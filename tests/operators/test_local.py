import json
import logging
import os
import shutil
import sys
import tempfile
from pathlib import Path
from unittest.mock import MagicMock, call, mock_open, patch

import pytest
from airflow import DAG
from airflow import __version__ as airflow_version
from airflow.exceptions import AirflowException, AirflowSkipException

try:  # For Airflow 3
    from airflow.providers.standard.hooks.subprocess import SubprocessResult
except ImportError:  # For Airflow 2
    from airflow.hooks.subprocess import SubprocessResult
from airflow.models.taskinstance import TaskInstance
from airflow.utils.context import Context
from packaging import version
from pendulum import datetime

import cosmos.dbt.runner as dbt_runner
from cosmos import cache
from cosmos.config import ProfileConfig
from cosmos.constants import PARTIALLY_SUPPORTED_AIRFLOW_VERSIONS, InvocationMode
from cosmos.dbt.parser.output import (
    parse_number_of_warnings_subprocess,
)
from cosmos.exceptions import CosmosDbtRunError, CosmosValueError
from cosmos.hooks.subprocess import FullOutputSubprocessResult
from cosmos.io import _construct_dest_file_path
from cosmos.operators.local import (
    AbstractDbtLocalBase,
    DbtBuildLocalOperator,
    DbtCloneLocalOperator,
    DbtCompileLocalOperator,
    DbtDocsAzureStorageLocalOperator,
    DbtDocsGCSLocalOperator,
    DbtDocsLocalOperator,
    DbtDocsS3LocalOperator,
    DbtLocalBaseOperator,
    DbtLSLocalOperator,
    DbtRunLocalOperator,
    DbtRunOperationLocalOperator,
    DbtSeedLocalOperator,
    DbtSnapshotLocalOperator,
    DbtSourceLocalOperator,
    DbtTestLocalOperator,
)
from cosmos.profiles import PostgresUserPasswordProfileMapping
from cosmos.settings import AIRFLOW_IO_AVAILABLE
from tests.utils import test_dag as run_test_dag

DBT_PROJ_DIR = Path(__file__).parent.parent.parent / "dev/dags/dbt/jaffle_shop"
MINI_DBT_PROJ_DIR = Path(__file__).parent.parent / "sample/mini"
MINI_DBT_PROJ_DIR_FAILING_SCHEMA = MINI_DBT_PROJ_DIR / "schema_failing_test.yml"
MINI_DBT_PROJ_PROFILE = MINI_DBT_PROJ_DIR / "profiles.yml"

profile_config = ProfileConfig(
    profile_name="default",
    target_name="dev",
    profile_mapping=MagicMock(),
)

real_profile_config = ProfileConfig(
    profile_name="default",
    target_name="dev",
    profile_mapping=PostgresUserPasswordProfileMapping(
        conn_id="example_conn",
        profile_args={"schema": "public"},
    ),
)

mini_profile_config = ProfileConfig(profile_name="mini", target_name="dev", profiles_yml_filepath=MINI_DBT_PROJ_PROFILE)


@pytest.fixture
def failing_test_dbt_project(tmp_path):
    tmp_dir = tempfile.TemporaryDirectory()
    tmp_dir_path = Path(tmp_dir.name) / "mini"
    shutil.copytree(MINI_DBT_PROJ_DIR, tmp_dir_path)
    target_schema = tmp_dir_path / "models/schema.yml"
    target_schema.exists() and os.remove(target_schema)
    shutil.copy(MINI_DBT_PROJ_DIR_FAILING_SCHEMA, target_schema)
    yield tmp_dir_path
    tmp_dir.cleanup()


class ConcreteDbtLocalBaseOperator(DbtLocalBaseOperator):
    base_cmd = ["cmd"]


def test_install_deps_in_empty_dir_becomes_false(tmpdir):
    dbt_base_operator = ConcreteDbtLocalBaseOperator(
        profile_config=profile_config, task_id="my-task", project_dir=tmpdir, install_deps=True
    )
    assert not dbt_base_operator.install_deps


def test_dbt_base_operator_add_global_flags() -> None:
    dbt_base_operator = ConcreteDbtLocalBaseOperator(
        profile_config=profile_config,
        task_id="my-task",
        project_dir="my/dir",
        vars={
            "start_time": "{{ data_interval_start.strftime('%Y%m%d%H%M%S') }}",
            "end_time": "{{ data_interval_end.strftime('%Y%m%d%H%M%S') }}",
        },
        no_version_check=True,
        select=["my_first_model", "my_second_model"],
    )
    assert dbt_base_operator.add_global_flags() == [
        "--select",
        "my_first_model my_second_model",
        "--vars",
        "end_time: '{{ data_interval_end.strftime(''%Y%m%d%H%M%S'') }}'\n"
        "start_time: '{{ data_interval_start.strftime(''%Y%m%d%H%M%S'') }}'\n",
        "--no-version-check",
    ]


def test_dbt_local_operator_append_env_is_true_by_default() -> None:
    dbt_local_operator = ConcreteDbtLocalBaseOperator(
        profile_config=profile_config,
        task_id="my-task",
        project_dir="my/dir",
        vars={
            "start_time": "{{ data_interval_start.strftime('%Y%m%d%H%M%S') }}",
            "end_time": "{{ data_interval_end.strftime('%Y%m%d%H%M%S') }}",
        },
        no_version_check=True,
        select=["my_first_model", "my_second_model"],
    )

    assert dbt_local_operator.append_env == True


def test_dbt_base_operator_add_user_supplied_flags() -> None:
    dbt_base_operator = ConcreteDbtLocalBaseOperator(
        profile_config=profile_config,
        task_id="my-task",
        project_dir="my/dir",
        dbt_cmd_flags=["--full-refresh"],
    )

    cmd, _ = dbt_base_operator.build_cmd(
        Context(execution_date=datetime(2023, 2, 15, 12, 30)),
    )
    assert cmd[-2] == "cmd"
    assert cmd[-1] == "--full-refresh"


def test_dbt_base_operator_add_user_supplied_global_flags() -> None:
    dbt_base_operator = ConcreteDbtLocalBaseOperator(
        profile_config=profile_config,
        task_id="my-task",
        project_dir="my/dir",
        dbt_cmd_global_flags=["--cache-selected-only"],
    )

    cmd, _ = dbt_base_operator.build_cmd(
        Context(execution_date=datetime(2023, 2, 15, 12, 30)),
    )
    assert cmd[-2] == "--cache-selected-only"
    assert cmd[-1] == "cmd"


@pytest.mark.parametrize(
    "invocation_mode, invoke_dbt_method, handle_exception_method",
    [
        (InvocationMode.SUBPROCESS, "run_subprocess", "handle_exception_subprocess"),
        (InvocationMode.DBT_RUNNER, "run_dbt_runner", "handle_exception_dbt_runner"),
    ],
)
def test_dbt_base_operator_set_invocation_methods(invocation_mode, invoke_dbt_method, handle_exception_method):
    """Tests that the right methods are mapped to DbtLocalBaseOperator.invoke_dbt and
    DbtLocalBaseOperator.handle_exception when a known invocation mode passed.
    """
    dbt_base_operator = ConcreteDbtLocalBaseOperator(
        profile_config=profile_config, task_id="my-task", project_dir="my/dir", invocation_mode=invocation_mode
    )
    assert dbt_base_operator.invoke_dbt.__name__ == invoke_dbt_method
    assert dbt_base_operator.handle_exception.__name__ == handle_exception_method


def test_dbt_base_operator_invalid_invocation_mode():
    """Tests that an invalid invocation_mode raises a ValueError when invoke_dbt or handle_exception is accessed."""
    operator = ConcreteDbtLocalBaseOperator(
        profile_config=profile_config,
        task_id="my-task",
        project_dir="my/dir",
    )
    operator.invocation_mode = "invalid_mode"

    with pytest.raises(ValueError, match="Invalid invocation mode: invalid_mode"):
        _ = operator.invoke_dbt

    with pytest.raises(ValueError, match="Invalid invocation mode: invalid_mode"):
        _ = operator.handle_exception


@pytest.mark.parametrize(
    "can_import_dbt, invoke_dbt_method, handle_exception_method",
    [
        (False, "run_subprocess", "handle_exception_subprocess"),
        (True, "run_dbt_runner", "handle_exception_dbt_runner"),
    ],
)
def test_dbt_base_operator_discover_invocation_mode(can_import_dbt, invoke_dbt_method, handle_exception_method):
    """Tests that the right methods are mapped to DbtLocalBaseOperator.invoke_dbt and
    DbtLocalBaseOperator.handle_exception if dbt can be imported or not.
    """
    dbt_base_operator = ConcreteDbtLocalBaseOperator(
        profile_config=profile_config, task_id="my-task", project_dir="my/dir"
    )
    with patch.dict(sys.modules, {"dbt.cli.main": MagicMock()} if can_import_dbt else {"dbt.cli.main": None}):
        dbt_base_operator = ConcreteDbtLocalBaseOperator(
            profile_config=profile_config, task_id="my-task", project_dir="my/dir"
        )
        dbt_base_operator._discover_invocation_mode()
        assert dbt_base_operator.invocation_mode == (
            InvocationMode.DBT_RUNNER if can_import_dbt else InvocationMode.SUBPROCESS
        )
        assert dbt_base_operator.invoke_dbt.__name__ == invoke_dbt_method
        assert dbt_base_operator.handle_exception.__name__ == handle_exception_method


@pytest.mark.parametrize(
    "indirect_selection_type",
    [None, "cautious", "buildable", "empty"],
)
def test_dbt_base_operator_use_indirect_selection(indirect_selection_type) -> None:
    dbt_base_operator = ConcreteDbtLocalBaseOperator(
        profile_config=profile_config,
        task_id="my-task",
        project_dir="my/dir",
        indirect_selection=indirect_selection_type,
    )

    cmd, _ = dbt_base_operator.build_cmd(
        Context(execution_date=datetime(2023, 2, 15, 12, 30)),
    )
    if indirect_selection_type:
        assert cmd[-2] == "--indirect-selection"
        assert cmd[-1] == indirect_selection_type
    else:
        assert cmd[0].endswith("dbt")
        assert cmd[1] == "cmd"


def test_dbt_base_operator_run_dbt_runner_cannot_import():
    """Tests that the right error message is raised if dbtRunner cannot be imported."""
    dbt_base_operator = ConcreteDbtLocalBaseOperator(
        profile_config=profile_config,
        task_id="my-task",
        project_dir="my/dir",
        invocation_mode=InvocationMode.DBT_RUNNER,
    )
    expected_error_message = "Could not import dbt core. Ensure that dbt-core >= v1.5 is installed and available in the environment where the operator is running."
    with patch.dict(sys.modules, {"dbt.cli.main": None}):
        with pytest.raises(CosmosDbtRunError, match=expected_error_message):
            dbt_base_operator.run_dbt_runner(command=["cmd"], env={}, cwd="some-project")


@patch("cosmos.dbt.project.os.environ")
@patch("cosmos.dbt.project.os.chdir")
def test_dbt_base_operator_run_dbt_runner(mock_chdir, mock_environ):
    """Tests that dbtRunner.invoke() is called with the expected cli args, that the
    cwd is changed to the expected directory, and env variables are set."""
    dbt_base_operator = ConcreteDbtLocalBaseOperator(
        profile_config=profile_config,
        task_id="my-task",
        project_dir="my/dir",
        invocation_mode=InvocationMode.DBT_RUNNER,
    )
    full_dbt_cmd = ["dbt", "run", "some_model"]
    env_vars = {"VAR1": "value1", "VAR2": "value2"}

    mock_dbt = MagicMock()
    with patch.dict(sys.modules, {"dbt.cli.main": mock_dbt}):
        dbt_base_operator.run_dbt_runner(command=full_dbt_cmd, env=env_vars, cwd="some-dir")

    mock_dbt_runner = mock_dbt.dbtRunner.return_value
    expected_cli_args = ["run", "some_model"]
    # Assert dbtRunner.invoke was called with the expected cli args
    assert mock_dbt_runner.invoke.call_count == 1
    assert mock_dbt_runner.invoke.call_args[0][0] == expected_cli_args
    # Assert cwd was changed to the expected directory
    assert mock_chdir.call_count == 2
    assert mock_chdir.call_args_list[0][0][0] == "some-dir"
    # Assert env variables were updated
    assert mock_environ.update.call_count == 1
    assert mock_environ.update.call_args[0][0] == env_vars


@pytest.mark.parametrize(
    ["skip_exception", "exception_code_returned", "expected_exception"],
    [
        (99, 99, AirflowSkipException),
        (80, 99, AirflowException),
        (None, 0, None),
    ],
    ids=[
        "Exception matches skip exception, airflow skip raised",
        "Exception does not match skip exception, airflow exception raised",
        "No exception raised",
    ],
)
def test_dbt_base_operator_exception_handling_subprocess(
    skip_exception, exception_code_returned, expected_exception
) -> None:
    dbt_base_operator = ConcreteDbtLocalBaseOperator(
        profile_config=profile_config,
        task_id="my-task",
        project_dir="my/dir",
        invocation_mode=InvocationMode.SUBPROCESS,
    )
    if expected_exception:
        with pytest.raises(expected_exception):
            dbt_base_operator.handle_exception(SubprocessResult(exception_code_returned, None))
    else:
        dbt_base_operator.handle_exception(SubprocessResult(exception_code_returned, None))


def test_dbt_base_operator_handle_exception_dbt_runner_unhandled_error():
    """Tests that an AirflowException is raised if the dbtRunner result is not successful with an unhandled error."""
    operator = ConcreteDbtLocalBaseOperator(
        profile_config=MagicMock(),
        task_id="my-task",
        project_dir="my/dir",
    )
    result = MagicMock()
    result.success = False
    result.exception = "some exception"
    expected_error_message = "dbt invocation did not complete with unhandled error: some exception"

    with pytest.raises(CosmosDbtRunError, match=expected_error_message):
        operator.handle_exception_dbt_runner(result)


@patch("cosmos.dbt.runner.extract_message_by_status", return_value=(["node1", "node2"], ["error1", "error2"]))
def test_dbt_base_operator_handle_exception_dbt_runner_handled_error(mock_extract_dbt_runner_issues):
    """Tests that an AirflowException is raised if the dbtRunner result is not successful and with handled errors."""
    operator = ConcreteDbtLocalBaseOperator(
        profile_config=MagicMock(),
        task_id="my-task",
        project_dir="my/dir",
    )
    result = MagicMock()
    result.success = False
    result.exception = None

    expected_error_message = "dbt invocation completed with errors: node1: error1\nnode2: error2"

    with pytest.raises(CosmosDbtRunError, match=expected_error_message):
        operator.handle_exception_dbt_runner(result)

    mock_extract_dbt_runner_issues.assert_called_once()


@patch("cosmos.operators.base.context_to_airflow_vars")
def test_dbt_base_operator_get_env(p_context_to_airflow_vars: MagicMock) -> None:
    """
    If an end user passes in a
    """
    dbt_base_operator = ConcreteDbtLocalBaseOperator(
        profile_config=profile_config, task_id="my-task", project_dir="my/dir", append_env=False
    )
    dbt_base_operator.env = {
        "start_date": "20220101",
        "end_date": "20220102",
        "some_path": Path(__file__),
        "retries": 3,
        ("tuple", "key"): "some_value",
    }
    p_context_to_airflow_vars.return_value = {"START_DATE": "2023-02-15 12:30:00"}
    env = dbt_base_operator.get_env(
        Context(execution_date=datetime(2023, 2, 15, 12, 30)),
    )
    expected_env = {
        "start_date": "20220101",
        "end_date": "20220102",
        "some_path": Path(__file__),
        "START_DATE": "2023-02-15 12:30:00",
    }
    assert env == expected_env


@patch("cosmos.operators.local.extract_log_issues")
def test_dbt_test_local_operator_invocation_mode_methods(mock_extract_log_issues):
    # test subprocess invocation mode
    operator = DbtTestLocalOperator(
        profile_config=profile_config,
        invocation_mode=InvocationMode.SUBPROCESS,
        task_id="my-task",
        project_dir="my/dir",
    )
    operator._set_test_result_parsing_methods()
    assert operator.parse_number_of_warnings == parse_number_of_warnings_subprocess
    result = MagicMock(full_output="some output")
    operator.extract_issues(result)
    mock_extract_log_issues.assert_called_once_with("some output")

    # test dbt runner invocation mode
    operator = DbtTestLocalOperator(
        profile_config=profile_config,
        invocation_mode=InvocationMode.DBT_RUNNER,
        task_id="my-task",
        project_dir="my/dir",
    )
    operator._set_test_result_parsing_methods()
    assert operator.extract_issues == dbt_runner.extract_message_by_status
    assert operator.parse_number_of_warnings == dbt_runner.parse_number_of_warnings


@pytest.mark.skipif(
    version.parse(airflow_version) < version.parse("2.4")
    or version.parse(airflow_version) >= version.parse("2.10")
    or version.parse(airflow_version) in PARTIALLY_SUPPORTED_AIRFLOW_VERSIONS,
    reason="Airflow DAG did not have datasets until the 2.4 release, inlets and outlets do not work by default in Airflow 2.9.0 and 2.9.1. \n"
    "From Airflow 2.10 onwards, we started using DatasetAlias, which changed this behaviour.",
)
@pytest.mark.integration
def test_run_operator_dataset_inlets_and_outlets(caplog):
    from airflow.datasets import Dataset

    project_dir = Path(__file__).parent.parent.parent / "dev/dags/dbt/altered_jaffle_shop"

    with DAG("test-id-1", start_date=datetime(2022, 1, 1)) as dag:
        seed_operator = DbtSeedLocalOperator(
            profile_config=real_profile_config,
            project_dir=project_dir,
            task_id="seed",
            dbt_cmd_flags=["--select", "raw_customers"],
            install_deps=True,
            append_env=True,
        )
        run_operator = DbtRunLocalOperator(
            profile_config=real_profile_config,
            project_dir=project_dir,
            task_id="run",
            dbt_cmd_flags=["--models", "stg_customers"],
            install_deps=True,
            append_env=True,
        )
        test_operator = DbtTestLocalOperator(
            profile_config=real_profile_config,
            project_dir=project_dir,
            task_id="test",
            dbt_cmd_flags=["--models", "stg_customers"],
            install_deps=True,
            append_env=True,
        )
        seed_operator >> run_operator >> test_operator

    run_test_dag(dag)

    assert run_operator.inlets == [Dataset(uri="postgres://0.0.0.0:5432/postgres.public.raw_customers", extra=None)]
    assert run_operator.outlets == [Dataset(uri="postgres://0.0.0.0:5432/postgres.public.stg_customers", extra=None)]
    assert test_operator.inlets == [Dataset(uri="postgres://0.0.0.0:5432/postgres.public.stg_customers", extra=None)]
    assert test_operator.outlets == []


@pytest.mark.skipif(version.parse(airflow_version).major >= 3, reason="This test is specific for Airflow 2.10 and 2.11")
@pytest.mark.skipif(
    version.parse(airflow_version) < version.parse("2.10"),
    reason="From Airflow 2.10 onwards, we started using DatasetAlias, which changed this behaviour.",
)
@pytest.mark.integration
def test_run_operator_dataset_inlets_and_outlets_airflow_210(caplog):
    try:
        from airflow.models.asset import AssetAliasModel
    except ModuleNotFoundError:
        from airflow.models.dataset import DatasetAliasModel as AssetAliasModel
    from sqlalchemy.orm.exc import FlushError

    with DAG("test_id_1", start_date=datetime(2022, 1, 1)) as dag:
        seed_operator = DbtSeedLocalOperator(
            profile_config=real_profile_config,
            project_dir=DBT_PROJ_DIR,
            task_id="seed",
            dag=dag,
            emit_datasets=False,
            dbt_cmd_flags=["--select", "raw_customers"],
            install_deps=True,
            append_env=True,
        )
        run_operator = DbtRunLocalOperator(
            profile_config=real_profile_config,
            project_dir=DBT_PROJ_DIR,
            task_id="run",
            dag=dag,
            dbt_cmd_flags=["--models", "stg_customers"],
            install_deps=True,
            append_env=True,
        )
        test_operator = DbtTestLocalOperator(
            profile_config=real_profile_config,
            project_dir=DBT_PROJ_DIR,
            task_id="test",
            dag=dag,
            dbt_cmd_flags=["--models", "stg_customers"],
            install_deps=True,
            append_env=True,
        )
        seed_operator >> run_operator >> test_operator

    assert seed_operator.outlets == []  # because emit_datasets=False,
    assert run_operator.outlets == [AssetAliasModel(name="test_id_1__run")]
    assert test_operator.outlets == [AssetAliasModel(name="test_id_1__test")]

    with pytest.raises(FlushError):
        run_test_dag(dag, custom_tester=True)
        # This is a known limitation of Airflow 2.10.0 and 2.10.1
        # https://github.com/apache/airflow/issues/42495

        # When this is solved, we can uncomment the following:
        # dag_run, session = run_test_dag(dag)

        # Once this issue is solved, we should do some type of check on the actual datasets being emitted,
        # so we guarantee Cosmos is backwards compatible via tests using something along the lines or an alternative,
        # based on the resolution of the issue logged in Airflow:
        # dataset_model = session.scalars(select(DatasetModel).where(DatasetModel.uri == "<something>"))
        # assert dataset_model == 1


@pytest.mark.skipif(
    version.parse(airflow_version) < version.Version("3.0.0"),
    reason="From Airflow 3.0 onwards, we started using AssetAlias, which changed the original behaviour",
)
@pytest.mark.integration
def test_run_operator_dataset_inlets_and_outlets_airflow_3_onwards(caplog):
    with DAG("test_id_1", start_date=datetime(2022, 1, 1)) as dag:
        seed_operator = DbtSeedLocalOperator(
            profile_config=real_profile_config,
            project_dir=DBT_PROJ_DIR,
            task_id="seed",
            dag=dag,
            emit_datasets=False,
            dbt_cmd_flags=["--select", "raw_customers"],
            install_deps=True,
            append_env=True,
        )
        run_operator = DbtRunLocalOperator(
            profile_config=real_profile_config,
            project_dir=DBT_PROJ_DIR,
            task_id="run",
            dag=dag,
            dbt_cmd_flags=["--models", "stg_customers"],
            install_deps=True,
            append_env=True,
        )
        test_operator = DbtTestLocalOperator(
            profile_config=real_profile_config,
            project_dir=DBT_PROJ_DIR,
            task_id="test",
            dag=dag,
            dbt_cmd_flags=["--models", "stg_customers"],
            install_deps=True,
            append_env=True,
        )
        seed_operator >> run_operator >> test_operator

    caplog.clear()
    dag.test()
    assert "Assigning outlets with DatasetAlias in Airflow 3" in caplog.text
    assert (
        "Outlets: [Asset(name='postgres://0.0.0.0:5432/postgres/public/stg_customers', uri='postgres://0.0.0.0:5432/postgres/public/stg_customers'"
        in caplog.text
    )


@pytest.mark.skipif(
    version.parse(airflow_version).major < 3,
    reason="Airflow 3.0 only supports assets when setting enable_dataset_alias=True (default)",
)
@pytest.mark.integration
@patch("cosmos.settings.enable_dataset_alias", 0)
def test_run_operator_dataset_with_airflow_3_and_enabled_dataset_alias_false_fails(caplog):
    with DAG("test-id-1", start_date=datetime(2022, 1, 1)) as dag:
        run_operator = DbtRunLocalOperator(
            profile_config=real_profile_config,
            project_dir=Path(__file__).parent.parent.parent / "dev/dags/dbt/altered_jaffle_shop",
            task_id="run",
            dbt_cmd_flags=["--models", "customers"],
            install_deps=True,
            append_env=True,
        )
        run_operator

    caplog.set_level(logging.ERROR)
    caplog.clear()
    run_test_dag(dag)

    assert "AirflowCompatibilityError" in caplog.text
    assert "ERROR" in caplog.text
    assert "To emit datasets with Airflow 3, the setting `enable_dataset_alias` must be True (default)." in caplog.text


@patch("cosmos.settings.enable_dataset_alias", 0)
@pytest.mark.skipif(
    version.parse(airflow_version) < version.parse("2.10"),
    reason="From Airflow 2.10 onwards, we started using DatasetAlias, which changed this behaviour.",
)
@pytest.mark.integration
def test_run_operator_dataset_inlets_and_outlets_airflow_210_onwards_disabled_via_envvar(caplog):
    with DAG("test_id_2", start_date=datetime(2022, 1, 1)) as dag:
        run_operator = DbtRunLocalOperator(
            profile_config=real_profile_config,
            project_dir=DBT_PROJ_DIR,
            task_id="run",
            dag=dag,
            dbt_cmd_flags=["--models", "stg_customers"],
            install_deps=True,
            append_env=True,
        )
    assert run_operator.outlets == []


@pytest.mark.skipif(
    version.parse(airflow_version) not in PARTIALLY_SUPPORTED_AIRFLOW_VERSIONS,
    reason="Airflow 2.9.0 and 2.9.1 have a breaking change in Dataset URIs",
    # https://github.com/apache/airflow/issues/39486
)
@pytest.mark.integration
def test_run_operator_dataset_emission_is_skipped(caplog):
    with DAG("test-id-1", start_date=datetime(2022, 1, 1)) as dag:
        seed_operator = DbtSeedLocalOperator(
            profile_config=real_profile_config,
            project_dir=DBT_PROJ_DIR,
            task_id="seed",
            dbt_cmd_flags=["--select", "raw_customers"],
            install_deps=True,
            append_env=True,
            emit_datasets=False,
        )
        run_operator = DbtRunLocalOperator(
            profile_config=real_profile_config,
            project_dir=DBT_PROJ_DIR,
            task_id="run",
            dbt_cmd_flags=["--models", "stg_customers"],
            install_deps=True,
            append_env=True,
            emit_datasets=False,
        )

        seed_operator >> run_operator

    run_test_dag(dag)

    assert run_operator.inlets == []
    assert run_operator.outlets == []


@pytest.mark.skipif(
    version.parse(airflow_version) < version.parse("2.4")
    or version.parse(airflow_version) in PARTIALLY_SUPPORTED_AIRFLOW_VERSIONS,
    reason="Airflow DAG did not have datasets until the 2.4 release, inlets and outlets do not work by default in Airflow 2.9.0 and 2.9.1",
)
@pytest.mark.skipif(
    version.parse(airflow_version) >= version.parse("3"),
    reason="We do not support emitting assets with Airflow 3.0 without dataset alias.",
)
@pytest.mark.integration
@patch("cosmos.settings.enable_dataset_alias", 0)
def test_run_operator_dataset_url_encoded_names_in_airflow2(caplog):
    try:
        from airflow.sdk.definitions.asset import Dataset
    except ImportError:
        from airflow.datasets import Dataset

    with DAG("test-id-1", start_date=datetime(2022, 1, 1)) as dag:
        run_operator = DbtRunLocalOperator(
            profile_config=real_profile_config,
            project_dir=Path(__file__).parent.parent.parent / "dev/dags/dbt/altered_jaffle_shop",
            task_id="run",
            dbt_cmd_flags=["--models", "ｍｕｌｔｉｂｙｔｅ"],
            install_deps=True,
            append_env=True,
        )
        run_operator

    run_test_dag(dag)

    assert run_operator.outlets == [
        Dataset(
            uri="postgres://0.0.0.0:5432/postgres.public.%EF%BD%8D%EF%BD%95%EF%BD%8C%EF%BD%94%EF%BD%89%EF%BD%82%EF%BD%99%EF%BD%94%EF%BD%85",
            extra=None,
        )
    ]


@pytest.mark.skipif(
    version.parse(airflow_version) < version.parse("2.4")
    or version.parse(airflow_version) in PARTIALLY_SUPPORTED_AIRFLOW_VERSIONS,
    reason="Airflow DAG did not have datasets until the 2.4 release, inlets and outlets do not work by default in Airflow 2.9.0 and 2.9.1",
)
@pytest.mark.skipif(
    version.parse(airflow_version) >= version.parse("3"),
    reason="We do not support emitting assets with Airflow 3.0 without dataset alias.",
)
@pytest.mark.integration
@patch("cosmos.settings.use_dataset_airflow3_uri_standard", 1)
@patch("cosmos.settings.enable_dataset_alias", 0)
def test_run_operator_dataset_url_encoded_names_in_airflow2_with_airflow3_uri(caplog):
    try:
        from airflow.sdk.definitions.asset import Dataset
    except ImportError:
        from airflow.datasets import Dataset

    with DAG("test-id-1", start_date=datetime(2022, 1, 1)) as dag:
        run_operator = DbtRunLocalOperator(
            profile_config=real_profile_config,
            project_dir=Path(__file__).parent.parent.parent / "dev/dags/dbt/altered_jaffle_shop",
            task_id="run",
            dbt_cmd_flags=["--models", "ｍｕｌｔｉｂｙｔｅ"],
            install_deps=True,
            append_env=True,
        )
        run_operator

    run_test_dag(dag)

    assert run_operator.outlets == [
        Dataset(
            uri="postgres://0.0.0.0:5432/postgres/public/%EF%BD%8D%EF%BD%95%EF%BD%8C%EF%BD%94%EF%BD%89%EF%BD%82%EF%BD%99%EF%BD%94%EF%BD%85",
            extra=None,
        )
    ]


@pytest.mark.integration
def test_run_operator_caches_partial_parsing(caplog, tmp_path):
    caplog.clear()
    caplog.set_level(logging.DEBUG)
    with DAG("test-partial-parsing", start_date=datetime(2022, 1, 1)) as dag:
        seed_operator = DbtSeedLocalOperator(
            profile_config=real_profile_config,
            project_dir=DBT_PROJ_DIR,
            task_id="seed",
            dbt_cmd_flags=["--select", "raw_customers"],
            install_deps=True,
            append_env=True,
            cache_dir=cache._obtain_cache_dir_path("test-partial-parsing", tmp_path),
            invocation_mode=InvocationMode.SUBPROCESS,
        )
        seed_operator

    run_test_dag(dag)

    # Unable to do partial parsing because saved manifest not found. Starting full parse.
    assert "Unable to do partial parsing" in caplog.text

    caplog.clear()
    run_test_dag(dag)

    assert not "Unable to do partial parsing" in caplog.text


def test_dbt_base_operator_no_partial_parse() -> None:
    dbt_base_operator = ConcreteDbtLocalBaseOperator(
        profile_config=profile_config,
        task_id="my-task",
        project_dir="my/dir",
        partial_parse=False,
    )

    cmd, _ = dbt_base_operator.build_cmd(
        Context(execution_date=datetime(2023, 2, 15, 12, 30)),
    )

    assert "--no-partial-parse" in cmd


@pytest.mark.integration
@pytest.mark.parametrize("invocation_mode", [InvocationMode.SUBPROCESS, InvocationMode.DBT_RUNNER])
def test_run_test_operator_with_callback(invocation_mode, failing_test_dbt_project):
    on_warning_callback = MagicMock()

    with DAG("test-id-2", start_date=datetime(2022, 1, 1)) as dag:
        run_operator = DbtSeedLocalOperator(
            profile_config=mini_profile_config,
            project_dir=failing_test_dbt_project,
            task_id="run",
            append_env=True,
        )
        test_operator = DbtTestLocalOperator(
            profile_config=mini_profile_config,
            project_dir=failing_test_dbt_project,
            task_id="test",
            append_env=True,
            on_warning_callback=on_warning_callback,
            invocation_mode=invocation_mode,
        )

        build_operator = DbtBuildLocalOperator(
            profile_config=mini_profile_config,
            project_dir=failing_test_dbt_project,
            task_id="build",
            append_env=True,
            on_warning_callback=on_warning_callback,
            invocation_mode=invocation_mode,
        )

        run_operator >> build_operator >> test_operator
    run_test_dag(dag)
    assert on_warning_callback.called


@pytest.mark.integration
@pytest.mark.parametrize("invocation_mode", [InvocationMode.SUBPROCESS, InvocationMode.DBT_RUNNER])
def test_run_test_operator_without_callback(invocation_mode):
    on_warning_callback = MagicMock()

    with DAG("test-id-3", start_date=datetime(2022, 1, 1)) as dag:
        run_operator = DbtSeedLocalOperator(
            profile_config=mini_profile_config,
            project_dir=MINI_DBT_PROJ_DIR,
            task_id="run",
            append_env=True,
            invocation_mode=invocation_mode,
        )
        test_operator = DbtTestLocalOperator(
            profile_config=mini_profile_config,
            project_dir=MINI_DBT_PROJ_DIR,
            task_id="test",
            append_env=True,
            on_warning_callback=on_warning_callback,
            invocation_mode=invocation_mode,
        )
        run_operator >> test_operator
    run_test_dag(dag)
    assert not on_warning_callback.called


@pytest.mark.integration
def test_run_operator_emits_events():
    class MockRun:
        facets = {"c": 3}

    class MockJob:
        facets = {"d": 4}

    class MockEvent:
        inputs = [1]
        outputs = [2]
        run = MockRun()
        job = MockJob()

    dbt_base_operator = ConcreteDbtLocalBaseOperator(
        profile_config=profile_config,
        task_id="my-task",
        project_dir="my/dir",
        should_store_compiled_sql=False,
    )
    dbt_base_operator.openlineage_events_completes = [MockEvent(), MockEvent()]
    facets = dbt_base_operator.get_openlineage_facets_on_complete(dbt_base_operator)
    assert facets.inputs == [1]
    assert facets.outputs == [2]
    assert facets.run_facets == {"c": 3}
    assert facets.job_facets == {"d": 4}


def test_run_operator_emits_events_without_openlineage_events_completes(caplog):
    dbt_base_operator = ConcreteDbtLocalBaseOperator(
        profile_config=profile_config,
        task_id="my-task",
        project_dir="my/dir",
        should_store_compiled_sql=False,
    )
    delattr(dbt_base_operator, "openlineage_events_completes")
    with patch.object(dbt_base_operator.log, "info") as mock_log_info:
        facets = dbt_base_operator.get_openlineage_facets_on_complete(TaskInstance(dbt_base_operator))

    assert facets.inputs == []
    assert facets.outputs == []
    assert facets.run_facets == {}
    assert facets.job_facets == {}
    mock_log_info.assert_called_with("Unable to emit OpenLineage events due to lack of dependencies or data.")


@pytest.mark.skipif(version.parse(airflow_version).major == 3, reason="Test only applies to Airflow 2")
def test_store_compiled_sql_airflow2() -> None:
    dbt_base_operator = ConcreteDbtLocalBaseOperator(
        profile_config=profile_config,
        task_id="my-task",
        project_dir="my/dir",
        should_store_compiled_sql=False,
    )
    # here we just need to call the method to make sure it doesn't raise an exception
    dbt_base_operator.store_compiled_sql(
        tmp_project_dir="my/dir",
        context=Context(execution_date=datetime(2023, 2, 15, 12, 30)),
    )

    dbt_base_operator = ConcreteDbtLocalBaseOperator(
        profile_config=profile_config,
        task_id="my-task",
        project_dir="my/dir",
        should_store_compiled_sql=True,
    )
    dbt_base_operator.store_compiled_sql(
        tmp_project_dir="my/dir",
        context=Context(execution_date=datetime(2023, 2, 15, 12, 30)),
    )
    # here we call the method and see if it tries to access the context["ti"]
    # it should, and it should raise a KeyError because we didn't pass in a ti
    with pytest.raises(KeyError):
        dbt_base_operator._override_rtif(
            context=Context(execution_date=datetime(2023, 2, 15, 12, 30)),
        )


@pytest.mark.skipif(version.parse(airflow_version).major == 2, reason="Test only applies to Airflow 3")
def test_store_compiled_sql_airflow3() -> None:
    dbt_base_operator = ConcreteDbtLocalBaseOperator(
        profile_config=profile_config,
        task_id="my-task",
        project_dir="my/dir",
        should_store_compiled_sql=False,
    )
    # here we just need to call the method to make sure it doesn't raise an exception
    dbt_base_operator.store_compiled_sql(
        tmp_project_dir="my/dir",
        context=Context(execution_date=datetime(2023, 2, 15, 12, 30)),
    )

    dbt_base_operator = ConcreteDbtLocalBaseOperator(
        profile_config=profile_config,
        task_id="my-task",
        project_dir="my/dir",
        should_store_compiled_sql=True,
    )
    dbt_base_operator.store_compiled_sql(
        tmp_project_dir="my/dir",
        context=Context(execution_date=datetime(2023, 2, 15, 12, 30)),
    )
    # Test Airflow 3 behavior - should set flag
    dbt_base_operator._override_rtif(
        context=Context(execution_date=datetime(2023, 2, 15, 12, 30)),
    )
    assert dbt_base_operator.overwrite_rtif_after_execution is True


@pytest.mark.parametrize(
    "operator_class,kwargs,expected_call_kwargs",
    [
        (
            DbtSeedLocalOperator,
            {"full_refresh": True},
            {
                "context": {},
                "env": {},
                "cmd_flags": ["seed", "--full-refresh"],
                "run_as_async": False,
                "async_context": None,
            },
        ),
        (
            DbtBuildLocalOperator,
            {"full_refresh": True},
            {
                "context": {},
                "env": {},
                "cmd_flags": ["build", "--full-refresh"],
                "run_as_async": False,
                "async_context": None,
            },
        ),
        (
            DbtRunLocalOperator,
            {"full_refresh": True},
            {
                "context": {},
                "env": {},
                "cmd_flags": ["run", "--full-refresh"],
                "run_as_async": False,
                "async_context": None,
            },
        ),
        (
            DbtCloneLocalOperator,
            {"full_refresh": True},
            {
                "context": {},
                "env": {},
                "cmd_flags": ["clone", "--full-refresh"],
                "run_as_async": False,
                "async_context": None,
            },
        ),
        (
            DbtTestLocalOperator,
            {},
            {"context": {}, "env": {}, "cmd_flags": ["test"], "run_as_async": False, "async_context": None},
        ),
        (
            DbtTestLocalOperator,
            {"select": []},
            {"context": {}, "env": {}, "cmd_flags": ["test"], "run_as_async": False, "async_context": None},
        ),
        (
            DbtTestLocalOperator,
            {"full_refresh": True, "select": ["tag:daily"], "exclude": ["tag:disabled"]},
            {
                "context": {},
                "env": {},
                "cmd_flags": ["test", "--select", "tag:daily", "--exclude", "tag:disabled"],
                "run_as_async": False,
                "async_context": None,
            },
        ),
        (
            DbtTestLocalOperator,
            {"full_refresh": True, "selector": "nightly_snowplow"},
            {
                "context": {},
                "env": {},
                "cmd_flags": ["test", "--selector", "nightly_snowplow"],
                "run_as_async": False,
                "async_context": None,
            },
        ),
        (
            DbtRunOperationLocalOperator,
            {"args": {"days": 7, "dry_run": True}, "macro_name": "bla"},
            {
                "context": {},
                "env": {},
                "cmd_flags": ["run-operation", "bla", "--args", "days: 7\ndry_run: true\n"],
                "run_as_async": False,
                "async_context": None,
            },
        ),
    ],
)
@patch("cosmos.operators.local.DbtLocalBaseOperator.run_command")
def test_operator_execute_with_flags(mock_run_cmd, operator_class, kwargs, expected_call_kwargs):
    task = operator_class(
        profile_config=profile_config,
        task_id="my-task",
        project_dir="my/dir",
        invocation_mode=InvocationMode.DBT_RUNNER,
        **kwargs,
    )
    task.get_env = MagicMock(return_value={})
    task.execute(context={})
    mock_run_cmd.assert_called_once_with(
        cmd=[task.dbt_executable_path, *expected_call_kwargs.pop("cmd_flags")], **expected_call_kwargs
    )


@pytest.mark.parametrize(
    "operator_class",
    (
        DbtLSLocalOperator,
        DbtSnapshotLocalOperator,
        DbtTestLocalOperator,
        DbtBuildLocalOperator,
        DbtDocsLocalOperator,
        DbtDocsS3LocalOperator,
        DbtDocsAzureStorageLocalOperator,
        DbtDocsGCSLocalOperator,
    ),
)
@patch("cosmos.operators.local.DbtLocalBaseOperator.build_and_run_cmd")
def test_operator_execute_without_flags(mock_build_and_run_cmd, operator_class):
    operator_class_kwargs = {
        DbtDocsS3LocalOperator: {"aws_conn_id": "fake-conn", "bucket_name": "fake-bucket"},
        DbtDocsAzureStorageLocalOperator: {"azure_conn_id": "fake-conn", "container_name": "fake-container"},
        DbtDocsGCSLocalOperator: {"connection_id": "fake-conn", "bucket_name": "fake-bucket"},
    }
    task = operator_class(
        profile_config=profile_config,
        task_id="my-task",
        project_dir="my/dir",
        invocation_mode=InvocationMode.DBT_RUNNER,
        **operator_class_kwargs.get(operator_class, {}),
    )
    task.execute(context={})
    mock_build_and_run_cmd.assert_called_once_with(context={}, cmd_flags=[])


@patch("cosmos.operators.local.DbtLocalArtifactProcessor")
def test_calculate_openlineage_events_completes_openlineage_errors(mock_processor, caplog):
    instance = mock_processor.return_value
    instance.parse = MagicMock(side_effect=KeyError)
    caplog.set_level(logging.DEBUG)
    dbt_base_operator = ConcreteDbtLocalBaseOperator(
        profile_config=profile_config,
        task_id="my-task",
        project_dir=DBT_PROJ_DIR,
        should_store_compiled_sql=False,
    )

    with patch.object(dbt_base_operator.log, "debug") as mock_log_debug:
        dbt_base_operator.calculate_openlineage_events_completes(env={}, project_dir=DBT_PROJ_DIR)

    assert instance.parse.called
    mock_log_debug.assert_called_with("Unable to parse OpenLineage events", stack_info=True)


@pytest.mark.parametrize(
    "operator_class,expected_template",
    [
        (
            DbtSeedLocalOperator,
            ("env", "select", "exclude", "selector", "vars", "models", "compiled_sql", "freshness", "full_refresh"),
        ),
        (
            DbtRunLocalOperator,
            ("env", "select", "exclude", "selector", "vars", "models", "compiled_sql", "freshness", "full_refresh"),
        ),
        (
            DbtBuildLocalOperator,
            ("env", "select", "exclude", "selector", "vars", "models", "compiled_sql", "freshness", "full_refresh"),
        ),
        (
            DbtSourceLocalOperator,
            ("env", "select", "exclude", "selector", "vars", "models", "compiled_sql", "freshness"),
        ),
    ],
)
def test_dbt_base_operator_template_fields(operator_class, expected_template):
    # Check if value of template fields is what we expect for the operators we're validating
    dbt_base_operator = operator_class(profile_config=profile_config, task_id="my-task", project_dir="my/dir")
    assert dbt_base_operator.template_fields == expected_template


@patch.object(DbtDocsGCSLocalOperator, "required_files", ["file1", "file2"])
def test_dbt_docs_gcs_local_operator():
    mock_gcs = MagicMock()
    with patch.dict(sys.modules, {"airflow.providers.google.cloud.hooks.gcs": mock_gcs}):
        operator = DbtDocsGCSLocalOperator(
            task_id="fake-task",
            project_dir="fake-dir",
            profile_config=profile_config,
            connection_id="fake-conn",
            bucket_name="fake-bucket",
            folder_dir="fake-folder",
        )
        operator.upload_to_cloud_storage("fake-dir")

        # assert that GCSHook was called with the connection id
        mock_gcs.GCSHook.assert_called_once_with("fake-conn")

        mock_hook = mock_gcs.GCSHook.return_value
        # assert that upload was called twice with the expected arguments
        assert mock_hook.upload.call_count == 2
        expected_upload_calls = [
            call(filename="fake-dir/target/file1", bucket_name="fake-bucket", object_name="fake-folder/file1"),
            call(filename="fake-dir/target/file2", bucket_name="fake-bucket", object_name="fake-folder/file2"),
        ]
        mock_hook.upload.assert_has_calls(expected_upload_calls)


@patch("cosmos.operators.local.AbstractDbtLocalBase._upload_sql_files")
@patch("cosmos.operators.local.DbtLocalBaseOperator._override_rtif")
@patch("cosmos.operators.local.DbtLocalBaseOperator.handle_exception_subprocess")
@patch("cosmos.config.ProfileConfig.ensure_profile")
@patch("cosmos.operators.local.DbtLocalBaseOperator.run_subprocess")
@patch("cosmos.operators.local.DbtLocalBaseOperator.run_dbt_runner")
@patch("cosmos.operators.local.tempfile.TemporaryDirectory")
@pytest.mark.parametrize("invocation_mode", [InvocationMode.SUBPROCESS, InvocationMode.DBT_RUNNER])
def test_operator_execute_deps_parameters(
    mock_temporary_directory,
    mock_dbt_runner,
    mock_subprocess,
    mock_ensure_profile,
    mock_exception_handling,
    mock_override_rtif,
    mock_upload_sql_files,
    invocation_mode,
    tmp_path,
):
    project_dir = tmp_path / "mock_project_tmp_dir"
    project_dir.mkdir()

    expected_call_kwargs = [
        "/usr/local/bin/dbt",
        "deps",
        "--project-dir",
        project_dir.as_posix(),
        "--profiles-dir",
        "/path/to",
        "--profile",
        "default",
        "--target",
        "dev",
    ]
    task = DbtRunLocalOperator(
        dag=DAG("sample_dag", start_date=datetime(2024, 4, 16)),
        profile_config=real_profile_config,
        task_id="my-task",
        project_dir=DBT_PROJ_DIR,
        install_deps=True,
        emit_datasets=False,
        dbt_executable_path="/usr/local/bin/dbt",
        invocation_mode=invocation_mode,
    )
    mock_ensure_profile.return_value.__enter__.return_value = (Path("/path/to/profile"), {"ENV_VAR": "value"})
    mock_temporary_directory.return_value.__enter__.return_value = project_dir.as_posix()
    task.execute(context={"task_instance": MagicMock(), "run_id": "test_run_id"})
    if invocation_mode == InvocationMode.SUBPROCESS:
        assert mock_subprocess.call_args_list[0].kwargs["command"] == expected_call_kwargs
    elif invocation_mode == InvocationMode.DBT_RUNNER:
        mock_dbt_runner.all_args_list[0].kwargs["command"] == expected_call_kwargs


def test_dbt_docs_local_operator_with_static_flag():
    # Check when static flag is passed, the required files are correctly adjusted to a single file
    operator = DbtDocsLocalOperator(
        task_id="fake-task",
        project_dir="fake-dir",
        profile_config=profile_config,
        dbt_cmd_flags=["--static"],
    )
    assert operator.required_files == ["static_index.html"]


def test_dbt_docs_local_operator_ignores_graph_gpickle():
    # Check when --no-write-json is passed, graph.gpickle is removed.
    # This is only currently relevant for subclasses, but will become more generally relevant in the future.
    class CustomDbtDocsLocalOperator(DbtDocsLocalOperator):
        required_files = ["index.html", "manifest.json", "graph.gpickle", "catalog.json"]

    operator = CustomDbtDocsLocalOperator(
        task_id="fake-task",
        project_dir="fake-dir",
        profile_config=profile_config,
        dbt_cmd_global_flags=["--no-write-json"],
    )
    assert operator.required_files == ["index.html", "manifest.json", "catalog.json"]


@patch("cosmos.hooks.subprocess.FullOutputSubprocessHook.send_sigint")
def test_dbt_local_operator_on_kill_sigint(mock_send_sigint) -> None:
    dbt_base_operator = ConcreteDbtLocalBaseOperator(
        profile_config=profile_config,
        task_id="my-task",
        project_dir="my/dir",
        cancel_query_on_kill=True,
        invocation_mode=InvocationMode.SUBPROCESS,
    )

    dbt_base_operator.on_kill()

    mock_send_sigint.assert_called_once()


@patch("cosmos.hooks.subprocess.FullOutputSubprocessHook.send_sigterm")
def test_dbt_local_operator_on_kill_sigterm(mock_send_sigterm) -> None:
    dbt_base_operator = ConcreteDbtLocalBaseOperator(
        profile_config=profile_config,
        task_id="my-task",
        project_dir="my/dir",
        cancel_query_on_kill=False,
        invocation_mode=InvocationMode.SUBPROCESS,
    )

    dbt_base_operator.on_kill()

    mock_send_sigterm.assert_called_once()


def test_handle_exception_subprocess():
    """
    Test the handle_exception_subprocess method of the DbtLocalBaseOperator class for non-zero dbt exit code.
    """
    operator = ConcreteDbtLocalBaseOperator(
        profile_config=None,
        task_id="my-task",
        project_dir="my/dir",
    )
    full_output = ["n" * n for n in range(1, 1000)]
    result = FullOutputSubprocessResult(exit_code=1, output="test", full_output=full_output)

    # Test when exit_code is non-zero
    with patch.object(operator.log, "error") as mock_log_error:
        with pytest.raises(AirflowException) as err_context:
            operator.handle_exception_subprocess(result)

    assert len(str(err_context.value)) < 100  # Ensure the error message is not too long
    mock_log_error.assert_called_with("\n".join(full_output))


@pytest.fixture
def mock_context():
    return MagicMock()


@pytest.fixture
def mock_session():
    return MagicMock()


@patch("cosmos.operators.local.Path")
def test_store_freshness_json(mock_path_class, mock_context, mock_session):
    instance = DbtSourceLocalOperator(
        task_id="test",
        profile_config=None,
        project_dir="my/dir",
    )

    # Mock the behavior of Path.exists() and Path.read_text()
    mock_sources_json_path = MagicMock()
    mock_path_class.return_value = mock_sources_json_path
    mock_sources_json_path.exists.return_value = True
    mock_sources_json_path.read_text.return_value = '{"key": "value"}'

    # Expected formatted JSON content
    expected_freshness = json.dumps({"key": "value"}, indent=4)

    # Call the method under test
    instance.store_freshness_json(tmp_project_dir="/mock/dir", context=mock_context)

    # Verify the freshness attribute is set correctly
    assert instance.freshness == expected_freshness


@patch("cosmos.operators.local.Path")
def test_store_freshness_json_no_file(mock_path_class, mock_context, mock_session):
    # Create an instance of the class that contains the method
    instance = DbtSourceLocalOperator(
        task_id="test",
        profile_config=None,
        project_dir="my/dir",
    )

    # Mock the behavior of Path.exists() and Path.read_text()
    mock_sources_json_path = MagicMock()
    mock_path_class.return_value = mock_sources_json_path
    mock_sources_json_path.exists.return_value = False

    # Call the method under test
    instance.store_freshness_json(tmp_project_dir="/mock/dir", context=mock_context)

    # Verify the freshness attribute is set correctly
    assert instance.freshness == ""


def test_store_freshness_not_store_compiled_sql(mock_context, mock_session):
    instance = DbtSourceLocalOperator(
        task_id="test",
        profile_config=None,
        project_dir="my/dir",
        should_store_compiled_sql=False,
    )

    # Call the method under test
    instance.store_freshness_json(tmp_project_dir="/mock/dir", context=mock_context)

    # Verify the freshness attribute is set correctly
    assert instance.freshness == ""


@pytest.mark.parametrize(
    "invocation_mode, expected_extract_function",
    [
        (InvocationMode.SUBPROCESS, "cosmos.operators.local.extract_freshness_warn_msg"),
        (InvocationMode.DBT_RUNNER, "cosmos.dbt.runner.extract_message_by_status"),
    ],
)
def test_handle_warnings(invocation_mode, expected_extract_function, mock_context):
    result = MagicMock()

    instance = DbtSourceLocalOperator(
        task_id="test",
        profile_config=None,
        project_dir="my/dir",
        on_warning_callback=lambda context: print(context),
        invocation_mode=invocation_mode,
    )

    with patch(expected_extract_function) as mock_extract_issues, patch.object(
        instance, "on_warning_callback"
    ) as mock_on_warning_callback:
        mock_extract_issues.return_value = (["test_name1", "test_name2"], ["test_name1", "test_name2"])

        instance._handle_warnings(result, mock_context)

        mock_extract_issues.assert_called_once_with(result)

        mock_on_warning_callback.assert_called_once_with(
            {**mock_context, "test_names": ["test_name1", "test_name2"], "test_results": ["test_name1", "test_name2"]}
        )


def test_dbt_compile_local_operator_initialisation():
    operator = DbtCompileLocalOperator(
        task_id="fake-task",
        profile_config=profile_config,
        project_dir="fake-dir",
    )
    assert operator.should_upload_compiled_sql is True
    assert "compile" in operator.base_cmd


@patch("cosmos.operators.local.DbtLocalBaseOperator._override_rtif")
@patch("cosmos.operators.local.AbstractDbtLocalBase._upload_sql_files")
@patch("cosmos.operators.local.AbstractDbtLocalBase.store_compiled_sql")
def test_dbt_compile_local_operator_execute(store_compiled_sql, _upload_sql_files, mock_override_rtif):
    operator = DbtCompileLocalOperator(
        task_id="fake-task",
        profile_config=profile_config,
        project_dir="fake-dir",
    )

    operator._handle_post_execution("fake-dir", {})

    assert operator.should_upload_compiled_sql is True
    _upload_sql_files.assert_called_once()
    store_compiled_sql.assert_called_once()
    mock_override_rtif.assert_called_once()


def test_dbt_clone_local_operator_initialisation():
    operator = DbtCloneLocalOperator(
        profile_config=profile_config,
        project_dir=DBT_PROJ_DIR,
        task_id="clone",
        dbt_cmd_flags=["--state", "/usr/local/airflow/dbt/jaffle_shop/target"],
        install_deps=True,
        append_env=True,
    )

    assert "clone" in operator.base_cmd


@patch("cosmos.operators.local.remote_target_path", new="s3://some-bucket/target")
@patch("cosmos.settings.AIRFLOW_IO_AVAILABLE", new=False)
def test_configure_remote_target_path_object_storage_unavailable_on_earlier_airflow_versions():
    operator = DbtCompileLocalOperator(
        task_id="fake-task",
        profile_config=profile_config,
        project_dir="fake-dir",
    )
    with pytest.raises(CosmosValueError, match="Object Storage feature is unavailable"):
        operator._configure_remote_target_path()


@pytest.mark.parametrize(
    "rem_target_path, rem_target_path_conn_id",
    [
        (None, "aws_s3_conn"),
        ("unknown://some-bucket/cache", None),
    ],
)
def test_config_remote_target_path_unset_settings(rem_target_path, rem_target_path_conn_id):
    with patch("cosmos.operators.local.remote_target_path", new=rem_target_path):
        with patch("cosmos.operators.local.remote_target_path_conn_id", new=rem_target_path_conn_id):
            operator = DbtCompileLocalOperator(
                task_id="fake-task",
                profile_config=profile_config,
                project_dir="fake-dir",
            )
            target_path, target_conn = operator._configure_remote_target_path()
        assert target_path is None
        assert target_conn is None


@pytest.mark.skipif(not AIRFLOW_IO_AVAILABLE, reason="Airflow did not have Object Storage until the 2.8 release")
@patch("cosmos.operators.local.remote_target_path", new="s3://some-bucket/target")
@patch("cosmos.operators.local.remote_target_path_conn_id", new="aws_s3_conn")
@patch("airflow.io.path.ObjectStoragePath")
def test_configure_remote_target_path(mock_object_storage_path):
    operator = DbtCompileLocalOperator(
        task_id="fake-task",
        profile_config=profile_config,
        project_dir="fake-dir",
    )
    mock_remote_path = MagicMock()
    mock_object_storage_path.return_value.exists.return_value = True
    mock_object_storage_path.return_value = mock_remote_path
    target_path, target_conn = operator._configure_remote_target_path()
    assert target_path == mock_remote_path
    assert target_conn == "aws_s3_conn"
    mock_object_storage_path.assert_called_with("s3://some-bucket/target", conn_id="aws_s3_conn")

    mock_object_storage_path.return_value.exists.return_value = False
    mock_object_storage_path.return_value.mkdir.return_value = MagicMock()
    _, _ = operator._configure_remote_target_path()
    mock_object_storage_path.return_value.mkdir.assert_called_with(parents=True, exist_ok=True)


@patch("cosmos.operators.local.DbtCompileLocalOperator._configure_remote_target_path")
def test_upload_compiled_sql_no_remote_path_raises_error(mock_configure_remote):
    operator = DbtCompileLocalOperator(
        task_id="fake-task",
        profile_config=profile_config,
        project_dir="fake-dir",
    )

    mock_configure_remote.return_value = (None, None)

    tmp_project_dir = "/fake/tmp/project"

    with pytest.raises(CosmosValueError, match="remote target path is not configured"):
        operator._upload_sql_files(tmp_project_dir, "compiled")


@pytest.mark.skipif(not AIRFLOW_IO_AVAILABLE, reason="Airflow did not have Object Storage until the 2.8 release")
@patch("airflow.io.path.ObjectStoragePath.copy")
@patch("airflow.io.path.ObjectStoragePath")
@patch("cosmos.operators.local.DbtCompileLocalOperator._configure_remote_target_path")
def test_upload_compiled_sql_should_upload(mock_configure_remote, mock_object_storage_path, mock_copy):
    """Test upload_compiled_sql when should_upload_compiled_sql is True and uploads files."""
    operator = DbtCompileLocalOperator(
        task_id="fake-task",
        profile_config=profile_config,
        project_dir="fake-dir",
        dag=DAG("test_dag", start_date=datetime(2024, 4, 16)),
        extra_context={"dbt_dag_task_group_identifier": "test_dag"},
    )

    mock_configure_remote.return_value = ("mock_remote_path", "mock_conn_id")

    tmp_project_dir = "/fake/tmp/project"
    source_compiled_dir = Path(tmp_project_dir) / "target" / "compiled"

    file1 = MagicMock(spec=Path)
    file1.is_file.return_value = True
    file1.__str__.return_value = str(source_compiled_dir / "file1.sql")

    file2 = MagicMock(spec=Path)
    file2.is_file.return_value = True
    file2.__str__.return_value = str(source_compiled_dir / "file2.sql")

    files = [file1, file2]

    operator.extra_context["run_id"] = "test_run_id"
    with patch.object(Path, "rglob", return_value=files):
        operator._upload_sql_files(tmp_project_dir, "compiled")

        for file_path in files:
            rel_path = os.path.relpath(str(file_path), str(source_compiled_dir))
            expected_dest_path = f"mock_remote_path/test_dag/test_run_id/compiled/{rel_path.lstrip('/')}"
            mock_object_storage_path.assert_any_call(expected_dest_path, conn_id="mock_conn_id")
            mock_object_storage_path.return_value.copy.assert_any_call(mock_object_storage_path.return_value)


def test_mock_dbt_adapter_valid_context():
    """
    Test that the _mock_dbt_adapter method calls the correct mock adapter function
    when provided with a valid async_context.
    """
    async_context = {
        "async_operator": MagicMock(),
        "profile_type": "bigquery",
    }
    AbstractDbtLocalBase.__abstractmethods__ = set()
    operator = AbstractDbtLocalBase(task_id="test_task", project_dir="test_project", profile_config=MagicMock())
    with patch("cosmos.operators.local.load_method_from_module") as mock_load_method:
        operator._mock_dbt_adapter(async_context)

    expected_module_path = "cosmos.operators._asynchronous.bigquery"
    expected_method_name = "_mock_bigquery_adapter"
    mock_load_method.assert_called_once_with(expected_module_path, expected_method_name)


def test_mock_dbt_adapter_missing_async_context():
    """
    Test that the _mock_dbt_adapter method raises a CosmosValueError
    when async_context is None.
    """
    AbstractDbtLocalBase.__abstractmethods__ = set()
    operator = AbstractDbtLocalBase(task_id="test_task", project_dir="test_project", profile_config=MagicMock())
    with pytest.raises(CosmosValueError, match="`async_context` is necessary for running the model asynchronously"):
        operator._mock_dbt_adapter(None)


def test_mock_dbt_adapter_missing_profile_type():
    """
    Test that the _mock_dbt_adapter method raises a CosmosValueError
    when profile_type is missing in async_context.
    """
    async_context = {
        "async_operator": MagicMock(),
    }
    AbstractDbtLocalBase.__abstractmethods__ = set()
    operator = AbstractDbtLocalBase(task_id="test_task", project_dir="test_project", profile_config=MagicMock())
    with pytest.raises(CosmosValueError, match="`profile_type` needs to be specified in `async_context`"):
        operator._mock_dbt_adapter(async_context)


def test_mock_dbt_adapter_unsupported_profile_type():
    """
    Test that the _mock_dbt_adapter method raises a CosmosValueError
    when the profile_type is not supported.
    """
    async_context = {
        "async_operator": MagicMock(),
        "profile_type": "unsupported_profile",
    }
    AbstractDbtLocalBase.__abstractmethods__ = set()
    operator = AbstractDbtLocalBase(task_id="test_task", project_dir="test_project", profile_config=MagicMock())
    with pytest.raises(
        ModuleNotFoundError,
        match="Module cosmos.operators._asynchronous.unsupported_profile not found",
    ):
        operator._mock_dbt_adapter(async_context)


@patch("airflow.providers.google.cloud.operators.bigquery.BigQueryInsertJobOperator.execute")
@patch("cosmos.operators.local.AbstractDbtLocalBase._read_run_sql_from_target_dir")
@patch("cosmos.operators.local.settings.enable_setup_async_task", False)
def test_async_execution_without_start_task(mock_read_sql, mock_bq_execute):
    from airflow.providers.google.cloud.operators.bigquery import BigQueryInsertJobOperator

    mock_read_sql.return_value = "select * from 1;"
    operator = DbtRunLocalOperator(
        task_id="test",
        project_dir="/tmp",
        profile_config=profile_config,
    )
    operator._handle_async_execution(
        "/tmp", {}, {"profile_type": "bigquery", "async_operator": BigQueryInsertJobOperator}
    )
    mock_bq_execute.assert_called_once()


def test_build_and_run_cmd_with_full_refresh_in_async_mode():
    """Test that build_and_run_cmd adds --full-refresh flag when full_refresh is True in async mode."""
    AbstractDbtLocalBase.__abstractmethods__ = set()

    with patch("cosmos.operators.local.settings.enable_setup_async_task", True):
        operator = AbstractDbtLocalBase(
            task_id="test_task",
            project_dir="/tmp",
            profile_config=profile_config,
        )
        operator.full_refresh = True

        with patch.object(operator, "build_cmd") as mock_build_cmd:
            mock_build_cmd.return_value = (["dbt", "run"], {})

            with patch.object(operator, "run_command"):
                operator.build_and_run_cmd(context={}, run_as_async=True)
                cmd_flags_arg = mock_build_cmd.call_args[1].get("cmd_flags", [])
                assert "--full-refresh" in cmd_flags_arg


@pytest.mark.integration
@pytest.mark.skipif(not AIRFLOW_IO_AVAILABLE, reason="Airflow did not have Object Storage until the 2.8 release")
@patch("pathlib.Path.rglob")
@patch("cosmos.operators.local.AbstractDbtLocalBase._construct_dest_file_path")
@patch("cosmos.operators.local.AbstractDbtLocalBase._configure_remote_target_path")
@patch("airflow.io.path.ObjectStoragePath")
def test_async_execution_teardown_delete_files(
    mock_object_storage_path, mock_configure_remote, mock_construct_dest_file_path, mock_rglob
):
    mock_path = MagicMock()
    mock_path.exists.return_value = True
    mock_object_storage_path.return_value = mock_path
    mock_configure_remote.return_value = (Path("/mock/path"), "mock_conn_id")

    project_dir = Path(__file__).parent.parent.parent / "dev/dags/dbt/altered_jaffle_shop"
    operator = DbtRunLocalOperator(
        task_id="test",
        project_dir=project_dir,
        profile_config=profile_config,
        extra_context={"dbt_dag_task_group_identifier": "test_dag_task_group", "run_id": "test_run_id"},
    )
    operator._handle_async_execution(project_dir, {}, {"profile_type": "bigquery", "teardown_task": True})
    mock_path.rmdir.assert_called_once_with(recursive=True)


def test_read_run_sql_from_target_dir():
    tmp_project_dir = "/tmp/project"
    sql_context = {"dbt_node_config": {"file_path": "/path/to/file.sql"}, "package_name": "package_name"}

    operator = DbtRunLocalOperator(
        task_id="test",
        project_dir="/tmp",
        profile_config=profile_config,
    )

    expected_sql_content = "SELECT * FROM my_table;"
    with patch("pathlib.Path.open", new_callable=mock_open, read_data=expected_sql_content):
        result = operator._read_run_sql_from_target_dir(tmp_project_dir, sql_context)
        assert result == expected_sql_content


@patch("cosmos.operators.local.copy_dbt_packages")
@patch("cosmos.operators.local.create_symlinks")
def test_test_clone_project(create_symlinks_mock, copy_dbt_packages_mock, caplog):
    project_dir = Path("/fake/project")
    tmp_dir_path = Path("/fake/tmp")
    operator = DbtRunLocalOperator(
        task_id="test",
        project_dir=project_dir,
        install_deps=False,
        copy_dbt_packages=True,
        profile_config=profile_config,
    )
    operator._clone_project(tmp_dir_path)

    create_symlinks_mock.assert_called_once_with(project_dir, tmp_dir_path, ignore_dbt_packages=True)
    copy_dbt_packages_mock.assert_called_once_with(project_dir, tmp_dir_path)

    assert f"Cloning project to writable temp directory {tmp_dir_path} from {project_dir}" in caplog.text
    assert "Copying dbt packages to temporary folder." in caplog.text
    assert "Completed copying dbt packages to temporary folder." in caplog.text


@patch("cosmos.operators.local.AbstractDbtLocalBase.store_freshness_json")
@patch("cosmos.operators.local.AbstractDbtLocalBase.store_compiled_sql")
@patch("cosmos.operators.local.AbstractDbtLocalBase._override_rtif")
def test_handle_post_execution_with_multiple_callbacks(
    mock_override_rtif, mock_store_compiled_sql, mock_store_freshness_json
):
    multiple_callbacks = [MagicMock(), MagicMock(), MagicMock()]
    operator = ConcreteDbtLocalBaseOperator(
        profile_config=profile_config,
        task_id="my-task",
        project_dir="my/dir",
        callback=multiple_callbacks,
        callback_args={"arg1": "value1"},
    )

    context = {"dag_run": MagicMock(), "task": MagicMock()}
    operator._handle_post_execution("/tmp/project_dir", context)

    for callback_fn in multiple_callbacks:
        callback_fn.assert_called_once_with("/tmp/project_dir", arg1="value1", context=context)


def test_construct_dest_file_path_with_run_id():
    """Test _construct_dest_file_path uses run_id correctly."""
    dest_target_dir = Path("/dest")
    source_target_dir = Path("/project_dir/target")
    file_path = "/project_dir/target/subdir/file.txt"
    source_subpath = "target"

    expected_path = "/dest/test_dag/test_run_id/test_task/1/target/subdir/file.txt"
    context = {
        "dag": MagicMock(dag_id="test_dag"),
        "run_id": "test_run_id",
        "task_instance": MagicMock(task_id="test_task", _try_number=1),
    }
    result = _construct_dest_file_path(dest_target_dir, file_path, source_target_dir, source_subpath, context=context)

    assert result == expected_path
    assert "test_run_id" in result


def test_operator_construct_dest_file_path_with_run_id():
    """Test that the operator's _construct_dest_file_path method uses run_id correctly."""
    operator = ConcreteDbtLocalBaseOperator(
        task_id="test_task", profile_config=profile_config, project_dir="/project_dir"
    )

    operator.extra_context = {"run_id": "test_run_id", "dbt_dag_task_group_identifier": "test_task_group"}

    dest_target_dir = Path("/dest")
    source_compiled_dir = Path("/project_dir/target/compiled")
    file_path = "/project_dir/target/compiled/models/my_model.sql"
    resource_type = "compiled"

    expected_path = "/dest/test_task_group/test_run_id/compiled/models/my_model.sql"
    result = operator._construct_dest_file_path(dest_target_dir, file_path, source_compiled_dir, resource_type)

    assert result == expected_path
    assert "test_run_id" in result


def test_construct_dest_file_path_in_operator():
    """Test that the operator's _construct_dest_file_path method uses run_id correctly."""
    operator = ConcreteDbtLocalBaseOperator(
        task_id="test_task", profile_config=profile_config, project_dir="/project_dir"
    )

    operator.extra_context = {"run_id": "test_run_id", "dbt_dag_task_group_identifier": "test_task_group"}

    dest_target_dir = Path("/dest")
    source_compiled_dir = Path("/project_dir/target/compiled")
    file_path = "/project_dir/target/compiled/models/my_model.sql"
    resource_type = "compiled"

    expected_path = "/dest/test_task_group/test_run_id/compiled/models/my_model.sql"

    with patch.object(
        operator, "_construct_dest_file_path", wraps=operator._construct_dest_file_path
    ) as mock_construct:
        result = operator._construct_dest_file_path(dest_target_dir, file_path, source_compiled_dir, resource_type)

        assert result == expected_path
        assert "test_run_id" in result

        mock_construct.assert_called_once_with(dest_target_dir, file_path, source_compiled_dir, resource_type)


@pytest.mark.skipif(not AIRFLOW_IO_AVAILABLE, reason="Airflow did not have Object Storage until the 2.8 release")
@patch("airflow.io.path.ObjectStoragePath")
def test_upload_sql_files_creates_parent_directories(mock_object_storage_path):
    """Test that parent directories are created during file uploads."""

    operator = ConcreteDbtLocalBaseOperator(
        profile_config=profile_config,
        task_id="test-task",
        project_dir="test/dir",
    )

    with patch.object(
        operator, "_configure_remote_target_path", return_value=("dest/dir", "mock_conn_id")
    ), patch.object(operator, "_construct_dest_file_path", return_value="dest/path/file.sql"), patch(
        "pathlib.Path.rglob", return_value=[Path("file.sql")]
    ), patch(
        "pathlib.Path.is_file", return_value=True
    ):
        mock_dest_path = MagicMock()
        mock_dest_path.parent = MagicMock()
        mock_object_storage_path.return_value = mock_dest_path

        operator._upload_sql_files("tmp_dir", "compiled")

        mock_dest_path.parent.mkdir.assert_called_with(parents=True, exist_ok=True)


<<<<<<< HEAD
@pytest.mark.integration
@pytest.mark.skipif(not AIRFLOW_IO_AVAILABLE, reason="Airflow did not have Object Storage until the 2.8 release")
@patch("cosmos.operators.local.AbstractDbtLocalBase._configure_remote_target_path")
@patch("airflow.io.path.ObjectStoragePath")
def test_delete_sql_files_directory_not_exists(mock_object_storage_path, mock_configure_remote):
    """Test the _delete_sql_files method when the remote directory doesn't exist."""
    mock_path = MagicMock()
    mock_path.exists.return_value = False
    mock_object_storage_path.return_value = mock_path
    mock_configure_remote.return_value = (Path("/mock/path"), "mock_conn_id")

    operator = DbtRunLocalOperator(
        task_id="test",
        project_dir="/project/dir",
        profile_config=profile_config,
        extra_context={"dbt_dag_task_group_identifier": "test_dag_task_group", "run_id": "test_run_id"},
    )

    with patch.object(operator.log, "debug") as mock_log_debug:
        operator._delete_sql_files()
        mock_log_debug.assert_called_once()
        log_format, log_path = mock_log_debug.call_args[0]
        assert "Remote run directory does not exist, skipping deletion: %s" == log_format
        assert "/mock/path/test_dag_task_group/test_run_id" == log_path

    mock_path.rmdir.assert_not_called()
=======
def test_generate_dbt_flags_appends_no_static_parser(tmp_path):
    operator = ConcreteDbtLocalBaseOperator(
        profile_config=profile_config,
        task_id="test-task",
        project_dir=tmp_path,
    )
    operator.invocation_mode = InvocationMode.DBT_RUNNER
    tmp_project_dir = str(tmp_path)
    profile_path = tmp_path / "profiles.yml"
    flags = operator._generate_dbt_flags(tmp_project_dir, profile_path)
    assert "--no-static-parser" in flags


def test_generate_dbt_flags_does_not_append_no_static_parser_in_subprocess(tmp_path):
    operator = ConcreteDbtLocalBaseOperator(
        profile_config=profile_config,
        task_id="test-task",
        project_dir=tmp_path,
    )
    operator.invocation_mode = InvocationMode.SUBPROCESS
    tmp_project_dir = str(tmp_path)
    profile_path = tmp_path / "profiles.yml"
    flags = operator._generate_dbt_flags(tmp_project_dir, profile_path)
    assert "--no-static-parser" not in flags
>>>>>>> 15a8d917
<|MERGE_RESOLUTION|>--- conflicted
+++ resolved
@@ -1819,7 +1819,6 @@
         mock_dest_path.parent.mkdir.assert_called_with(parents=True, exist_ok=True)
 
 
-<<<<<<< HEAD
 @pytest.mark.integration
 @pytest.mark.skipif(not AIRFLOW_IO_AVAILABLE, reason="Airflow did not have Object Storage until the 2.8 release")
 @patch("cosmos.operators.local.AbstractDbtLocalBase._configure_remote_target_path")
@@ -1846,7 +1845,7 @@
         assert "/mock/path/test_dag_task_group/test_run_id" == log_path
 
     mock_path.rmdir.assert_not_called()
-=======
+
 def test_generate_dbt_flags_appends_no_static_parser(tmp_path):
     operator = ConcreteDbtLocalBaseOperator(
         profile_config=profile_config,
@@ -1870,5 +1869,4 @@
     tmp_project_dir = str(tmp_path)
     profile_path = tmp_path / "profiles.yml"
     flags = operator._generate_dbt_flags(tmp_project_dir, profile_path)
-    assert "--no-static-parser" not in flags
->>>>>>> 15a8d917
+    assert "--no-static-parser" not in flags