--- conflicted
+++ resolved
@@ -1112,29 +1112,50 @@
         execution_config=execution_config,
     )
 
-<<<<<<< HEAD
     # Check that the hash logging call was made (there are multiple debug calls now)
     debug_calls = [str(call) for call in mock_logger.debug.call_args_list]
     assert any(
         "Appended dbt project hash test_hash_123 to DAG test_dag_logging documentation" in call for call in debug_calls
-=======
-    mock_logger.debug.assert_called_once_with(
-        "Appended dbt project hash test_hash_123 to DAG test_dag_logging documentation"
->>>>>>> 0fa0163c
     )
 
 
 @patch("cosmos.converter.logger")
 @patch("cosmos.converter.DbtGraph.load")
-<<<<<<< HEAD
+def test_converter_logs_parsing_group_order(mock_load_dbt_graph, mock_logger):
+    """Test that the converter logs group start before group end."""
+    project_config = ProjectConfig(dbt_project_path=SAMPLE_DBT_PROJECT)
+    profile_config = ProfileConfig(
+        profile_name="test",
+        target_name="test",
+        profile_mapping=PostgresUserPasswordProfileMapping(conn_id="test", profile_args={}),
+    )
+    execution_config = ExecutionConfig(execution_mode=ExecutionMode.LOCAL)
+    dag = DAG("test_dag", start_date=datetime(2024, 1, 1))
+
+    DbtToAirflowConverter(
+        dag=dag,
+        project_config=project_config,
+        profile_config=profile_config,
+        execution_config=execution_config,
+    )
+
+    # Get all info log calls
+    info_calls = [call[0][0] for call in mock_logger.info.call_args_list]
+
+    # Find the indices of group start and end
+    group_start_idx = info_calls.index("::group::Cosmos DAG parsing logs")
+    group_end_idx = info_calls.index("::endgroup::Cosmos DAG parsing logs")
+
+    # Verify that start comes before end
+    assert group_start_idx < group_end_idx
+
+
+@patch("cosmos.converter.logger")
+@patch("cosmos.converter.DbtGraph.load")
 def test_telemetry_metadata_exception_handling(mock_load_dbt_graph, mock_logger):
     """Test that telemetry metadata computation handles exceptions gracefully."""
     dag = DAG("test_dag_telemetry", start_date=datetime(2024, 1, 1))
 
-=======
-def test_converter_logs_parsing_group_order(mock_load_dbt_graph, mock_logger):
-    """Test that the converter logs group start before group end."""
->>>>>>> 0fa0163c
     project_config = ProjectConfig(dbt_project_path=SAMPLE_DBT_PROJECT)
     profile_config = ProfileConfig(
         profile_name="test",
@@ -1142,21 +1163,14 @@
         profile_mapping=PostgresUserPasswordProfileMapping(conn_id="test", profile_args={}),
     )
     execution_config = ExecutionConfig(execution_mode=ExecutionMode.LOCAL)
-<<<<<<< HEAD
     render_config = RenderConfig()
 
     # Create converter first
     converter = DbtToAirflowConverter(
-=======
-    dag = DAG("test_dag", start_date=datetime(2024, 1, 1))
-
-    DbtToAirflowConverter(
->>>>>>> 0fa0163c
         dag=dag,
         project_config=project_config,
         profile_config=profile_config,
         execution_config=execution_config,
-<<<<<<< HEAD
         render_config=render_config,
     )
 
@@ -1261,17 +1275,4 @@
     assert any("Failed to compute selected_dbt_models" in call for call in warning_calls), f"Warnings: {warning_calls}"
 
     # Metadata should still be stored even with failures
-    assert "__cosmos_telemetry_metadata__" in dag.params
-=======
-    )
-
-    # Get all info log calls
-    info_calls = [call[0][0] for call in mock_logger.info.call_args_list]
-
-    # Find the indices of group start and end
-    group_start_idx = info_calls.index("::group::Cosmos DAG parsing logs")
-    group_end_idx = info_calls.index("::endgroup::Cosmos DAG parsing logs")
-
-    # Verify that start comes before end
-    assert group_start_idx < group_end_idx
->>>>>>> 0fa0163c
+    assert "__cosmos_telemetry_metadata__" in dag.params