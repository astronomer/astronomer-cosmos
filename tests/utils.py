from __future__ import annotations

import logging
import sys
import warnings
from datetime import datetime
from typing import Any

import sqlalchemy
from airflow import __version__ as airflow_version
from airflow.configuration import secrets_backend_list
from airflow.exceptions import AirflowSkipException
from airflow.models.dag import DAG
from airflow.models.dagrun import DagRun
from airflow.models.taskinstance import TaskInstance
from airflow.secrets.local_filesystem import LocalFilesystemBackend
from airflow.utils import timezone
from airflow.utils.session import NEW_SESSION, provide_session
from airflow.utils.state import DagRunState, State
from airflow.utils.types import DagRunType
from packaging import version
from packaging.version import Version
from sqlalchemy.orm.session import Session

AIRFLOW_VERSION = version.parse(airflow_version)

log = logging.getLogger(__name__)


def run_dag(dag: DAG, conn_file_path: str | None = None) -> DagRun:
    return test_dag(dag=dag, conn_file_path=conn_file_path)


def check_dag_success(dag_run: DagRun | None, expect_success: bool = True) -> bool:
    """Check if a DAG was successful, if that Airflow version allows it."""
    if dag_run is not None:
        if expect_success:
            return dag_run.state == DagRunState.SUCCESS
        else:
            return dag_run.state == DagRunState.FAILED
    return True


def new_test_dag(dag: DAG) -> DagRun:
<<<<<<< HEAD
    if AIRFLOW_VERSION >= version.Version("3.0"):
        from airflow.models.serialized_dag import SerializedDagModel

        SerializedDagModel.write_dag(dag)
=======
    if AIRFLOW_VERSION >= version.Version("3.1"):
        # Airflow 3.1+ requires DAG to be serialized to database before calling dag.test()
        # because create_dagrun() checks for DagVersion and DagModel records

        from airflow.models.dagbag import DagBag, sync_bag_to_db
        from airflow.models.dagbundle import DagBundleModel
        from airflow.utils.session import create_session

        # Create DagBundle if it doesn't exist (required for DagModel foreign key)
        # This mimics what get_bagged_dag does via manager.sync_bundles_to_db()
        with create_session() as session:
            dag_bundle = DagBundleModel(name="test_bundle")
            session.merge(dag_bundle)
            session.commit()

        # This creates both DagModel and DagVersion records
        dagbag = DagBag(include_examples=False)
        dagbag.bag_dag(dag)
        sync_bag_to_db(dagbag, bundle_name="test_bundle", bundle_version="1")
        dr = dag.test(logical_date=timezone.utcnow())
    elif AIRFLOW_VERSION >= version.Version("3.0"):
>>>>>>> be6de008
        dr = dag.test(logical_date=timezone.utcnow())
    else:
        dr = dag.test()
    return dr


def test_dag(
    dag, conn_file_path: str | None = None, custom_tester: bool = False, expect_success: bool = True
) -> DagRun:
    dr = None
    if custom_tester:
        dr = test_old_dag(dag, conn_file_path)
        assert check_dag_success(dr, expect_success), f"Dag {dag.dag_id} did not run successfully. State: {dr.state}. "
    elif AIRFLOW_VERSION >= version.Version("2.5"):
        if AIRFLOW_VERSION not in (Version("2.10.0"), Version("2.10.1"), Version("2.10.2"), Version("2.11.0")):
            dr = new_test_dag(dag)
            assert check_dag_success(
                dr, expect_success
            ), f"Dag {dag.dag_id} did not run successfully. State: {dr.state}. "
        else:
            # This is a work around until we fix the issue in Airflow:
            # https://github.com/apache/airflow/issues/42495
            """
            FAILED tests/test_example_dags.py::test_example_dag[example_model_version] - sqlalchemy.exc.PendingRollbackError:
            This Session's transaction has been rolled back due to a previous exception during flush. To begin a new transaction with this Session, first issue Session.rollback().
            Original exception was: Can't flush None value found in collection DatasetModel.aliases (Background on this error at: https://sqlalche.me/e/14/7s2a)
            FAILED tests/test_example_dags.py::test_example_dag[basic_cosmos_dag]
            FAILED tests/test_example_dags.py::test_example_dag[cosmos_profile_mapping]
            FAILED tests/test_example_dags.py::test_example_dag[user_defined_profile]
            """
            try:
                dr = new_test_dag(dag)
                assert check_dag_success(
                    dr, expect_success
                ), f"Dag {dag.dag_id} did not run successfully. State: {dr.state}. "
            except sqlalchemy.exc.PendingRollbackError:
                warnings.warn(
                    "Early versions of Airflow 2.10 and Airflow 2.11 have issues when running the test command with DatasetAlias / Datasets"
                )
    else:
        dr = test_old_dag(dag, conn_file_path)
        assert check_dag_success(dr), f"Dag {dag.dag_id} did not run successfully. State: {dr.state}. "

    return dr


# DAG.test() was added in Airflow version 2.5.0. And to test on older Airflow versions, we need to copy the
# implementation here.
@provide_session
def test_old_dag(
    dag,
    execution_date: datetime | None = None,
    run_conf: dict[str, Any] | None = None,
    conn_file_path: str | None = None,
    variable_file_path: str | None = None,
    session: Session = NEW_SESSION,
) -> DagRun:
    """
    Execute one single DagRun for a given DAG and execution date.

    :param execution_date: execution date for the DAG run
    :param run_conf: configuration to pass to newly created dagrun
    :param conn_file_path: file path to a connection file in either yaml or json
    :param variable_file_path: file path to a variable file in either yaml or json
    :param session: database connection (optional)
    """

    if conn_file_path or variable_file_path:
        local_secrets = LocalFilesystemBackend(
            variables_file_path=variable_file_path, connections_file_path=conn_file_path
        )
        secrets_backend_list.insert(0, local_secrets)

    execution_date = execution_date or timezone.utcnow()

    dag.log.debug("Clearing existing task instances for execution date %s", execution_date)
    dag.clear(
        start_date=execution_date,
        end_date=execution_date,
        dag_run_state=False,
        session=session,
    )
    dag.log.debug("Getting dagrun for dag %s", dag.dag_id)
    dr: DagRun = _get_or_create_dagrun(
        dag=dag,
        start_date=execution_date,
        execution_date=execution_date,
        run_id=DagRun.generate_run_id(DagRunType.MANUAL, execution_date),
        session=session,
        conf=run_conf,
    )

    tasks = dag.task_dict
    dag.log.debug("starting dagrun")
    # Instead of starting a scheduler, we run the minimal loop possible to check
    # for task readiness and dependency management. This is notably faster
    # than creating a BackfillJob and allows us to surface logs to the user
    while dr.state == State.RUNNING:
        schedulable_tis, _ = dr.update_state(session=session)
        for ti in schedulable_tis:
            add_logger_if_needed(dag, ti)
            ti.task = tasks[ti.task_id]
            _run_task(ti, session=session)
    if conn_file_path or variable_file_path:
        # Remove the local variables we have added to the secrets_backend_list
        secrets_backend_list.pop(0)

    print("conn_file_path", conn_file_path)

    return dr


def add_logger_if_needed(dag: DAG, ti: TaskInstance):
    """
    Add a formatted logger to the taskinstance so all logs are surfaced to the command line instead
    of into a task file. Since this is a local test run, it is much better for the user to see logs
    in the command line, rather than needing to search for a log file.
    Args:
        ti: The taskinstance that will receive a logger

    """
    logging_format = logging.Formatter("[%(asctime)s] {%(filename)s:%(lineno)d} %(levelname)s - %(message)s")
    handler = logging.StreamHandler(sys.stdout)
    handler.level = logging.INFO
    handler.setFormatter(logging_format)
    # only add log handler once
    if not any(isinstance(h, logging.StreamHandler) for h in ti.log.handlers):
        dag.log.debug("Adding Streamhandler to taskinstance %s", ti.task_id)
        ti.log.addHandler(handler)


def _run_task(ti: TaskInstance, session):
    """
    Run a single task instance, and push result to Xcom for downstream tasks. Bypasses a lot of
    extra steps used in `task.run` to keep our local running as fast as possible
    This function is only meant for the `dag.test` function as a helper function.

    Args:
        ti: TaskInstance to run
    """
    log.info("*****************************************************")
    if hasattr(ti, "map_index") and ti.map_index > 0:
        log.info("Running task %s index %d", ti.task_id, ti.map_index)
    else:
        log.info("Running task %s", ti.task_id)
    try:
        ti._run_raw_task(session=session)
        session.flush()
        log.info("%s ran successfully!", ti.task_id)
    except AirflowSkipException:
        log.info("Task Skipped, continuing")
    log.info("*****************************************************")


def _get_or_create_dagrun(
    dag: DAG,
    conf: dict[Any, Any] | None,
    start_date: datetime,
    execution_date: datetime,
    run_id: str,
    session: Session,
) -> DagRun:
    """
    Create a DAGRun, but only after clearing the previous instance of said dagrun to prevent collisions.
    This function is only meant for the `dag.test` function as a helper function.
    :param dag: Dag to be used to find dagrun
    :param conf: configuration to pass to newly created dagrun
    :param start_date: start date of new dagrun, defaults to execution_date
    :param execution_date: execution_date for finding the dagrun
    :param run_id: run_id to pass to new dagrun
    :param session: sqlalchemy session
    :return:
    """
    log.info("dagrun id: %s", dag.dag_id)
    dr: DagRun = (
        session.query(DagRun).filter(DagRun.dag_id == dag.dag_id, DagRun.execution_date == execution_date).first()
    )
    if dr:
        session.delete(dr)
        session.commit()
    dr = dag.create_dagrun(
        state=DagRunState.RUNNING,
        execution_date=execution_date,
        run_id=run_id,
        start_date=start_date or execution_date,
        session=session,
        conf=conf,
    )
    log.info("created dagrun %s", str(dr))

    return dr<|MERGE_RESOLUTION|>--- conflicted
+++ resolved
@@ -42,12 +42,6 @@
 
 
 def new_test_dag(dag: DAG) -> DagRun:
-<<<<<<< HEAD
-    if AIRFLOW_VERSION >= version.Version("3.0"):
-        from airflow.models.serialized_dag import SerializedDagModel
-
-        SerializedDagModel.write_dag(dag)
-=======
     if AIRFLOW_VERSION >= version.Version("3.1"):
         # Airflow 3.1+ requires DAG to be serialized to database before calling dag.test()
         # because create_dagrun() checks for DagVersion and DagModel records
@@ -69,7 +63,6 @@
         sync_bag_to_db(dagbag, bundle_name="test_bundle", bundle_version="1")
         dr = dag.test(logical_date=timezone.utcnow())
     elif AIRFLOW_VERSION >= version.Version("3.0"):
->>>>>>> be6de008
         dr = dag.test(logical_date=timezone.utcnow())
     else:
         dr = dag.test()
